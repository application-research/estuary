package util

import (
	"context"
	"encoding/json"
	"fmt"
	"net/http"
	"net/textproto"
	"strings"

	"github.com/application-research/filclient"
	datatransfer "github.com/filecoin-project/go-data-transfer"
	blocks "github.com/ipfs/go-block-format"
	"github.com/ipfs/go-cid"
	blockstore "github.com/ipfs/go-ipfs-blockstore"
	ipld "github.com/ipfs/go-ipld-format"
	"github.com/labstack/echo/v4"
	"github.com/multiformats/go-multiaddr"
	"github.com/multiformats/go-multihash"
	"go.opentelemetry.io/otel/trace"
	"go.uber.org/zap"
)

func CanRestartTransfer(st *filclient.ChannelState) bool {
	switch st.Status {
	case datatransfer.Cancelled,
		datatransfer.Failed,
		datatransfer.Completed:
		return false
	default:
		return true
	}
}

func TransferFailed(st *filclient.ChannelState) (bool, string) {
	msg, _ := datatransfer.Statuses[st.Status]
	switch st.Status {
	case datatransfer.Cancelled, datatransfer.Failed:
		return true, msg
	default:
		return false, msg
	}
}

func ParseDealLabel(s string) (cid.Cid, error) {
	return cid.Decode(s)
}

func FilterUnwalkableLinks(links []*ipld.Link) []*ipld.Link {
	out := make([]*ipld.Link, 0, len(links))

	for _, l := range links {
		if CidIsUnwalkable(l.Cid) {
			continue
		}
		out = append(out, l)
	}

	return out
}

func CidIsUnwalkable(c cid.Cid) bool {
	pref := c.Prefix()
	if pref.MhType == multihash.IDENTITY {
		return true
	}

	if pref.Codec == cid.FilCommitmentSealed || pref.Codec == cid.FilCommitmentUnsealed {
		return true
	}

	return false
}

func ErrorIfContentAddingDisabled(isContentAddingDisabled bool) error {
	if isContentAddingDisabled {
		return &HttpError{
			Code:    http.StatusBadRequest,
			Reason:  ERR_CONTENT_ADDING_DISABLED,
			Details: "uploading content to this node is not allowed at the moment",
		}
	}
	return nil
}

// required for car uploads
func WithContentLengthCheck(f func(echo.Context) error) func(echo.Context) error {
	return func(c echo.Context) error {
		if c.Request().Header.Get("Content-Length") == "" {
			return &HttpError{
				Code:    http.StatusLengthRequired,
				Reason:  ERR_CONTENT_LENGTH_REQUIRED,
				Details: "uploading car content requires Content-Length header value to be set",
			}
		}
		return f(c)
	}
}

type binder struct {
	log *zap.SugaredLogger
}

func NewBinder(log *zap.SugaredLogger) binder {
	return binder{log: log}
}

func (b binder) Bind(i interface{}, c echo.Context) error {
	defer func() {
		if err := c.Request().Body.Close(); err != nil {
			b.log.Warnf("failed to close request body: %s", err)
		}
	}()

<<<<<<< HEAD
func (b Binder) Bind(i interface{}, c echo.Context) error {
	defer func() {
		if err := c.Request().Body.Close(); err != nil {
			log.Warnf("failed to close request body: %s", err)
		}
	}()
=======
>>>>>>> 852d7ec0
	if err := json.NewDecoder(c.Request().Body).Decode(i); err != nil {
		return &HttpError{
			Code:    http.StatusBadRequest,
			Reason:  ERR_INVALID_INPUT,
			Details: fmt.Sprintf("one or more params has an invalid data type or not supported: %s", err),
		}
	}
	return nil
}

func JSONPayloadMiddleware(next echo.HandlerFunc) echo.HandlerFunc {
	return func(c echo.Context) error {
		if err := checkContentType(c.Request().Header, "application/json"); err != nil {
			return err
		}
		return next(c)
	}
}

func WithMultipartFormDataChecker(next echo.HandlerFunc) echo.HandlerFunc {
	return func(c echo.Context) error {
		if err := checkContentType(c.Request().Header, "multipart/form-data"); err != nil {
			return err
		}
		return next(c)
	}
}

func checkContentType(header http.Header, expectedContentType string) error {
	contentType := textproto.MIMEHeader(header).Get("Content-Type")
	if !strings.HasPrefix(contentType, expectedContentType) {
		return &HttpError{
			Code:    http.StatusUnsupportedMediaType,
			Reason:  ERR_UNSUPPORTED_CONTENT_TYPE,
			Details: fmt.Sprintf("this endpoint only supports %s payloads. Found %s.", expectedContentType, contentType),
		}
	}
	return nil
}

func DumpBlockstoreTo(ctx context.Context, tc trace.Tracer, from, to blockstore.Blockstore) error {
	ctx, span := tc.Start(ctx, "blockstoreCopy")
	defer span.End()

	// TODO: smarter batching... im sure ive written this logic before, just gotta go find it
	keys, err := from.AllKeysChan(ctx)
	if err != nil {
		return err
	}

	var batch []blocks.Block

	for k := range keys {
		blk, err := from.Get(ctx, k)
		if err != nil {
			return err
		}

		batch = append(batch, blk)

		if len(batch) > 500 {
			if err := to.PutMany(ctx, batch); err != nil {
				return err
			}
			batch = batch[:0]
		}
	}

	if len(batch) > 0 {
		if err := to.PutMany(ctx, batch); err != nil {
			return err
		}
	}
	return nil
}

// It takes a slice of strings and returns a slice of multiaddresses
func ToMultiAddresses(addrs []string) ([]multiaddr.Multiaddr, error) {
	var multiAddrs []multiaddr.Multiaddr
	for _, addr := range addrs {
		a, err := ToMultiAddress(addr)
		if err != nil {
			log.Errorf("toMultiAddresses failed: %s", err)
		}
		multiAddrs = append(multiAddrs, a)
	}
	return multiAddrs, nil
}

// Converting the public key to a multiaddress.
func ToMultiAddress(addr string) (multiaddr.Multiaddr, error) {
	a, err := multiaddr.NewMultiaddr(addr)
	if err != nil {
		return nil, fmt.Errorf("failed to parse string multi addr: %w", err)
	}
	return a, nil
}<|MERGE_RESOLUTION|>--- conflicted
+++ resolved
@@ -112,15 +112,14 @@
 		}
 	}()
 
-<<<<<<< HEAD
+
 func (b Binder) Bind(i interface{}, c echo.Context) error {
 	defer func() {
 		if err := c.Request().Body.Close(); err != nil {
 			log.Warnf("failed to close request body: %s", err)
 		}
 	}()
-=======
->>>>>>> 852d7ec0
+
 	if err := json.NewDecoder(c.Request().Body).Decode(i); err != nil {
 		return &HttpError{
 			Code:    http.StatusBadRequest,
