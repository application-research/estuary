package util

import (
	"net/http"
	"regexp"
	"strings"
	"time"

	"github.com/google/uuid"
	"github.com/labstack/echo/v4"
	"golang.org/x/xerrors"

	logging "github.com/ipfs/go-log/v2"
)

var log = logging.Logger("util")

//#nosec G101 -- This is a false positive
const (
	ERR_INVALID_TOKEN              = "ERR_INVALID_TOKEN"
	ERR_TOKEN_EXPIRED              = "ERR_TOKEN_EXPIRED"
	ERR_AUTH_MISSING               = "ERR_AUTH_MISSING"
	ERR_WRONG_AUTH_FORMAT          = "ERR_WRONG_AUTH_FORMAT"
	ERR_INVALID_AUTH               = "ERR_INVALID_AUTH"
	ERR_AUTH_MISSING_BEARER        = "ERR_AUTH_MISSING_BEARER"
	ERR_NOT_AUTHORIZED             = "ERR_NOT_AUTHORIZED"
	ERR_MINER_NOT_OWNED            = "ERR_MINER_NOT_OWNED"
	ERR_INVALID_INVITE             = "ERR_INVALID_INVITE"
	ERR_USERNAME_TAKEN             = "ERR_USERNAME_TAKEN"
	ERR_USER_CREATION_FAILED       = "ERR_USER_CREATION_FAILED"
	ERR_USER_NOT_FOUND             = "ERR_USER_NOT_FOUND"
	ERR_INVALID_PASSWORD           = "ERR_INVALID_PASSWORD"
	ERR_INVITE_ALREADY_USED        = "ERR_INVITE_ALREADY_USED"
	ERR_CONTENT_ADDING_DISABLED    = "ERR_CONTENT_ADDING_DISABLED"
	ERR_INVALID_INPUT              = "ERR_INVALID_INPUT"
	ERR_CONTENT_SIZE_OVER_LIMIT    = "ERR_CONTENT_SIZE_OVER_LIMIT"
	ERR_PEERING_PEERS_ADD_ERROR    = "ERR_PEERING_PEERS_ADD_ERROR"
	ERR_PEERING_PEERS_REMOVE_ERROR = "ERR_PEERING_PEERS_REMOVE_ERROR"
	ERR_PEERING_PEERS_START_ERROR  = "ERR_PEERING_PEERS_START_ERROR"
	ERR_PEERING_PEERS_STOP_ERROR   = "ERR_PEERING_PEERS_STOP_ERROR"
	ERR_CONTENT_NOT_FOUND          = "ERR_CONTENT_NOT_FOUND"
	ERR_INVALID_PINNING_STATUS     = "ERR_INVALID_PINNING_STATUS"
<<<<<<< HEAD
	ERR_INVALID_QUERY_PARAM_VALUE  = "ERR_INVALID_QUERY_PARAM_VALUE"
=======
	ERR_CONTENT_LENGTH_REQUIRED    = "ERR_CONTENT_LENGTH_REQUIRED"
>>>>>>> e14798d6
)

type HttpError struct {
	Code    int    `json:"code,omitempty"`
	Reason  string `json:"reason"`
	Details string `json:"details"`
}

func (he HttpError) Error() string {
	if he.Details == "" {
		return he.Reason
	}
	return he.Reason + ": " + he.Details
}

type HttpErrorResponse struct {
	Error HttpError `json:"error"`
}

const (
	PermLevelUpload = 1
	PermLevelUser   = 2
	PermLevelAdmin  = 10
)

// isValidAuth checks if authStr is a valid
// returns false if authStr is not in a valid format
// returns true otherwise
func isValidAuth(authStr string) bool {
	matchEst, _ := regexp.MatchString("^EST(.+)ARY$", authStr)
	matchSecret, _ := regexp.MatchString("^SECRET(.+)SECRET$", authStr)
	if !matchEst && !matchSecret {
		return false
	}

	// only get the uuid from the string
	uuidStr := strings.ReplaceAll(authStr, "SECRET", "")
	uuidStr = strings.ReplaceAll(uuidStr, "EST", "")
	uuidStr = strings.ReplaceAll(uuidStr, "ARY", "")

	// check if uuid is valid
	_, err := uuid.Parse(uuidStr)
	if err != nil {
		return false
	}
	return true
}

func ExtractAuth(c echo.Context) (string, error) {
	auth := c.Request().Header.Get("Authorization")
	//	undefined will be the auth value if ESTUARY_TOKEN cookie is removed.
	if auth == "" || auth == "undefined" {
		return "", &HttpError{
			Code:    http.StatusUnauthorized,
			Reason:  ERR_AUTH_MISSING,
			Details: "no api key was specified",
		}
	}

	parts := strings.Split(auth, " ")
	if len(parts) != 2 {
		return "", &HttpError{
			Code:    http.StatusUnauthorized,
			Reason:  ERR_INVALID_AUTH,
			Details: "invalid api key was specified",
		}
	}

	if parts[0] != "Bearer" {
		return "", &HttpError{
			Code:    http.StatusUnauthorized,
			Reason:  ERR_AUTH_MISSING_BEARER,
			Details: "invalid api key was specified",
		}
	}
	return parts[1], nil
}

type UserSettings struct {
	Replication           int           `json:"replication"`
	Verified              bool          `json:"verified"`
	DealDuration          int           `json:"dealDuration"`
	MaxStagingWait        time.Duration `json:"maxStagingWait"`
	FileStagingThreshold  int64         `json:"fileStagingThreshold"`
	ContentAddingDisabled bool          `json:"contentAddingDisabled"`
	DealMakingDisabled    bool          `json:"dealMakingDisabled"`
	UploadEndpoints       []string      `json:"uploadEndpoints"`
	Flags                 int           `json:"flags"`
}

type ViewerResponse struct {
	Username   string       `json:"username"`
	Perms      int          `json:"perms"`
	ID         uint         `json:"id"`
	Address    string       `json:"address,omitempty"`
	Miners     []string     `json:"miners,omitempty"`
	AuthExpiry time.Time    `json:"auth_expiry,omitempty"`
	Settings   UserSettings `json:"settings"`
}

func ErrorHandler(err error, ctx echo.Context) {
	var httpRespErr *HttpError
	if xerrors.As(err, &httpRespErr) {
		log.Errorf("handler error: %s", err)
		if err := ctx.JSON(httpRespErr.Code, HttpErrorResponse{Error: *httpRespErr}); err != nil {
			log.Errorf("handler error: %s", err)
			return
		}
		return
	}

	var echoErr *echo.HTTPError
	if xerrors.As(err, &echoErr) {
		if err := ctx.JSON(echoErr.Code, HttpErrorResponse{
			Error: HttpError{
				Code:    echoErr.Code,
				Reason:  http.StatusText(echoErr.Code),
				Details: echoErr.Message.(string),
			},
		}); err != nil {
			log.Errorf("handler error: %s", err)
			return
		}
		return
	}

	log.Errorf("handler error: %s", err)
	if err := ctx.JSON(http.StatusInternalServerError, HttpErrorResponse{
		Error: HttpError{
			Code:    http.StatusInternalServerError,
			Reason:  http.StatusText(http.StatusInternalServerError),
			Details: err.Error(),
		},
	}); err != nil {
		log.Errorf("handler error: %s", err)
		return
	}
}<|MERGE_RESOLUTION|>--- conflicted
+++ resolved
@@ -40,11 +40,8 @@
 	ERR_PEERING_PEERS_STOP_ERROR   = "ERR_PEERING_PEERS_STOP_ERROR"
 	ERR_CONTENT_NOT_FOUND          = "ERR_CONTENT_NOT_FOUND"
 	ERR_INVALID_PINNING_STATUS     = "ERR_INVALID_PINNING_STATUS"
-<<<<<<< HEAD
 	ERR_INVALID_QUERY_PARAM_VALUE  = "ERR_INVALID_QUERY_PARAM_VALUE"
-=======
 	ERR_CONTENT_LENGTH_REQUIRED    = "ERR_CONTENT_LENGTH_REQUIRED"
->>>>>>> e14798d6
 )
 
 type HttpError struct {
