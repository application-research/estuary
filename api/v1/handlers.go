--- conflicted
+++ resolved
@@ -3296,50 +3296,26 @@
 // @Router       /collections/{coluuid} [get]
 func (s *apiV1) handleGetCollectionContents(c echo.Context, u *util.User) error {
 	coluuid := c.Param("coluuid")
-<<<<<<< HEAD
 	queryDir := c.QueryParam(ColDir)
 	
 	if queryDir == "" {
 		col, err := collections.GetCollection(coluuid, s.DB, u)
 		if err != nil {
 			return err
-=======
-
-	var col collections.Collection
-	if err := s.db.First(&col, "uuid = ?", coluuid).Error; err != nil {
-		if xerrors.Is(err, gorm.ErrRecordNotFound) {
-			return &util.HttpError{
-				Code:    http.StatusNotFound,
-				Reason:  util.ERR_RECORD_NOT_FOUND,
-				Details: fmt.Sprintf("collection: %s was not found", coluuid),
-			}
->>>>>>> 46bd8b84
 		}
 		
 		refs := []collections.CollectionRef{}
 
-<<<<<<< HEAD
 		if err := s.DB.Model(collections.CollectionRef{}).
 			Where("collection = ?", col.ID).
 			Scan(&refs).Error; err != nil {
 			return err
 		}
-=======
-	// TODO: optimize this a good deal
-	var refs []util.ContentWithPath
-	if err := s.db.Model(collections.CollectionRef{}).
-		Where("collection = ?", col.ID).
-		Joins("left join contents on contents.id = collection_refs.content").
-		Select("contents.*, collection_refs.path as path").
-		Scan(&refs).Error; err != nil {
-		return err
-	}
->>>>>>> 46bd8b84
 
 		return c.JSON(http.StatusOK, refs)
 	}
 	
-	out, err = collections.GetContentsInPath(coluuid, path, s.DB, u)
+	out, err := collections.GetContentsInPath(coluuid, path, s.DB, u)
 
 	if err != nil {
 		return err
