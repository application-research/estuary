package api

import (
	"bytes"
	"context"
	"database/sql"
	"encoding/hex"
	"encoding/json"
	"fmt"
	"io"
	"io/ioutil"
	"math/rand"
	"net/http"
	"net/http/httputil"
	httpprof "net/http/pprof"
	"net/url"
	"path/filepath"
	"runtime/pprof"
	"sort"
	"strconv"
	"strings"
	"sync"
	"time"

	logging "github.com/ipfs/go-log/v2"

	"golang.org/x/crypto/bcrypt"

	"github.com/application-research/estuary/collections"
	"github.com/application-research/estuary/constants"
	"github.com/application-research/estuary/miner"
	"github.com/application-research/estuary/model"
	"github.com/application-research/estuary/node/modules/peering"
	"github.com/libp2p/go-libp2p/core/network"

	"github.com/application-research/estuary/autoretrieve"
	pinningtypes "github.com/application-research/estuary/pinner/types"
	"github.com/application-research/estuary/util"
	"github.com/application-research/estuary/util/gateway"
	"github.com/application-research/filclient"
	"github.com/filecoin-project/go-address"
	datatransfer "github.com/filecoin-project/go-data-transfer"
	"github.com/filecoin-project/go-padreader"
	"github.com/filecoin-project/go-state-types/abi"
	"github.com/filecoin-project/lotus/chain/types"
	"github.com/filecoin-project/specs-actors/v6/actors/builtin/market"
	"github.com/google/uuid"
	"github.com/ipfs/go-blockservice"
	"github.com/ipfs/go-cid"
	blockstore "github.com/ipfs/go-ipfs-blockstore"
	exchange "github.com/ipfs/go-ipfs-exchange-interface"
	offline "github.com/ipfs/go-ipfs-exchange-offline"
	ipld "github.com/ipfs/go-ipld-format"
	"github.com/ipfs/go-merkledag"
	"github.com/ipfs/go-unixfs"
	uio "github.com/ipfs/go-unixfs/io"
	"github.com/ipld/go-car"
	"github.com/labstack/echo/v4"
	"github.com/libp2p/go-libp2p/core/peer"
	"github.com/multiformats/go-multiaddr"
	"github.com/pkg/errors"
	"golang.org/x/net/websocket"
	"golang.org/x/sys/unix"
	"golang.org/x/xerrors"
	"gorm.io/gorm"
	"gorm.io/gorm/clause"

	"go.opentelemetry.io/otel/attribute"
	"go.opentelemetry.io/otel/trace"

	_ "github.com/application-research/estuary/docs"
)

func serveCpuProfile(c echo.Context) error {
	if err := pprof.StartCPUProfile(c.Response()); err != nil {
		return err
	}

	defer pprof.StopCPUProfile()

	select {
	case <-c.Request().Context().Done():
		return c.Request().Context().Err()
	case <-time.After(time.Second * 30):
	}

	return nil
}

func serveProfile(c echo.Context) error {
	httpprof.Handler(c.Param("prof")).ServeHTTP(c.Response().Writer, c.Request())
	return nil
}

type statsResp struct {
	ID              uint                       `json:"id"`
	Cid             cid.Cid                    `json:"cid"`
	Filename        string                     `json:"name"`
	Size            int64                      `json:"size"`
	CreatedAt       time.Time                  `json:"createdAt"`
	BWUsed          int64                      `json:"bwUsed"`
	TotalRequests   int64                      `json:"totalRequests"`
	Offloaded       bool                       `json:"offloaded"`
	AggregatedFiles int64                      `json:"aggregatedFiles"`
	PinningStatus   pinningtypes.PinningStatus `json:"pinningStatus"`
}

func withUser(f func(echo.Context, *util.User) error) func(echo.Context) error {
	return func(c echo.Context) error {
		u, ok := c.Get("user").(*util.User)
		if !ok {
			return &util.HttpError{
				Code:    http.StatusUnauthorized,
				Reason:  util.ERR_INVALID_AUTH,
				Details: "endpoint not called with proper authentication",
			}
		}
		return f(c, u)
	}
}

// handleStats godoc
// @Summary      Get content statistics
// @Description  This endpoint is used to get content statistics. Every content stored in the network (estuary) is tracked by a unique ID which can be used to get information about the content. This endpoint will allow the consumer to get the collected stats of a content
// @Tags         content
// @Param        limit   query  string  true  "limit"
// @Param        offset  query  string  true  "offset"
// @Produce      json
// @Success      200          {object}  string
// @Failure      400      {object}  util.HttpError
// @Failure      500      {object}  util.HttpError
// @Router       /content/stats [get]
func (s *apiV1) handleStats(c echo.Context, u *util.User) error {
	limit := 500
	if limstr := c.QueryParam("limit"); limstr != "" {
		nlim, err := strconv.Atoi(limstr)
		if err != nil {
			return err
		}

		if nlim > 0 {
			limit = nlim
		}
	}

	offset := 0
	if offstr := c.QueryParam("offset"); offstr != "" {
		noff, err := strconv.Atoi(offstr)
		if err != nil {
			return err
		}

		if noff > 0 {
			offset = noff
		}
	}

	var contents []util.Content
	if err := s.DB.Limit(limit).Offset(offset).Order("created_at desc").Find(&contents, "user_id = ? and not aggregate", u.ID).Error; err != nil {
		return err
	}

	out := make([]statsResp, 0, len(contents))
	for _, c := range contents {
		st := statsResp{
			ID:            c.ID,
			Cid:           c.Cid.CID,
			Filename:      c.Name,
			Size:          c.Size,
			CreatedAt:     c.CreatedAt,
			PinningStatus: pinningtypes.GetContentPinningStatus(c),
		}
		out = append(out, st)
	}

	return c.JSON(http.StatusOK, out)
}

// handlePeeringPeersAdd godoc
// @Summary      Add peers on Peering Service
// @Description  This endpoint can be used to add a Peer from the Peering Service
// @Tags         admin
// @Produce      json
// @Success      200     {object}  string
// @Failure      400      {object}  util.HttpError
// @Failure      500      {object}  util.HttpError
// @Router       /admin/peering/peers [post]
func (s *apiV1) handlePeeringPeersAdd(c echo.Context) error {
	var params []peering.PeeringPeer
	if err := c.Bind(&params); err != nil {
		return &util.HttpError{
			Code:   http.StatusBadRequest,
			Reason: util.ERR_INVALID_INPUT,
		}
	}

	//	validate the IDs and Addrs here
	var validPeersAddInfo []peer.AddrInfo
	for _, peerParam := range params {
		//	validate the PeerID
		peerParamId, err := peer.Decode(peerParam.ID)
		if err != nil {
			return &util.HttpError{
				Code:    http.StatusBadRequest,
				Reason:  util.ERR_INVALID_INPUT,
				Details: "Adding Peer(s) on Peering failed, the peerID is invalid: " + peerParam.ID,
			}
		}

		//	validate the Addrs for each PeerID
		var multiAddrs []multiaddr.Multiaddr
		for _, addr := range peerParam.Addrs {
			a, err := multiaddr.NewMultiaddr(addr)
			if err != nil {
				return &util.HttpError{
					Code:    http.StatusBadRequest,
					Reason:  util.ERR_INVALID_INPUT,
					Details: "Adding Peer(s) on Peering failed, the addr is invalid: " + addr,
				}
			}
			multiAddrs = append(multiAddrs, a)
		}

		//	Only add it here if all is valid.
		validPeersAddInfo = append(validPeersAddInfo,
			peer.AddrInfo{
				ID:    peerParamId,
				Addrs: multiAddrs,
			})
	}

	//	if no error return from the validation, go thru the validPeers here and add each of them
	//	to Peering.
	for _, validPeerAddInfo := range validPeersAddInfo {
		s.Node.Peering.AddPeer(validPeerAddInfo)
	}
	return c.JSON(http.StatusOK, util.PeeringPeerAddMessage{Message: "Added the following Peers on Peering", PeersAdd: params})
}

type peerID bool      // used for swagger
type peerIDs []peerID // used for swagger
// handlePeeringPeersRemove godoc
// @Summary      Remove peers on Peering Service
// @Description  This endpoint can be used to remove a Peer from the Peering Service
// @Tags         admin
// @Produce      json
// @Success      200      {object}  string
// @Failure      400     {object}  util.HttpError
// @Failure      500     {object}  util.HttpError
// @Param        peerIds  body      peerIDs  true  "Peer ids"
// @Router       /admin/peering/peers [delete]
func (s *apiV1) handlePeeringPeersRemove(c echo.Context) error {
	var params []peer.ID

	if err := c.Bind(&params); err != nil {
		return &util.HttpError{
			Code:   http.StatusBadRequest,
			Reason: util.ERR_INVALID_INPUT,
		}
	}

	for _, peerId := range params {
		s.Node.Peering.RemovePeer(peerId)
	}
	return c.JSON(http.StatusOK, util.PeeringPeerRemoveMessage{Message: "Removed the following Peers from Peering", PeersRemove: params})
}

// handlePeeringPeersList godoc
// @Summary      List all Peering peers
// @Description  This endpoint can be used to list all peers on Peering Service
// @Tags         admin
// @Produce      json
// @Success      200      {object}  string
// @Failure      400   {object}  util.HttpError
// @Failure      500   {object}  util.HttpError
// @Router       /admin/peering/peers [get]
func (s *apiV1) handlePeeringPeersList(c echo.Context) error {
	var connectionCheck []peering.PeeringPeer
	for _, peerAddrInfo := range s.Node.Peering.ListPeers() {

		var peerAddrInfoAddrsStr []string
		for _, addrInfo := range peerAddrInfo.Addrs {
			peerAddrInfoAddrsStr = append(peerAddrInfoAddrsStr, addrInfo.String())
		}
		connectionCheck = append(connectionCheck, peering.PeeringPeer{
			ID:        peerAddrInfo.ID.Pretty(),
			Addrs:     peerAddrInfoAddrsStr,
			Connected: s.Node.Host.Network().Connectedness(peerAddrInfo.ID) == network.Connected,
		})
	}
	return c.JSON(http.StatusOK, connectionCheck)
}

// handlePeeringStart godoc
// @Summary      Start Peering
// @Description  This endpoint can be used to start the Peering Service
// @Tags         admin
// @Produce      json
// @Success      200     {object}  string
// @Failure      400    {object}  util.HttpError
// @Failure      500    {object}  util.HttpError
// @Router       /admin/peering/start [post]
func (s *apiV1) handlePeeringStart(c echo.Context) error {
	err := s.Node.Peering.Start()
	if err != nil {
		return &util.HttpError{
			Code:   http.StatusBadRequest,
			Reason: util.ERR_PEERING_PEERS_START_ERROR,
		}
	}
	return c.JSON(http.StatusOK, util.GenericResponse{Message: "Peering Started."})
}

// handlePeeringStop godoc
// @Summary      Stop Peering
// @Description  This endpoint can be used to stop the Peering Service
// @Tags         admin
// @Produce      json
// @Success      200   {object}  string
// @Failure      400    {object}  util.HttpError
// @Failure      500    {object}  util.HttpError
// @Router       /admin/peering/stop [post]
func (s *apiV1) handlePeeringStop(c echo.Context) error {
	err := s.Node.Peering.Stop()
	if err != nil {
		return &util.HttpError{
			Code:   http.StatusBadRequest,
			Reason: util.ERR_PEERING_PEERS_STOP_ERROR,
		}
	}
	return c.JSON(http.StatusOK, util.GenericResponse{Message: "Peering Stopped."})
}

// handlePeeringStatus godoc
// @Summary      Check Peering Status
// @Description  This endpoint can be used to check the Peering status
// @Tags         admin
// @Produce      json
// @Success      200    {object}  string
// @Failure      400            {object}  util.HttpError
// @Failure      500            {object}  util.HttpError
// @Router       /admin/peering/status [get]
func (s *apiV1) handlePeeringStatus(c echo.Context) error {
	type StateResponse struct {
		State string `json:"state"`
	}
	return c.JSON(http.StatusOK, StateResponse{State: ""})
}

// handleAddIpfs godoc
// @Summary      Add IPFS object
// @Description  This endpoint is used to add an IPFS object to the network. The object can be a file or a directory.
// @Tags         content
// @Produce      json
// @Success      200           {object}  string
// @Failure      400           {object}  util.HttpError
// @Failure      500           {object}  util.HttpError
// @Param        body          body      types.IpfsPin  true   "IPFS Body"
// @Param        ignore-dupes  query     string                   false  "Ignore Dupes"
// @Router       /content/add-ipfs [post]
func (s *apiV1) handleAddIpfs(c echo.Context, u *util.User) error {
<<<<<<< HEAD
	return s.handleAddPin(c, u)
=======
	ctx := c.Request().Context()

	if err := util.ErrorIfContentAddingDisabled(s.isContentAddingDisabled(u)); err != nil {
		return err
	}

	var params util.ContentAddIpfsBody
	if err := c.Bind(&params); err != nil {
		return err
	}

	filename := params.Name
	if filename == "" {
		filename = params.Root
	}

	var cols []*collections.CollectionRef
	if params.CollectionID != "" {
		var srchCol collections.Collection
		if err := s.DB.First(&srchCol, "uuid = ? and user_id = ?", params.CollectionID, u.ID).Error; err != nil {
			return err
		}

		// if dir is "" or nil, put the file on the root dir (/filename)
		defaultPath := "/" + filename
		colp := defaultPath
		if params.CollectionDir != "" {
			p, err := sanitizePath(params.CollectionDir)
			if err != nil {
				return err
			}
			colp = p
		}

		// default: colp ends in / (does not include filename e.g. /hello/)
		path := colp + filename

		// if path does not end in /, it includes the filename
		if !strings.HasSuffix(colp, "/") {
			path = colp
			filename = filepath.Base(colp)
		}

		cols = []*collections.CollectionRef{
			{
				Collection: srchCol.ID,
				Path:       &path,
			},
		}
	}

	var origins []*peer.AddrInfo
	for _, p := range params.Peers {
		ai, err := peer.AddrInfoFromString(p)
		if err != nil {
			return err
		}
		origins = append(origins, ai)
	}

	rcid, err := cid.Decode(params.Root)
	if err != nil {
		return err
	}

	if c.QueryParam("ignore-dupes") == "true" {
		var count int64
		if err := s.DB.Model(util.Content{}).Where("cid = ? and user_id = ?", rcid.Bytes(), u.ID).Count(&count).Error; err != nil {
			return err
		}
		if count > 0 {
			return c.JSON(302, map[string]string{"message": "content with given cid already preserved"})
		}
	}

	makeDeal := true
	pinstatus, pinOp, err := s.CM.PinContent(ctx, u.ID, rcid, filename, cols, origins, 0, nil, makeDeal)
	if err != nil {
		return err
	}
	s.pinMgr.Add(pinOp)
	return c.JSON(http.StatusAccepted, pinstatus)
>>>>>>> a8682fa8
}

// handleAddCar godoc
// @Summary      Add Car object
// @Description  This endpoint is used to add a car object to the network. The object can be a file or a directory.
// @Tags         content
// @Produce      json
// @Success      200           {object}  util.ContentAddResponse
// @Failure      400           {object}  util.HttpError
// @Failure      500           {object}  util.HttpError
// @Param        body          body      string  true   "Car"
// @Param        ignore-dupes  query     string  false  "Ignore Dupes"
// @Param        filename      query     string  false  "Filename"
// @Router       /content/add-car [post]
func (s *apiV1) handleAddCar(c echo.Context, u *util.User) error {
	ctx := c.Request().Context()

	if err := util.ErrorIfContentAddingDisabled(s.isContentAddingDisabled(u)); err != nil {
		return err
	}

	if s.cfg.Content.DisableLocalAdding {
		return s.redirectContentAdding(c, u)
	}

	// if splitting is disabled and uploaded content size is greater than content size limit
	// reject the upload, as it will only get stuck and deals will never be made for it
	// if !u.FlagSplitContent() {
	// 	bdWriter := &bytes.Buffer{}
	// 	bdReader := io.TeeReader(c.Request().Body, bdWriter)

	// 	bdSize, err := io.Copy(ioutil.Discard, bdReader)
	// 	if err != nil {
	// 		return err
	// 	}

	// 	if bdSize > util.MaxDealContentSize {
	// 		return &util.HttpError{
	// 			Code:    http.StatusBadRequest,
	// 			Reason:  util.ERR_CONTENT_SIZE_OVER_LIMIT,
	// 			Details: fmt.Sprintf("content size %d bytes, is over upload size of limit %d bytes, and content splitting is not enabled, please reduce the content size", bdSize, util.MaxDealContentSize),
	// 		}
	// 	}

	// 	c.Request().Body = ioutil.NopCloser(bdWriter)
	// }

	bsid, sbs, err := s.StagingMgr.AllocNew()
	if err != nil {
		return err
	}

	defer func() {
		go func() {
			if err := s.StagingMgr.CleanUp(bsid); err != nil {
				s.log.Errorf("failed to clean up staging blockstore: %s", err)
			}
		}()
	}()

	defer c.Request().Body.Close()
	header, err := s.loadCar(ctx, sbs, c.Request().Body)
	if err != nil {
		return err
	}

	if len(header.Roots) != 1 {
		// if someone wants this feature, let me know
		return c.JSON(400, map[string]string{"error": "cannot handle uploading car files with multiple roots"})
	}
	rootCID := header.Roots[0]

	if c.QueryParam("ignore-dupes") == "true" {
		isDup, err := s.isDupCIDContent(c, rootCID, u)
		if err != nil || isDup {
			return err
		}
	}

	// TODO: how to specify filename?
	filename := rootCID.String()
	if qpname := c.QueryParam("filename"); qpname != "" {
		filename = qpname
	}

	bserv := blockservice.New(sbs, nil)
	dserv := merkledag.NewDAGService(bserv)

	cont, err := s.CM.AddDatabaseTracking(ctx, u, dserv, rootCID, filename, s.cfg.Replication)
	if err != nil {
		return err
	}

	if err := util.DumpBlockstoreTo(ctx, s.tracer, sbs, &s.Node.Blockstore); err != nil {
		return xerrors.Errorf("failed to move data from staging to main blockstore: %w", err)
	}

	go func() {
		// TODO: we should probably have a queue to throw these in instead of putting them out in goroutines...
		s.CM.ToCheck(cont.ID)
	}()

	go func() {
		if err := s.Node.Provider.Provide(rootCID); err != nil {
			s.log.Warnf("failed to announce providers: %s", err)
		}
	}()

	return c.JSON(http.StatusOK, &util.ContentAddResponse{
		Cid:                 rootCID.String(),
		RetrievalURL:        util.CreateDwebRetrievalURL(rootCID.String()),
		EstuaryRetrievalURL: util.CreateEstuaryRetrievalURL(rootCID.String()),
		EstuaryId:           cont.ID,
		Providers:           s.CM.PinDelegatesForContent(*cont),
	})
}

func (s *apiV1) loadCar(ctx context.Context, bs blockstore.Blockstore, r io.Reader) (*car.CarHeader, error) {
	_, span := s.tracer.Start(ctx, "loadCar")
	defer span.End()

	return car.LoadCar(ctx, bs, r)
}

// handleAdd godoc
// @Summary      Add new content
// @Description  This endpoint is used to upload new content.
// @Tags         content
// @Produce      json
// @Accept       multipart/form-data
// @Param        data          formData  file    true   "File to upload"
// @Param        filename      formData  string  false  "Filename to use for upload"
// @Param        coluuid       query     string  false  "Collection UUID"
// @Param        replication   query     int     false  "Replication value"
// @Param        ignore-dupes  query     string  false  "Ignore Dupes true/false"
// @Param        lazy-provide  query     string  false  "Lazy Provide true/false"
// @Param        dir           query     string  false  "Directory"
// @Success      200           {object}  util.ContentAddResponse
// @Failure      400           {object}  util.HttpError
// @Failure      500           {object}  util.HttpError
// @Router       /content/add [post]
func (s *apiV1) handleAdd(c echo.Context, u *util.User) error {
	ctx, span := s.tracer.Start(c.Request().Context(), "handleAdd", trace.WithAttributes(attribute.Int("user", int(u.ID))))
	defer span.End()

	if err := util.ErrorIfContentAddingDisabled(s.isContentAddingDisabled(u)); err != nil {
		return err
	}

	if s.cfg.Content.DisableLocalAdding {
		return s.redirectContentAdding(c, u)
	}

	form, err := c.MultipartForm()
	if err != nil {
		return err
	}
	defer form.RemoveAll()

	mpf, err := c.FormFile("data")
	if err != nil {
		return err
	}

	// if splitting is disabled and uploaded content size is greater than content size limit
	// reject the upload, as it will only get stuck and deals will never be made for it
	if !u.FlagSplitContent() && mpf.Size > s.cfg.Content.MaxSize {
		return &util.HttpError{
			Code:    http.StatusBadRequest,
			Reason:  util.ERR_CONTENT_SIZE_OVER_LIMIT,
			Details: fmt.Sprintf("content size %d bytes, is over upload size limit of %d bytes, and content splitting is not enabled, please reduce the content size", mpf.Size, s.cfg.Content.MaxSize),
		}
	}

	filename := mpf.Filename
	if fvname := c.FormValue("filename"); fvname != "" {
		filename = fvname
	}

	fi, err := mpf.Open()
	if err != nil {
		return err
	}

	defer fi.Close()

	replication := s.cfg.Replication
	replVal := c.FormValue("replication")
	if replVal != "" {
		parsed, err := strconv.Atoi(replVal)
		if err != nil {
			s.log.Errorf("failed to parse replication value in form data, assuming default for now: %s", err)
		} else {
			replication = parsed
		}
	}

	coluuid := c.QueryParam("coluuid")
	var col *collections.Collection
	if coluuid != "" {
		var srchCol collections.Collection
		if err := s.DB.First(&srchCol, "uuid = ? and user_id = ?", coluuid, u.ID).Error; err != nil {
			return err
		}

		col = &srchCol
	}

	path, err := constructDirectoryPath(c.QueryParam(ColDir))
	if err != nil {
		return err
	}

	bsid, bs, err := s.StagingMgr.AllocNew()
	if err != nil {
		return err
	}

	defer func() {
		go func() {
			if err := s.StagingMgr.CleanUp(bsid); err != nil {
				s.log.Errorf("failed to clean up staging blockstore: %s", err)
			}
		}()
	}()

	bserv := blockservice.New(bs, nil)
	dserv := merkledag.NewDAGService(bserv)

	nd, err := s.importFile(ctx, dserv, fi)
	if err != nil {
		return err
	}

	if c.QueryParam("ignore-dupes") == "true" {
		isDup, err := s.isDupCIDContent(c, nd.Cid(), u)
		if err != nil || isDup {
			return err
		}
	}

	content, err := s.CM.AddDatabaseTracking(ctx, u, dserv, nd.Cid(), filename, replication)
	if err != nil {
		return xerrors.Errorf("encountered problem computing object references: %w", err)
	}
	fullPath := filepath.Join(path, content.Name)

	if col != nil {
		s.log.Infof("COLLECTION CREATION: %d, %d", col.ID, content.ID)
		if err := s.DB.Create(&collections.CollectionRef{
			Collection: col.ID,
			Content:    content.ID,
			Path:       &fullPath,
		}).Error; err != nil {
			s.log.Errorf("failed to add content to requested collection: %s", err)
		}
	}

	if err := util.DumpBlockstoreTo(ctx, s.tracer, bs, &s.Node.Blockstore); err != nil {
		return xerrors.Errorf("failed to move data from staging to main blockstore: %w", err)
	}

	go func() {
		s.CM.ToCheck(content.ID)
	}()

	if c.QueryParam("lazy-provide") != "true" {
		subctx, cancel := context.WithTimeout(ctx, time.Second*10)
		defer cancel()
		if err := s.Node.FullRT.Provide(subctx, nd.Cid(), true); err != nil {
			span.RecordError(fmt.Errorf("provide error: %w", err))
			s.log.Errorf("fullrt provide call errored: %s", err)
		}
	}

	go func() {
		if err := s.Node.Provider.Provide(nd.Cid()); err != nil {
			s.log.Warnf("failed to announce providers: %s", err)
		}
	}()

	return c.JSON(http.StatusOK, &util.ContentAddResponse{
		Cid:                 nd.Cid().String(),
		RetrievalURL:        util.CreateDwebRetrievalURL(nd.Cid().String()),
		EstuaryRetrievalURL: util.CreateEstuaryRetrievalURL(nd.Cid().String()),
		EstuaryId:           content.ID,
		Providers:           s.CM.PinDelegatesForContent(*content),
	})
}

func constructDirectoryPath(dir string) (string, error) {
	defaultPath := "/"
	path := defaultPath
	if cp := dir; cp != "" {
		sp, err := sanitizePath(cp)
		if err != nil {
			return "", err
		}

		path = sp
	}
	return path, nil
}

// redirectContentAdding is called when localContentAddingDisabled is true
// it finds available shuttles and adds the desired content in one of them
func (s *apiV1) redirectContentAdding(c echo.Context, u *util.User) error {
	uep, err := s.shuttleMgr.GetPreferredUploadEndpoints(u)
	if err != nil {
		return fmt.Errorf("failed to get preferred upload endpoints: %s", err)
	}
	if len(uep) <= 0 {
		return &util.HttpError{
			Code:    http.StatusBadRequest,
			Reason:  util.ERR_CONTENT_ADDING_DISABLED,
			Details: "uploading content to this node is not allowed at the moment",
		}
	}

	//#nosec G404: ignore weak random number generator
	shURL, err := url.Parse(uep[rand.Intn(len(uep))])
	if err != nil {
		return err
	}
	shURL.Path = ""
	shURL.RawQuery = ""
	shURL.Fragment = ""

	proxy := httputil.NewSingleHostReverseProxy(shURL)
	proxy.ServeHTTP(c.Response(), c.Request())
	return nil
}

func (s *apiV1) importFile(ctx context.Context, dserv ipld.DAGService, fi io.Reader) (ipld.Node, error) {
	_, span := s.tracer.Start(ctx, "importFile")
	defer span.End()

	return util.ImportFile(dserv, fi)
}

// handleEnsureReplication godoc
// @Summary      Ensure Replication
// @Description  This endpoint ensures that the content is replicated to the specified number of providers
// @Tags         content
// @Produce      json
// @Success      200   {object}  string
// @Failure      400    {object}  util.HttpError
// @Failure      500    {object}  util.HttpError
// @Param        datacid  path      string  true  "Data CID"
// @Router       /content/ensure-replication/{datacid} [get]
func (s *apiV1) handleEnsureReplication(c echo.Context) error {
	data, err := cid.Decode(c.Param("datacid"))
	if err != nil {
		return err
	}

	var content util.Content
	if err := s.DB.Find(&content, "cid = ?", data.Bytes()).Error; err != nil {
		return err
	}

	fmt.Println("Content: ", content.Cid.CID, data)

	s.CM.ToCheck(content.ID)
	return nil
}

// handleListContent godoc
// @Summary      List all pinned content
// @Description  This endpoint lists all content
// @Tags         content
// @Produce      json
// @Success      200   {object}  string
// @Failure      400   {object}  util.HttpError
// @Failure      500   {object}  util.HttpError
// @Router       /content/list [get]
func (s *apiV1) handleListContent(c echo.Context, u *util.User) error {
	var contents []util.Content
	if err := s.DB.Find(&contents, "active and user_id = ?", u.ID).Error; err != nil {
		return err
	}

	return c.JSON(http.StatusOK, contents)
}

type expandedContent struct {
	util.Content
	AggregatedFiles int64 `json:"aggregatedFiles"`
}

// handleListContentWithDeals godoc
// @Summary      Content with deals
// @Description  This endpoint lists all content with deals
// @Tags         content
// @Produce      json
// @Success      200     {object}  string
// @Failure      400      {object}  util.HttpError
// @Failure      500      {object}  util.HttpError
// @Param        limit   query     int  false  "Limit"
// @Param        offset  query     int  false  "Offset"
// @Router       /content/deals [get]
func (s *apiV1) handleListContentWithDeals(c echo.Context, u *util.User) error {

	var limit = 20
	if limstr := c.QueryParam("limit"); limstr != "" {
		l, err := strconv.Atoi(limstr)
		if err != nil {
			return err
		}
		limit = l
	}

	var offset int
	if offstr := c.QueryParam("offset"); offstr != "" {
		o, err := strconv.Atoi(offstr)
		if err != nil {
			return err
		}
		offset = o
	}

	var contents []util.Content
	err := s.DB.Model(&util.Content{}).
		Limit(limit).
		Offset(offset).
		Order("contents.id desc").
		Joins("inner join content_deals on contents.id = content_deals.content").
		Where("contents.active and contents.user_id = ? and not contents.aggregated_in > 0", u.ID).
		Group("contents.id").
		Scan(&contents).Error

	if err != nil {
		return err
	}

	out := make([]expandedContent, 0, len(contents))
	for _, cont := range contents {
		ec := expandedContent{
			Content: cont,
		}
		if cont.Aggregate {
			if err := s.DB.Model(util.Content{}).Where("aggregated_in = ?", cont.ID).Count(&ec.AggregatedFiles).Error; err != nil {
				return err
			}

		}
		out = append(out, ec)
	}

	return c.JSON(http.StatusOK, out)
}

type onChainDealState struct {
	SectorStartEpoch abi.ChainEpoch `json:"sectorStartEpoch"`
	LastUpdatedEpoch abi.ChainEpoch `json:"lastUpdatedEpoch"`
	SlashEpoch       abi.ChainEpoch `json:"slashEpoch"`
}

type dealStatus struct {
	Deal           model.ContentDeal       `json:"deal"`
	TransferStatus *filclient.ChannelState `json:"transfer"`
	OnChainState   *onChainDealState       `json:"onChainState"`
}

// handleGetContent godoc
// @Summary      Content
// @Description  This endpoint returns a content by its ID
// @Tags         content
// @Produce      json
// @Success      200    {object}  string
// @Failure      400      {object}  util.HttpError
// @Failure      500      {object}  util.HttpError
// @Param        id   path      int  true  "Content ID"
// @Router       /content/{id} [get]
func (s *apiV1) handleGetContent(c echo.Context, u *util.User) error {
	contID, err := strconv.Atoi(c.Param("cont_id"))
	if err != nil {
		return err
	}

	var content util.Content
	if err := s.DB.First(&content, "id = ?", contID).Error; err != nil {
		if xerrors.Is(err, gorm.ErrRecordNotFound) {
			return &util.HttpError{
				Code:    http.StatusNotFound,
				Reason:  util.ERR_CONTENT_NOT_FOUND,
				Details: fmt.Sprintf("content: %d was not found", contID),
			}
		}
		return err
	}

	if err := util.IsContentOwner(u.ID, content.UserID); err != nil {
		return err
	}

	return c.JSON(http.StatusOK, content)
}

// handleContentStatus godoc
// @Summary      Content Status
// @Description  This endpoint returns the status of a content
// @Tags         content
// @Produce      json
// @Success      200            {object}  string
// @Failure      400      {object}  util.HttpError
// @Failure      500      {object}  util.HttpError
// @Param        id   path      int  true  "Content ID"
// @Router       /content/status/{id} [get]
func (s *apiV1) handleContentStatus(c echo.Context, u *util.User) error {
	ctx := c.Request().Context()
	contID, err := strconv.Atoi(c.Param("id"))
	if err != nil {
		return err
	}

	var content util.Content
	if err := s.DB.First(&content, "id = ?", contID).Error; err != nil {
		if xerrors.Is(err, gorm.ErrRecordNotFound) {
			return &util.HttpError{
				Code:    http.StatusNotFound,
				Reason:  util.ERR_CONTENT_NOT_FOUND,
				Details: fmt.Sprintf("content: %d was not found", contID),
			}
		}
		return err
	}

	if err := util.IsContentOwner(u.ID, content.UserID); err != nil {
		return err
	}

	var deals []model.ContentDeal
	if err := s.DB.Find(&deals, "content = ?", content.ID).Error; err != nil {
		return err
	}

	ds := make([]dealStatus, len(deals))
	var wg sync.WaitGroup
	for i, d := range deals {
		dl := d
		wg.Add(1)
		go func(i int) {
			defer wg.Done()
			d := deals[i]
			dstatus := dealStatus{
				Deal: d,
			}

			chanst, err := s.transferMgr.GetTransferStatus(ctx, &dl, content.Cid.CID, content.Location)
			if err != nil {
				s.log.Errorf("failed to get transfer status: %s", err)
				// the UI needs to display a transfer state even for intermittent errors
				chanst = &filclient.ChannelState{
					StatusStr: "Error",
				}
			}

			// the transfer state is yet to be been announced - the UI needs to display a transfer state
			if chanst == nil && d.DTChan == "" {
				chanst = &filclient.ChannelState{
					StatusStr: "Initializing",
				}
			}

			dstatus.TransferStatus = chanst

			if d.DealID > 0 {
				markDeal, err := s.Api.StateMarketStorageDeal(ctx, abi.DealID(d.DealID), types.EmptyTSK)
				if err != nil {
					s.log.Warnw("failed to get deal info from market actor", "dealID", d.DealID, "error", err)
				} else {
					dstatus.OnChainState = &onChainDealState{
						SectorStartEpoch: markDeal.State.SectorStartEpoch,
						LastUpdatedEpoch: markDeal.State.LastUpdatedEpoch,
						SlashEpoch:       markDeal.State.SlashEpoch,
					}
				}
			}
			ds[i] = dstatus
		}(i)
	}

	wg.Wait()

	sort.Slice(ds, func(i, j int) bool {
		return ds[i].Deal.CreatedAt.Before(ds[j].Deal.CreatedAt)
	})

	var failCount int64
	if err := s.DB.Model(&model.DfeRecord{}).Where("content = ?", content.ID).Count(&failCount).Error; err != nil {
		return err
	}

	return c.JSON(http.StatusOK, map[string]interface{}{
		"content":       content,
		"deals":         ds,
		"failuresCount": failCount,
	})
}

// handleGetDealStatus godoc
// @Summary      Get Deal Status
// @Description  This endpoint returns the status of a deal
// @Tags         deals
// @Produce      json
// @Success      200      {object}  string
// @Failure      400     {object}  util.HttpError
// @Failure      500     {object}  util.HttpError
// @Param        deal  path      int  true  "Deal ID"
// @Router       /deals/status/{deal} [get]
func (s *apiV1) handleGetDealStatus(c echo.Context, u *util.User) error {
	ctx := c.Request().Context()

	val, err := strconv.Atoi(c.Param("deal"))
	if err != nil {
		return err
	}

	dstatus, err := s.dealStatusByID(ctx, uint(val))
	if err != nil {
		return err
	}

	return c.JSON(http.StatusOK, dstatus)
}

// handleGetDealStatusByPropCid godoc
// @Summary      Get Deal Status by PropCid
// @Description  Get Deal Status by PropCid
// @Tags         deals
// @Produce      json
// @Success      200      {object}  string
// @Failure      400      {object}  util.HttpError
// @Failure      500      {object}  util.HttpError
// @Param        propcid  path      string  true  "PropCid"
// @Router       /deal/status-by-proposal/{propcid} [get]
func (s *apiV1) handleGetDealStatusByPropCid(c echo.Context, u *util.User) error {
	ctx := c.Request().Context()

	propcid, err := cid.Decode(c.Param("propcid"))
	if err != nil {
		return err
	}

	var deal model.ContentDeal
	if err := s.DB.First(&deal, "prop_cid = ?", propcid.Bytes()).Error; err != nil {
		if xerrors.Is(err, gorm.ErrRecordNotFound) {
			return &util.HttpError{
				Code:    http.StatusNotFound,
				Reason:  util.ERR_RECORD_NOT_FOUND,
				Details: fmt.Sprintf("deal was not found for prop_cid: %s", propcid),
			}
		}
		return err
	}

	dstatus, err := s.dealStatusByID(ctx, deal.ID)
	if err != nil {
		return err
	}

	return c.JSON(http.StatusOK, dstatus)
}

func (s *apiV1) dealStatusByID(ctx context.Context, dealid uint) (*dealStatus, error) {
	var deal model.ContentDeal
	if err := s.DB.First(&deal, "id = ?", dealid).Error; err != nil {
		if xerrors.Is(err, gorm.ErrRecordNotFound) {
			return nil, &util.HttpError{
				Code:    http.StatusNotFound,
				Reason:  util.ERR_RECORD_NOT_FOUND,
				Details: fmt.Sprintf("deal: %d was not found", dealid),
			}
		}
		return nil, err
	}

	var content util.Content
	if err := s.DB.First(&content, "id = ?", deal.Content).Error; err != nil {
		return nil, err
	}

	chanst, err := s.transferMgr.GetTransferStatus(ctx, &deal, content.Cid.CID, content.Location)
	if err != nil {
		s.log.Errorf("failed to get transfer status: %s", err)
		// the UI needs to display a transfer state even for intermittent errors
		chanst = &filclient.ChannelState{
			StatusStr: "Error",
		}
	}

	// the transfer state is yet to be been announced - the UI needs to display a transfer state
	if chanst == nil && deal.DTChan == "" {
		chanst = &filclient.ChannelState{
			StatusStr: "Initializing",
		}
	}

	dstatus := dealStatus{
		Deal:           deal,
		TransferStatus: chanst,
	}

	if deal.DealID > 0 {
		markDeal, err := s.Api.StateMarketStorageDeal(ctx, abi.DealID(deal.DealID), types.EmptyTSK)
		if err != nil {
			s.log.Warnw("failed to get deal info from market actor", "dealID", deal.DealID, "error", err)
		} else {
			dstatus.OnChainState = &onChainDealState{
				SectorStartEpoch: markDeal.State.SectorStartEpoch,
				LastUpdatedEpoch: markDeal.State.LastUpdatedEpoch,
				SlashEpoch:       markDeal.State.SlashEpoch,
			}
		}
	}
	return &dstatus, nil
}

type getContentResponse struct {
	Content      *util.Content        `json:"content"`
	AggregatedIn *util.Content        `json:"aggregatedIn,omitempty"`
	Selector     string               `json:"selector,omitempty"`
	Deals        []*model.ContentDeal `json:"deals"`
}

func (s *apiV1) calcSelector(aggregatedIn uint, contentID uint) (string, error) {
	// sort the known content IDs aggregated in a CAR, and use the index in the sorted list
	// to build the CAR sub-selector

	var ordinal uint
	result := s.DB.Raw(`SELECT ordinal - 1 FROM (
				SELECT
					id, ROW_NUMBER() OVER ( ORDER BY CAST(id AS TEXT) ) AS ordinal
				FROM contents
				WHERE aggregated_in = ?
			) subq
				WHERE id = ?
			`, aggregatedIn, contentID).Scan(&ordinal)

	if result.Error != nil {
		return "", result.Error
	}

	return fmt.Sprintf("/Links/%d/Hash", ordinal), nil
}

// handleGetContentByCid godoc
// @Summary      Get Content by Cid
// @Description  This endpoint returns the content record associated with a CID
// @Tags         public
// @Produce      json
// @Success      200      {object}  string
// @Failure      400     {object}  util.HttpError
// @Failure      500     {object}  util.HttpError
// @Param        cid  path      string  true  "Cid"
// @Router       /public/by-cid/{cid} [get]
func (s *apiV1) handleGetContentByCid(c echo.Context) error {
	obj, err := cid.Decode(c.Param("cid"))
	if err != nil {
		return errors.Wrapf(err, "invalid cid")
	}

	v0 := cid.Undef

	if err == nil {
		if obj.Prefix().Version == 0 {
			v0 = cid.NewCidV0(obj.Hash())
		}
	}
	v1 := cid.NewCidV1(obj.Prefix().Codec, obj.Hash())

	var contents []util.Content
	if err := s.DB.Find(&contents, "(cid=? or cid=?) and active", v0.Bytes(), v1.Bytes()).Error; err != nil {
		return err
	}

	out := make([]getContentResponse, 0)
	for i, cont := range contents {
		resp := getContentResponse{
			Content: &contents[i],
		}

		id := cont.ID

		if cont.AggregatedIn > 0 {
			var aggr util.Content
			if err := s.DB.First(&aggr, "id = ?", cont.AggregatedIn).Error; err != nil {
				return err
			}

			resp.AggregatedIn = &aggr

			// no need to early return here, the selector is mostly cosmetic atm
			if selector, err := s.calcSelector(cont.AggregatedIn, cont.ID); err == nil {
				resp.Selector = selector
			}

			id = cont.AggregatedIn
		}

		var deals []*model.ContentDeal
		if err := s.DB.Find(&deals, "content = ? and deal_id > 0 and not failed", id).Error; err != nil {
			return err
		}

		resp.Deals = deals

		out = append(out, resp)
	}

	return c.JSON(http.StatusOK, out)
}

// handleGetFullContentbyCid godoc
// @Summary      Get Full Content by Cid
// @Description  This endpoint returns the content associated with a CID
// @Tags         public
// @Produce      json
// @Success      307      {object}  string
// @Failure      400     {object}  util.HttpError
// @Failure      500     {object}  util.HttpError
// @Param        cid  path      string  true  "Cid"
// @Router       /get/{cid} [get]
func (s *apiV1) handleGetFullContentbyCid(c echo.Context) error {
	obj, err := cid.Decode(c.Param("cid"))
	if err != nil {
		return errors.Wrapf(err, "invalid cid")
	}
	cidStr := cid.NewCidV1(obj.Prefix().Codec, obj.Hash()).String()
	return c.Redirect(http.StatusTemporaryRedirect, "/gw/ipfs/"+cidStr)
}

// handleQueryAsk godoc
// @Summary      Query Ask
// @Description  This endpoint returns the ask for a given CID
// @Tags         deals
// @Produce      json
// @Success      200    {object}  string
// @Failure      400   {object}  util.HttpError
// @Failure      500   {object}  util.HttpError
// @Param        miner  path      string  true  "CID"
// @Router       /deal/query/{miner} [get]
// @router       /public/miners/storage/query/{miner} [get]
func (s *apiV1) handleQueryAsk(c echo.Context) error {
	addr, err := address.NewFromString(c.Param("miner"))
	if err != nil {
		return err
	}

	ask, err := s.minerManager.GetAsk(c.Request().Context(), addr, 0)
	if err != nil {
		return c.JSON(500, map[string]string{"error": err.Error()})
	}
	return c.JSON(http.StatusOK, ask)
}

type dealRequest struct {
	ContentID uint `json:"content_id"`
}

// handleMakeDeal godoc
// @Summary      Make Deal
// @Description  This endpoint makes a deal for a given content and miner
// @Tags         deals
// @Produce      json
// @Success      200      {object}  string
// @Failure      400          {object}  util.HttpError
// @Failure      500          {object}  util.HttpError
// @Param        miner        path      string  true  "Miner"
// @Param        dealRequest  body      string  true  "Deal Request"
// @Router       /deals/make/{miner} [post]
func (s *apiV1) handleMakeDeal(c echo.Context, u *util.User) error {
	ctx := c.Request().Context()

	if u.Perm < util.PermLevelAdmin {
		return &util.HttpError{
			Code:    http.StatusForbidden,
			Reason:  util.ERR_NOT_AUTHORIZED,
			Details: "user not authorized",
		}
	}

	addr, err := address.NewFromString(c.Param("miner"))
	if err != nil {
		return errors.Wrapf(err, "invalid miner address")
	}

	var req dealRequest
	if err := c.Bind(&req); err != nil {
		return err
	}

	if req.ContentID == 0 {
		return &util.HttpError{
			Code:    http.StatusBadRequest,
			Reason:  util.ERR_INVALID_INPUT,
			Details: "supply a valid value for content_id",
		}
	}

	var cont util.Content
	if err := s.DB.First(&cont, "id = ?", req.ContentID).Error; err != nil {
		if xerrors.Is(err, gorm.ErrRecordNotFound) {
			return &util.HttpError{
				Code:    http.StatusNotFound,
				Reason:  util.ERR_CONTENT_NOT_FOUND,
				Details: fmt.Sprintf("content: %d was not found", req.ContentID),
			}
		}
		return err
	}

	id, err := s.CM.MakeDealWithMiner(ctx, cont, addr)
	if err != nil {
		return err
	}

	return c.JSON(http.StatusOK, map[string]interface{}{
		"deal": id,
	})
}

// from datatransfer.ChannelID and used for swagger docs
// if we don't redefine this here, we'll need to enable parse dependences for swagger and it will take a really long time
type ChannelIDParam struct {
	Initiator string
	Responder string
	ID        uint64
}

// handleTransferStatus godoc
// @Summary      Transfer Status
// @Description  This endpoint returns the status of a transfer
// @Tags         deals
// @Produce      json
// @Success      200      {object}  string
// @Failure      400      {object}  util.HttpError
// @Failure      500      {object}  util.HttpError
// @Param        chanid  body      ChannelIDParam  true  "Channel ID"
// @Router       /deal/transfer/status [post]
func (s *apiV1) handleTransferStatus(c echo.Context) error {
	var chanid datatransfer.ChannelID
	if err := c.Bind(&chanid); err != nil {
		return err
	}

	var deal model.ContentDeal
	if err := s.DB.First(&deal, "dt_chan = ?", chanid.ID).Error; err != nil {
		if xerrors.Is(err, gorm.ErrRecordNotFound) {
			return &util.HttpError{
				Code:    http.StatusNotFound,
				Reason:  util.ERR_RECORD_NOT_FOUND,
				Details: fmt.Sprintf("deal: %d was not found", chanid.ID),
			}
		}
		return err
	}

	var cont util.Content
	if err := s.DB.First(&cont, "id = ?", deal.Content).Error; err != nil {
		return err
	}

	status, err := s.transferMgr.GetTransferStatus(c.Request().Context(), &deal, cont.Cid.CID, cont.Location)
	if err != nil {
		return err
	}

	return c.JSON(http.StatusOK, status)
}

func (s *apiV1) handleTransferStatusByID(c echo.Context) error {
	transferID := c.Param("id")

	var deal model.ContentDeal
	if err := s.DB.First(&deal, "dt_chan = ?", transferID).Error; err != nil {
		if xerrors.Is(err, gorm.ErrRecordNotFound) {
			return &util.HttpError{
				Code:    http.StatusNotFound,
				Reason:  util.ERR_RECORD_NOT_FOUND,
				Details: fmt.Sprintf("deal: %s was not found", transferID),
			}
		}
		return err
	}

	var cont util.Content
	if err := s.DB.First(&cont, "id = ?", deal.Content).Error; err != nil {
		return err
	}

	status, err := s.transferMgr.GetTransferStatus(c.Request().Context(), &deal, cont.Cid.CID, cont.Location)
	if err != nil {
		return err
	}
	return c.JSON(http.StatusOK, status)
}

// handleTransferInProgress godoc
// @Summary      Transfer In Progress
// @Description  This endpoint returns the in-progress transfers
// @Tags         deals
// @Produce      json
// @Success      200      {object}  string
// @Failure      400     {object}  util.HttpError
// @Failure      500     {object}  util.HttpError
// @Router       /deal/transfer/in-progress [get]
func (s *apiV1) handleTransferInProgress(c echo.Context) error {
	ctx := context.TODO()

	transfers, err := s.FilClient.TransfersInProgress(ctx)
	if err != nil {
		return err
	}

	return c.JSON(http.StatusOK, transfers)
}

func (s *apiV1) handleMinerTransferDiagnostics(c echo.Context) error {
	m, err := address.NewFromString(c.Param("miner"))
	if err != nil {
		return err
	}

	minerTransferDiagnostics, err := s.FilClient.MinerTransferDiagnostics(c.Request().Context(), m)
	if err != nil {
		return err
	}

	return c.JSON(http.StatusOK, minerTransferDiagnostics)
}

func (s *apiV1) handleTransferRestart(c echo.Context) error {
	ctx := c.Request().Context()

	dealid, err := strconv.Atoi(c.Param("deal"))
	if err != nil {
		return err
	}

	var deal model.ContentDeal
	if err := s.DB.First(&deal, "id = ?", dealid).Error; err != nil {
		if xerrors.Is(err, gorm.ErrRecordNotFound) {
			return &util.HttpError{
				Code:    http.StatusNotFound,
				Reason:  util.ERR_RECORD_NOT_FOUND,
				Details: fmt.Sprintf("deal: %d was not found", dealid),
			}
		}
		return err
	}

	var cont util.Content
	if err := s.DB.First(&cont, "id = ?", deal.Content).Error; err != nil {
		return err
	}

	if deal.Failed {
		return fmt.Errorf("cannot restart transfer, deal failed")
	}

	if deal.DealID > 0 {
		return fmt.Errorf("cannot restart transfer, already finished")
	}

	if deal.DTChan == "" {
		return fmt.Errorf("cannot restart transfer, no channel id")
	}

	chanid, err := deal.ChannelID()
	if err != nil {
		return err
	}

	if err := s.transferMgr.RestartTransfer(ctx, cont.Location, chanid, deal); err != nil {
		return err
	}
	return nil
}

// handleDealStatus godoc
// @Summary      Deal Status
// @Description  This endpoint returns the status of a deal
// @Tags         deals
// @Produce      json
// @Success      200       {object}  string
// @Failure      400   {object}  util.HttpError
// @Failure      500   {object}  util.HttpError
// @Param        miner    path      string  true  "Miner"
// @Param        propcid  path      string  true  "Proposal CID"
// @Router       /deal/status/{miner}/{propcid} [get]
func (s *apiV1) handleDealStatus(c echo.Context) error {
	ctx := c.Request().Context()

	addr, err := address.NewFromString(c.Param("miner"))
	if err != nil {
		return err
	}

	propCid, err := cid.Decode(c.Param("propcid"))
	if err != nil {
		return err
	}

	var d model.ContentDeal
	if err := s.DB.First(&d, "prop_cid = ?", propCid.Bytes()).Error; err != nil {
		if xerrors.Is(err, gorm.ErrRecordNotFound) {
			return &util.HttpError{
				Code:    http.StatusNotFound,
				Reason:  util.ERR_RECORD_NOT_FOUND,
				Details: fmt.Sprintf("deal was not found for prop_cid: %s", propCid),
			}
		}
		return err
	}

	// Get deal UUID, if there is one for the deal.
	// (There should be a UUID for deals made with deal protocol v1.2.0)
	var dealUUID *uuid.UUID
	if d.DealUUID != "" {
		parsed, err := uuid.Parse(d.DealUUID)
		if err != nil {
			return fmt.Errorf("parsing deal uuid %s: %w", d.DealUUID, err)
		}
		dealUUID = &parsed
	}

	status, err := s.FilClient.DealStatus(ctx, addr, propCid, dealUUID)
	if err != nil {
		return xerrors.Errorf("getting deal status: %w", err)
	}
	return c.JSON(http.StatusOK, status)
}

// handleGetProposal godoc
// @Summary      Get Proposal
// @Description  This endpoint returns the proposal for a deal
// @Tags         deals
// @Produce      json
// @Success      200           {object}  string
// @Failure      400         {object}  util.HttpError
// @Failure      500         {object}  util.HttpError
// @Param        propcid  path      string  true  "Proposal CID"
// @Router       /deal/proposal/{propcid} [get]
func (s *apiV1) handleGetProposal(c echo.Context) error {
	propCid, err := cid.Decode(c.Param("propcid"))
	if err != nil {
		return err
	}

	var proprec model.ProposalRecord
	if err := s.DB.First(&proprec, "prop_cid = ?", propCid.Bytes()).Error; err != nil {
		if xerrors.Is(err, gorm.ErrRecordNotFound) {
			return &util.HttpError{
				Code:    http.StatusNotFound,
				Reason:  util.ERR_RECORD_NOT_FOUND,
				Details: fmt.Sprintf("proposal: %s was not found", propCid),
			}
		}
		return err
	}

	var prop market.ClientDealProposal
	if err := prop.UnmarshalCBOR(bytes.NewReader(proprec.Data)); err != nil {
		return err
	}

	return c.JSON(http.StatusOK, prop)
}

// handleGetDealInfo godoc
// @Summary      Get Deal Info
// @Description  This endpoint returns the deal info for a deal
// @Tags         deals
// @Produce      json
// @Success      200  {object}  string
// @Failure      400      {object}  util.HttpError
// @Failure      500      {object}  util.HttpError
// @Param        dealid  path      int  true  "Deal ID"
// @Router       /deal/info/{dealid} [get]
func (s *apiV1) handleGetDealInfo(c echo.Context) error {
	dealid, err := strconv.ParseInt(c.Param("dealid"), 10, 64)
	if err != nil {
		return err
	}

	deal, err := s.Api.StateMarketStorageDeal(c.Request().Context(), abi.DealID(dealid), types.EmptyTSK)
	if err != nil {
		return err
	}

	return c.JSON(http.StatusOK, deal)
}

type getInvitesResp struct {
	Code      string `json:"code"`
	Username  string `json:"createdBy"`
	ClaimedBy string `json:"claimedBy"`
	CreatedAt string `json:"createdAt"`
}

// handleAdminGetInvites godoc
// @Summary      Get Estuary invites
// @Description  This endpoint is used to list all estuary invites.
// @Tags         content
// @Produce      json
// @Success      200           {object}  string
// @Failure      400           {object}  util.HttpError
// @Failure      500           {object}  util.HttpError
// @Router       /admin/invites [get]
func (s *apiV1) handleAdminGetInvites(c echo.Context) error {
	var invites []getInvitesResp
	if err := s.DB.Model(&util.InviteCode{}).
		Select("code, username, invite_codes.created_at, (?) as claimed_by", s.DB.Table("users").Select("username").Where("id = invite_codes.claimed_by")).
		//Where("claimed_by IS NULL").
		Joins("left join users on users.id = invite_codes.created_by").
		Order("invite_codes.created_at ASC").
		Scan(&invites).Error; err != nil {
		return err
	}

	return c.JSON(http.StatusOK, invites)
}

// handleAdminCreateInvite godoc
// @Summary      Create an Estuary invite
// @Description  This endpoint is used to create an estuary invite.
// @Tags         content
// @Produce      json
// @Success      200           {object}  string
// @Failure      400           {object}  util.HttpError
// @Failure      500           {object}  util.HttpError
// @Param        code  path      string  false  "Invite code to be created"
// @Router       /admin/invites/{code} [post]
func (s *apiV1) handleAdminCreateInvite(c echo.Context, u *util.User) error {
	code := c.Param("code")
	invite := &util.InviteCode{
		Code:      code,
		CreatedBy: u.ID,
	}
	if err := s.DB.Create(invite).Error; err != nil {
		return err
	}

	return c.JSON(http.StatusOK, map[string]string{
		"code": invite.Code,
	})
}

func (s *apiV1) handleAdminFilAddress(c echo.Context) error {
	return c.JSON(http.StatusOK, s.FilClient.ClientAddr)
}

func (s *apiV1) handleAdminBalance(c echo.Context) error {
	balance, err := s.FilClient.Balance(c.Request().Context())
	if err != nil {
		return err
	}

	return c.JSON(http.StatusOK, balance)
}

func (s *apiV1) handleAdminAddEscrow(c echo.Context) error {
	amt, err := types.ParseFIL(c.Param("amt"))
	if err != nil {
		return err
	}

	resp, err := s.FilClient.LockMarketFunds(context.TODO(), amt)
	if err != nil {
		return err
	}

	return c.JSON(http.StatusOK, resp)
}

type adminStatsResponse struct {
	TotalDealAttempted   int64 `json:"totalDealsAttempted"`
	TotalDealsSuccessful int64 `json:"totalDealsSuccessful"`
	TotalDealsFailed     int64 `json:"totalDealsFailed"`

	NumMiners int64 `json:"numMiners"`
	NumUsers  int64 `json:"numUsers"`
	NumFiles  int64 `json:"numFiles"`

	NumRetrievals      int64 `json:"numRetrievals"`
	NumRetrFailures    int64 `json:"numRetrievalFailures"`
	NumStorageFailures int64 `json:"numStorageFailures"`

	PinQueueSize int `json:"pinQueueSize"`
}

func (s *apiV1) handleAdminStats(c echo.Context) error {

	var dealsTotal int64
	if err := s.DB.Model(&model.ContentDeal{}).Count(&dealsTotal).Error; err != nil {
		return err
	}

	var dealsSuccessful int64
	if err := s.DB.Model(&model.ContentDeal{}).Where("deal_id > 0").Count(&dealsSuccessful).Error; err != nil {
		return err
	}

	var dealsFailed int64
	if err := s.DB.Model(&model.ContentDeal{}).Where("failed").Count(&dealsFailed).Error; err != nil {
		return err
	}

	var numMiners int64
	if err := s.DB.Model(&model.StorageMiner{}).Count(&numMiners).Error; err != nil {
		return err
	}

	var numUsers int64
	if err := s.DB.Model(&util.User{}).Count(&numUsers).Error; err != nil {
		return err
	}

	var numFiles int64
	if err := s.DB.Model(&util.Content{}).Where("active").Count(&numFiles).Error; err != nil {
		return err
	}

	var numRetrievals int64
	if err := s.DB.Model(&model.RetrievalSuccessRecord{}).Count(&numRetrievals).Error; err != nil {
		return err
	}

	var numRetrievalFailures int64
	if err := s.DB.Model(&util.RetrievalFailureRecord{}).Count(&numRetrievalFailures).Error; err != nil {
		return err
	}

	var numStorageFailures int64
	if err := s.DB.Model(&model.DfeRecord{}).Count(&numStorageFailures).Error; err != nil {
		return err
	}

	return c.JSON(http.StatusOK, &adminStatsResponse{
		TotalDealAttempted:   dealsTotal,
		TotalDealsSuccessful: dealsSuccessful,
		TotalDealsFailed:     dealsFailed,
		NumMiners:            numMiners,
		NumUsers:             numUsers,
		NumFiles:             numFiles,
		NumRetrievals:        numRetrievals,
		NumRetrFailures:      numRetrievalFailures,
		NumStorageFailures:   numStorageFailures,
		PinQueueSize:         s.pinMgr.PinQueueSize(),
	})
}

// handleGetSystemConfig godoc
// @Summary      Get systems(estuary/shuttle) config
// @Description  This endpoint is used to get system configs.
// @Tags         admin
// @Produce      json
// @Success      200  {object}  string
// @Failure      400       {object}  util.HttpError
// @Failure      500       {object}  util.HttpError
// @Router       /admin/system/config [get]
func (s *apiV1) handleGetSystemConfig(c echo.Context, u *util.User) error {
	shConfigs, err := s.shuttleMgr.GetShuttlesConfig(u)
	if err != nil {
		return err
	}

	resp := map[string]interface{}{
		"data": map[string]interface{}{
			"primary":  s.cfg,
			"shuttles": shConfigs,
		},
	}
	return c.JSON(http.StatusOK, resp)
}

type minerResp struct {
	Addr            address.Address `json:"addr"`
	Name            string          `json:"name"`
	Suspended       bool            `json:"suspended"`
	SuspendedReason string          `json:"suspendedReason,omitempty"`
	Version         string          `json:"version"`
}

// handleAdminGetMiners godoc
// @Summary      Get all miners
// @Description  This endpoint returns all miners
// @Tags         public,net
// @Produce      json
// @Success      200  {object}  string
// @Failure      400           {object}  util.HttpError
// @Failure      500           {object}  util.HttpError
// @Router       /public/miners [get]
func (s *apiV1) handleAdminGetMiners(c echo.Context) error {
	var miners []model.StorageMiner
	if err := s.DB.Find(&miners).Error; err != nil {
		return err
	}

	out := make([]minerResp, len(miners))
	for i, m := range miners {
		out[i].Addr = m.Address.Addr
		out[i].Suspended = m.Suspended
		out[i].SuspendedReason = m.SuspendedReason
		out[i].Name = m.Name
		out[i].Version = m.Version
	}

	return c.JSON(http.StatusOK, out)
}

func (s *apiV1) handlePublicGetMinerStats(c echo.Context) error {
	_, stats, err := s.minerManager.SortedMinerList()
	if err != nil {
		return err
	}
	return c.JSON(http.StatusOK, stats)
}

func (s *apiV1) handleAdminGetMinerStats(c echo.Context) error {
	sml, err := s.minerManager.ComputeSortedMinerList()
	if err != nil {
		return err
	}
	return c.JSON(http.StatusOK, sml)
}

// handleMinersSetInfo godoc
// @Summary      Set Miner Info
// @Description  This endpoint lets a user set miner info.
// @Tags         miner
// @Produce      json
// @Success      200  {object}  emptyResp
// @Failure      400  {object}  util.HttpError
// @Failure      500  {object}  util.HttpError
// @Param        params           body      miner.MinerSetInfoParams  true   "Miner set info params"
// @Param        miner           path      string  true   "Miner to set info for"
// @Router       /miner/set-info/{miner} [put]
func (s *apiV1) handleMinersSetInfo(c echo.Context, u *util.User) error {
	m, err := address.NewFromString(c.Param("miner"))
	if err != nil {
		return err
	}

	var params miner.MinerSetInfoParams
	if err := c.Bind(&params); err != nil {
		return err
	}

	if err := s.minerManager.SetMinerInfo(m, params, u); err != nil {
		return err
	}
	return c.JSON(http.StatusOK, emptyResp{})
}

func (s *apiV1) handleAdminRemoveMiner(c echo.Context) error {
	m, err := address.NewFromString(c.Param("miner"))
	if err != nil {
		return err
	}

	if err := s.DB.Unscoped().Where("address = ?", m.String()).Delete(&model.StorageMiner{}).Error; err != nil {
		return err
	}
	return c.JSON(http.StatusOK, map[string]string{})
}

type emptyResp struct{}

// handleSuspendMiner godoc
// @Summary      Suspend Miner
// @Description  This endpoint lets a user suspend a miner.
// @Tags         miner
// @Produce      json
// @Success      200  {object}  emptyResp
// @Failure      400  {object}  util.HttpError
// @Failure      500  {object}  util.HttpError
// @Param        req           body      miner.SuspendMinerBody  true   "Suspend Miner Body"
// @Param        miner           path      string  true   "Miner to suspend"
// @Router       /miner/suspend/{miner} [post]
func (s *apiV1) handleSuspendMiner(c echo.Context, u *util.User) error {
	var body miner.SuspendMinerBody
	if err := c.Bind(&body); err != nil {
		return err
	}

	m, err := address.NewFromString(c.Param("miner"))
	if err != nil {
		return err
	}

	if err := s.minerManager.SuspendMiner(m, body, u); err != nil {
		return err
	}
	return c.JSON(http.StatusOK, emptyResp{})
}

// handleUnsuspendMiner godoc
// @Summary      Unuspend Miner
// @Description  This endpoint lets a user unsuspend a miner.
// @Tags         miner
// @Produce      json
// @Success      200  {object}  emptyResp
// @Failure      400  {object}  util.HttpError
// @Failure      500  {object}  util.HttpError
// @Param        miner           path      string  true   "Miner to unsuspend"
// @Router       /miner/unsuspend/{miner} [put]
func (s *apiV1) handleUnsuspendMiner(c echo.Context, u *util.User) error {
	m, err := address.NewFromString(c.Param("miner"))
	if err != nil {
		return err
	}

	if err := s.minerManager.UnSuspendMiner(m, u); err != nil {
		return err
	}
	return c.JSON(http.StatusOK, emptyResp{})
}

func (s *apiV1) handleAdminAddMiner(c echo.Context) error {
	m, err := address.NewFromString(c.Param("miner"))
	if err != nil {
		return err
	}

	name := c.QueryParam("name")
	if err := s.DB.Clauses(&clause.OnConflict{UpdateAll: true}).Create(&model.StorageMiner{
		Address: util.DbAddr{Addr: m},
		Name:    name,
	}).Error; err != nil {
		return err
	}

	return c.JSON(http.StatusOK, map[string]string{})
}

type contentDealStats struct {
	NumDeals     int `json:"numDeals"`
	NumConfirmed int `json:"numConfirmed"`
	NumFailed    int `json:"numFailed"`

	TotalSpending     abi.TokenAmount `json:"totalSpending"`
	ConfirmedSpending abi.TokenAmount `json:"confirmedSpending"`
}

func (s *apiV1) handleDealStats(c echo.Context) error {
	ctx, span := s.tracer.Start(c.Request().Context(), "handleDealStats")
	defer span.End()

	var alldeals []model.ContentDeal
	if err := s.DB.Find(&alldeals).Error; err != nil {
		return err
	}

	sbc := make(map[uint]*contentDealStats)

	for _, d := range alldeals {
		maddr, err := d.MinerAddr()
		if err != nil {
			return err
		}

		// Get deal UUID, if there is one for the deal.
		// (There should be a UUID for deals made with deal protocol v1.2.0)
		var dealUUID *uuid.UUID
		if d.DealUUID != "" {
			parsed, err := uuid.Parse(d.DealUUID)
			if err != nil {
				return fmt.Errorf("parsing deal uuid %s: %w", d.DealUUID, err)
			}
			dealUUID = &parsed
		}
		st, err := s.FilClient.DealStatus(ctx, maddr, d.PropCid.CID, dealUUID)
		if err != nil {
			s.log.Errorf("checking deal status failed (%s): %s", maddr, err)
			continue
		}
		if st.Proposal == nil {
			s.log.Errorf("deal status proposal is empty (%s): %s", maddr, d.PropCid.CID)
			continue
		}

		fee := st.Proposal.TotalStorageFee()

		cds, ok := sbc[d.Content]
		if !ok {
			cds = &contentDealStats{
				TotalSpending:     abi.NewTokenAmount(0),
				ConfirmedSpending: abi.NewTokenAmount(0),
			}
			sbc[d.Content] = cds
		}

		if d.Failed {
			cds.NumFailed++
			continue
		}

		cds.TotalSpending = types.BigAdd(cds.TotalSpending, fee)
		cds.NumDeals++

		if d.DealID != 0 {
			cds.ConfirmedSpending = types.BigAdd(cds.ConfirmedSpending, fee)
			cds.NumConfirmed++
		}
	}

	return c.JSON(http.StatusOK, sbc)
}

type lmdbStat struct {
	PSize         uint   `json:"pSize"`
	Depth         uint   `json:"depth"`
	BranchPages   uint64 `json:"branchPages"`
	LeafPages     uint64 `json:"leafPages"`
	OverflowPages uint64 `json:"overflowPages"`
	Entries       uint64 `json:"entries"`
}

type diskSpaceInfo struct {
	BstoreSize uint64 `json:"bstoreSize"`
	BstoreFree uint64 `json:"bstoreFree"`

	LmdbUsage uint64 `json:"lmdbUsage"`

	LmdbStat lmdbStat `json:"lmdbStat"`
}

func (s *apiV1) handleDiskSpaceCheck(c echo.Context) error {
	/*
		lmst, err := s.Node.Lmdb.Stat()
		if err != nil {
			return err
		}
	*/

	var st unix.Statfs_t
	if err := unix.Statfs(s.Node.Config.Blockstore, &st); err != nil {
		return err
	}

	return c.JSON(http.StatusOK, &diskSpaceInfo{
		BstoreSize: st.Blocks * uint64(st.Bsize),
		BstoreFree: st.Bavail * uint64(st.Bsize),
		/*
			LmdbUsage:  uint64(lmst.PSize) * (lmst.BranchPages + lmst.OverflowPages + lmst.LeafPages),
			LmdbStat: lmdbStat{
				PSize:         lmst.PSize,
				Depth:         lmst.Depth,
				BranchPages:   lmst.BranchPages,
				LeafPages:     lmst.LeafPages,
				OverflowPages: lmst.OverflowPages,
				Entries:       lmst.Entries,
			},
		*/
	})
}

func (s *apiV1) handleGetRetrievalInfo(c echo.Context) error {
	var infos []model.RetrievalSuccessRecord
	if err := s.DB.Find(&infos).Error; err != nil {
		return err
	}

	var failures []util.RetrievalFailureRecord
	if err := s.DB.Find(&failures).Error; err != nil {
		return err
	}

	return c.JSON(http.StatusOK, map[string]interface{}{
		"records":  infos,
		"failures": failures,
	})
}

func (s *apiV1) handleRetrievalCheck(c echo.Context) error {
	ctx := c.Request().Context()
	contid, err := strconv.Atoi(c.Param("content"))
	if err != nil {
		return err
	}
	if err := s.retrieveContent(ctx, uint(contid)); err != nil {
		return err
	}

	return c.JSON(http.StatusOK, "We did a thing")

}

type estimateDealBody struct {
	Size         uint64 `json:"size"`
	Replication  int    `json:"replication"`
	DurationBlks int    `json:"durationBlks"`
	Verified     bool   `json:"verified"`
}

type priceEstimateResponse struct {
	TotalStr string `json:"totalFil"`
	Total    string `json:"totalAttoFil"`
	Asks     []*model.MinerStorageAsk
}

// handleEstimateDealCost godoc
// @Summary      Estimate the cost of a deal
// @Description  This endpoint estimates the cost of a deal
// @Tags         deals
// @Produce      json
// @Success      200  {object}  string
// @Failure      400  {object}  util.HttpError
// @Failure      500  {object}  util.HttpError
// @Param        body  body      estimateDealBody  true  "The size of the deal in bytes, the replication factor, and the duration of the deal in blocks"
// @Router       /deal/estimate [post]
func (s *apiV1) handleEstimateDealCost(c echo.Context) error {
	ctx := c.Request().Context()

	var body estimateDealBody
	if err := c.Bind(&body); err != nil {
		return err
	}

	pieceSize := padreader.PaddedSize(body.Size)

	estimate, err := s.minerManager.EstimatePrice(ctx, body.Replication, pieceSize.Padded(), abi.ChainEpoch(body.DurationBlks), body.Verified)
	if err != nil {
		return err
	}

	return c.JSON(http.StatusOK, &priceEstimateResponse{
		TotalStr: types.FIL(*estimate.Total).String(),
		Total:    estimate.Total.String(),
		Asks:     estimate.Asks,
	})
}

// handleGetMinerFailures godoc
// @Summary      Get all miners
// @Description  This endpoint returns all miners
// @Tags         public,net
// @Produce      json
// @Success      200  {object}  string
// @Failure      400  {object}  util.HttpError
// @Failure      500  {object}  util.HttpError
// @Param        miner  path      string  true  "Filter by miner"
// @Router       /public/miners/failures/{miner} [get]
func (s *apiV1) handleGetMinerFailures(c echo.Context) error {
	maddr, err := address.NewFromString(c.Param("miner"))
	if err != nil {
		return err
	}

	var merrs []model.DfeRecord
	if err := s.DB.Limit(1000).Order("created_at desc").Find(&merrs, "miner = ?", maddr.String()).Error; err != nil {
		return err
	}
	return c.JSON(http.StatusOK, merrs)
}

type minerStatsResp struct {
	Miner           address.Address `json:"miner"`
	Name            string          `json:"name"`
	Version         string          `json:"version"`
	UsedByEstuary   bool            `json:"usedByEstuary"`
	DealCount       int64           `json:"dealCount"`
	ErrorCount      int64           `json:"errorCount"`
	Suspended       bool            `json:"suspended"`
	SuspendedReason string          `json:"suspendedReason"`

	ChainInfo *minerChainInfo `json:"chainInfo"`
}

type minerChainInfo struct {
	PeerID    string   `json:"peerId"`
	Addresses []string `json:"addresses"`

	Owner  string `json:"owner"`
	Worker string `json:"worker"`
}

// handleGetMinerStats godoc
// @Summary      Get miner stats
// @Description  This endpoint returns miner stats
// @Tags         public,miner
// @Produce      json
// @Success      200  {object}  string
// @Failure      400  {object}  util.HttpError
// @Failure      500  {object}  util.HttpError
// @Param        miner  path      string  true  "Filter by miner"
// @Router       /public/miners/stats/{miner} [get]
func (s *apiV1) handleGetMinerStats(c echo.Context) error {
	ctx, span := s.tracer.Start(c.Request().Context(), "handleGetMinerStats")
	defer span.End()

	maddr, err := address.NewFromString(c.Param("miner"))
	if err != nil {
		return err
	}

	minfo, err := s.Api.StateMinerInfo(ctx, maddr, types.EmptyTSK)
	if err != nil {
		return err
	}

	ci := minerChainInfo{
		Owner:  minfo.Owner.String(),
		Worker: minfo.Worker.String(),
	}

	if minfo.PeerId != nil {
		ci.PeerID = minfo.PeerId.String()
	}
	for _, a := range minfo.Multiaddrs {
		ma, err := multiaddr.NewMultiaddrBytes(a)
		if err != nil {
			return err
		}
		ci.Addresses = append(ci.Addresses, ma.String())
	}

	var m model.StorageMiner
	if err := s.DB.First(&m, "address = ?", maddr.String()).Error; err != nil {
		if xerrors.Is(err, gorm.ErrRecordNotFound) {
			return c.JSON(http.StatusOK, &minerStatsResp{
				Miner:         maddr,
				UsedByEstuary: false,
			})
		}
		return err
	}

	var dealscount int64
	if err := s.DB.Model(&model.ContentDeal{}).Where("miner = ?", maddr.String()).Count(&dealscount).Error; err != nil {
		return err
	}

	var errorcount int64
	if err := s.DB.Model(&model.DfeRecord{}).Where("miner = ?", maddr.String()).Count(&errorcount).Error; err != nil {
		return err
	}

	return c.JSON(http.StatusOK, &minerStatsResp{
		Miner:           maddr,
		UsedByEstuary:   true,
		DealCount:       dealscount,
		ErrorCount:      errorcount,
		Suspended:       m.Suspended,
		SuspendedReason: m.SuspendedReason,
		Name:            m.Name,
		Version:         m.Version,
		ChainInfo:       &ci,
	})
}

type minerDealsResp struct {
	ID               uint       `json:"id"`
	CreatedAt        time.Time  `json:"created_at"`
	UpdatedAt        time.Time  `json:"updated_at"`
	Content          uint       `json:"content"`
	PropCid          util.DbCID `json:"propCid"`
	Miner            string     `json:"miner"`
	DealID           int64      `json:"dealId"`
	Failed           bool       `json:"failed"`
	Verified         bool       `json:"verified"`
	FailedAt         time.Time  `json:"failedAt,omitempty"`
	DTChan           string     `json:"dtChan"`
	TransferStarted  time.Time  `json:"transferStarted"`
	TransferFinished time.Time  `json:"transferFinished"`
	OnChainAt        time.Time  `json:"onChainAt"`
	SealedAt         time.Time  `json:"sealedAt"`
	ContentCid       util.DbCID `json:"contentCid"`
}

// handleGetMinerDeals godoc
// @Summary      Get all miners deals
// @Description  This endpoint returns all miners deals
// @Tags         public,miner
// @Produce      json
// @Success      200  {object}  string
// @Failure      400  {object}  util.HttpError
// @Failure      500  {object}  util.HttpError
// @Param        miner          path      string  true   "Filter by miner"
// @Param        ignore-failed  query     string  false  "Ignore Failed"
// @Router       /public/miners/deals/{miner} [get]
func (s *apiV1) handleGetMinerDeals(c echo.Context) error {
	maddr, err := address.NewFromString(c.Param("miner"))
	if err != nil {
		return err
	}

	q := s.DB.Model(model.ContentDeal{}).Order("created_at desc").
		Joins("left join contents on contents.id = content_deals.content").
		Where("miner = ?", maddr.String())

	if c.QueryParam("ignore-failed") != "" {
		q = q.Where("not content_deals.failed")
	}

	var deals []minerDealsResp
	if err := q.Select("contents.cid as content_cid, content_deals.*").Scan(&deals).Error; err != nil {
		return err
	}

	return c.JSON(http.StatusOK, deals)
}

type bandwidthResponse struct {
	TotalOut int64 `json:"totalOut"`
}

// handleGetContentBandwidth godoc
// @Summary      Get content bandwidth
// @Description  This endpoint returns content bandwidth
// @Tags         content
// @Produce      json
// @Success      200  {object}  string
// @Failure      400  {object}  util.HttpError
// @Failure      500  {object}  util.HttpError
// @Param        content  path      string  true  "Content ID"
// @Router       /content/bw-usage/{content} [get]
func (s *apiV1) handleGetContentBandwidth(c echo.Context, u *util.User) error {
	contID, err := strconv.Atoi(c.Param("content"))
	if err != nil {
		return err
	}

	var content util.Content
	if err := s.DB.First(&content, contID).Error; err != nil {
		if xerrors.Is(err, gorm.ErrRecordNotFound) {
			return &util.HttpError{
				Code:    http.StatusNotFound,
				Reason:  util.ERR_RECORD_NOT_FOUND,
				Details: fmt.Sprintf("content: %d was not found", contID),
			}
		}
		return err
	}

	if err := util.IsContentOwner(u.ID, content.UserID); err != nil {
		return err
	}

	// select SUM(size * reads) from obj_refs left join objects on obj_refs.object = objects.id where obj_refs.content = 42;
	var bw int64
	if err := s.DB.Model(util.ObjRef{}).
		Select("SUM(size * reads)").
		Where("obj_refs.content = ?", content.ID).
		Joins("left join objects on obj_refs.object = objects.id").
		Scan(&bw).Error; err != nil {
		return err
	}

	return c.JSON(http.StatusOK, &bandwidthResponse{
		TotalOut: bw,
	})
}

// handleGetAggregatedForContent godoc
// @Summary      Get aggregated content stats
// @Description  This endpoint returns aggregated content stats
// @Tags         content
// @Produce      json
// @Success      200  {object}  string
// @Failure      400  {object}  util.HttpError
// @Failure      500  {object}  util.HttpError
// @Param        content  path      string  true  "Content ID"
// @Router       /content/aggregated/{content} [get]
func (s *apiV1) handleGetAggregatedForContent(c echo.Context, u *util.User) error {
	contID, err := strconv.Atoi(c.Param("content"))
	if err != nil {
		return err
	}

	var content util.Content
	if err := s.DB.First(&content, "id = ?", contID).Error; err != nil {
		if xerrors.Is(err, gorm.ErrRecordNotFound) {
			return &util.HttpError{
				Code:    http.StatusNotFound,
				Reason:  util.ERR_RECORD_NOT_FOUND,
				Details: fmt.Sprintf("miner: %d was not found", contID),
			}
		}
		return err
	}

	if err := util.IsContentOwner(u.ID, content.UserID); err != nil {
		return err
	}

	var sub []util.Content
	if err := s.DB.Find(&sub, "aggregated_in = ?", contID).Error; err != nil {
		return err
	}
	return c.JSON(http.StatusOK, sub)
}

// handleGetContentFailures godoc
// @Summary      List all failures for a content
// @Description  This endpoint returns all failures for a content
// @Tags         content
// @Produce      json
// @Success      200  {object}  string
// @Failure      400  {object}  util.HttpError
// @Failure      500  {object}  util.HttpError
// @Param        content  path      string  true  "Content ID"
// @Router       /content/failures/{content} [get]
func (s *apiV1) handleGetContentFailures(c echo.Context, u *util.User) error {
	cont, err := strconv.Atoi(c.Param("content"))
	if err != nil {
		return err
	}

	var errs []model.DfeRecord
	if err := s.DB.Find(&errs, "content = ?", cont).Error; err != nil {
		return err
	}

	return c.JSON(http.StatusOK, errs)
}

func (s *apiV1) handleAdminGetStagingZones(c echo.Context) error {
	return c.JSON(http.StatusOK, s.CM.GetStagingZoneSnapshot(c.Request().Context()))
}

func (s *apiV1) handleGetOffloadingCandidates(c echo.Context) error {
	conts, err := s.CM.GetRemovalCandidates(c.Request().Context(), c.QueryParam("all") == "true", c.QueryParam("location"), nil)
	if err != nil {
		return err
	}
	return c.JSON(http.StatusOK, conts)
}

func (s *apiV1) handleRunOffloadingCollection(c echo.Context) error {
	var body struct {
		Execute        bool   `json:"execute"`
		SpaceRequested int64  `json:"spaceRequested"`
		Location       string `json:"location"`
		Users          []uint `json:"users"`
	}

	if err := c.Bind(&body); err != nil {
		return err
	}

	res, err := s.CM.ClearUnused(c.Request().Context(), body.SpaceRequested, body.Location, body.Users, !body.Execute)
	if err != nil {
		return err
	}

	return c.JSON(http.StatusOK, res)
}

func (s *apiV1) handleOffloadContent(c echo.Context) error {
	cont, err := strconv.Atoi(c.Param("content"))
	if err != nil {
		return err
	}

	removed, err := s.CM.OffloadContents(c.Request().Context(), []uint{uint(cont)})
	if err != nil {
		return err
	}

	return c.JSON(http.StatusOK, map[string]interface{}{
		"blocksRemoved": removed,
	})
}

type moveContentBody struct {
	Contents    []uint `json:"contents"`
	Destination string `json:"destination"`
}

func (s *apiV1) handleMoveContent(c echo.Context) error {
	ctx := c.Request().Context()
	var body moveContentBody
	if err := c.Bind(&body); err != nil {
		return err
	}

	var contents []util.Content
	if err := s.DB.Find(&contents, "id in ?", body.Contents).Error; err != nil {
		return err
	}

	if len(contents) != len(body.Contents) {
		s.log.Warnf("got back fewer contents than requested: %d != %d", len(contents), len(body.Contents))
	}

	var shuttle model.Shuttle
	if err := s.DB.First(&shuttle, "handle = ?", body.Destination).Error; err != nil {
		return err
	}

	if err := s.shuttleMgr.ConsolidateContent(ctx, shuttle.Handle, contents); err != nil {
		return err
	}

	return c.JSON(http.StatusOK, map[string]string{})
}

func (s *apiV1) handleRefreshContent(c echo.Context) error {
	cont, err := strconv.Atoi(c.Param("content"))
	if err != nil {
		return err
	}

	if err := s.CM.RefreshContent(c.Request().Context(), uint(cont)); err != nil {
		return c.JSON(500, map[string]string{"error": err.Error()})
	}
	return c.JSON(http.StatusOK, map[string]string{})
}

func (s *apiV1) handleReadLocalContent(c echo.Context) error {
	cont, err := strconv.Atoi(c.Param("content"))
	if err != nil {
		return err
	}

	var content util.Content
	if err := s.DB.First(&content, "id = ?", cont).Error; err != nil {
		if xerrors.Is(err, gorm.ErrRecordNotFound) {
			return &util.HttpError{
				Code:    http.StatusNotFound,
				Reason:  util.ERR_RECORD_NOT_FOUND,
				Details: fmt.Sprintf("content: %d was not found", cont),
			}
		}
		return err
	}

	bserv := blockservice.New(&s.Node.Blockstore, offline.Exchange(&s.Node.Blockstore))
	dserv := merkledag.NewDAGService(bserv)

	ctx := context.Background()
	nd, err := dserv.Get(ctx, content.Cid.CID)
	if err != nil {
		return c.JSON(400, map[string]string{
			"error": err.Error(),
		})
	}
	r, err := uio.NewDagReader(ctx, nd, dserv)
	if err != nil {
		return c.JSON(400, map[string]string{
			"error": err.Error(),
		})
	}

	_, err = io.Copy(c.Response(), r)
	if err != nil {
		return err
	}
	return nil
}

func (s *apiV1) checkTokenAuth(token string) (*util.User, error) {
	var authToken util.AuthToken
	tokenHash := util.GetTokenHash(token)
	if err := s.DB.First(&authToken, "token = ? OR token_hash = ?", token, tokenHash).Error; err != nil {
		if xerrors.Is(err, gorm.ErrRecordNotFound) {
			return nil, &util.HttpError{
				Code:    http.StatusUnauthorized,
				Reason:  util.ERR_INVALID_TOKEN,
				Details: "api key does not exist",
			}
		}
		return nil, err
	}

	if authToken.Expiry.Before(time.Now()) {
		return nil, &util.HttpError{
			Code:    http.StatusUnauthorized,
			Reason:  util.ERR_TOKEN_EXPIRED,
			Details: fmt.Sprintf("token for user %d expired %s", authToken.User, authToken.Expiry),
		}
	}

	var user util.User
	if err := s.DB.First(&user, "id = ?", authToken.User).Error; err != nil {
		if xerrors.Is(err, gorm.ErrRecordNotFound) {
			return nil, &util.HttpError{
				Code:    http.StatusUnauthorized,
				Reason:  util.ERR_INVALID_TOKEN,
				Details: "no user exists for the spicified api key",
			}
		}
		return nil, err
	}

	user.AuthToken = authToken
	return &user, nil
}

func (s *apiV1) AuthRequired(level int) echo.MiddlewareFunc {
	return func(next echo.HandlerFunc) echo.HandlerFunc {
		return func(c echo.Context) error {

			//	Check first if the Token is available. We should not continue if the
			//	token isn't even available.
			auth, err := util.ExtractAuth(c)
			if err != nil {
				return err
			}

			ctx, span := s.tracer.Start(c.Request().Context(), "authCheck")
			defer span.End()
			c.SetRequest(c.Request().WithContext(ctx))

			u, err := s.checkTokenAuth(auth)
			if err != nil {
				return err
			}

			span.SetAttributes(attribute.Int("user", int(u.ID)))

			if u.AuthToken.UploadOnly && level >= util.PermLevelUser {
				s.log.Warnw("api key is upload only", "user", u.ID, "perm", u.Perm, "required", level)

				return &util.HttpError{
					Code:    http.StatusForbidden,
					Reason:  util.ERR_NOT_AUTHORIZED,
					Details: "api key is upload only",
				}
			}

			if u.Perm >= level {
				c.Set("user", u)
				return next(c)
			}

			s.log.Warnw("user not authorized", "user", u.ID, "perm", u.Perm, "required", level)

			return &util.HttpError{
				Code:    http.StatusForbidden,
				Reason:  util.ERR_NOT_AUTHORIZED,
				Details: "user not authorized",
			}
		}
	}
}

type registerBody struct {
	Username   string `json:"username"`
	Password   string `json:"passwordHash"`
	InviteCode string `json:"inviteCode"`
}

const TOKEN_LABEL_ON_REGISTER = "on-register"

func (s *apiV1) handleRegisterUser(c echo.Context) error {
	var reg registerBody
	if err := c.Bind(&reg); err != nil {
		return err
	}

	var invite util.InviteCode
	if err := s.DB.First(&invite, "code = ?", reg.InviteCode).Error; err != nil {
		if xerrors.Is(err, gorm.ErrRecordNotFound) {
			return &util.HttpError{
				Code:    http.StatusNotFound,
				Reason:  util.ERR_INVALID_INVITE,
				Details: "no such invite code was found",
			}
		}
		return err
	}

	if invite.ClaimedBy != 0 {
		return &util.HttpError{
			Code:    http.StatusBadRequest,
			Reason:  util.ERR_INVITE_ALREADY_USED,
			Details: "the invite code as already been claimed",
		}
	}

	username := strings.ToLower(reg.Username)

	var exist *util.User
	if err := s.DB.First(&exist, "username = ?", username).Error; err != nil {
		if !xerrors.Is(err, gorm.ErrRecordNotFound) {
			return err
		}
		exist = nil
	}

	if exist != nil {
		return &util.HttpError{
			Code:    http.StatusBadRequest,
			Reason:  util.ERR_USERNAME_TAKEN,
			Details: "username already exist",
		}
	}

	salt := uuid.New().String()

	newUser := &util.User{
		Username: username,
		UUID:     uuid.New().String(),
		Salt:     salt,
		PassHash: util.GetPasswordHash(reg.Password, salt, s.DB.Config.Dialector.Name()),
		Perm:     util.PermLevelUser,
	}

	if err := s.DB.Create(newUser).Error; err != nil {
		return &util.HttpError{
			Code:   http.StatusInternalServerError,
			Reason: util.ERR_USER_CREATION_FAILED,
		}
	}

	authToken, err := s.newAuthTokenForUser(newUser, time.Now().Add(constants.TokenExpiryDurationRegister), nil, TOKEN_LABEL_ON_REGISTER)
	if err != nil {
		return err
	}

	invite.ClaimedBy = newUser.ID
	if err := s.DB.Save(&invite).Error; err != nil {
		return err
	}

	return c.JSON(http.StatusOK, &loginResponse{
		Token:  authToken.Token,
		Expiry: authToken.Expiry,
	})
}

type loginBody struct {
	Username string `json:"username"`
	Password string `json:"passwordHash"`
}

type loginResponse struct {
	Token  string    `json:"token"`
	Expiry time.Time `json:"expiry"`
}

const TOKEN_LABEL_ON_LOGIN = "on-login"

func (s *apiV1) handleLoginUser(c echo.Context) error {
	var body loginBody
	if err := c.Bind(&body); err != nil {
		return err
	}

	var user util.User
	if err := s.DB.First(&user, "username = ?", strings.ToLower(body.Username)).Error; err != nil {
		if xerrors.Is(err, gorm.ErrRecordNotFound) {
			return &util.HttpError{
				Code:    http.StatusForbidden,
				Reason:  util.ERR_USER_NOT_FOUND,
				Details: "no such user exist",
			}
		}
		return err
	}

	//	validate password
	//	SQLlite and Postgres has incompatibility in hashing and even though we are dropping support for sqlite later,
	//	we still need to accommodate those who chooses to use SQLite for experimentation purposes.
	var valid = true
	var dbDialect = s.DB.Config.Dialector.Name()

	//	check password hash (this is the way).
	if (user.Salt != "" && (user.PassHash != util.GetPasswordHash(body.Password, user.Salt, dbDialect))) || (user.Salt == "" && user.PassHash != body.Password) {
		valid = false                                                                           //	assume it's not valid.
		if bcrypt.CompareHashAndPassword([]byte(user.PassHash), []byte(body.Password)) == nil { //	we are using bcrypt, so we need to rehash it.
			valid = true
		}
	}

	if !valid {
		return &util.HttpError{
			Code:   http.StatusForbidden,
			Reason: util.ERR_INVALID_PASSWORD,
		}
	}

	authToken, err := s.newAuthTokenForUser(&user, time.Now().Add(constants.TokenExpiryDurationLogin), nil, TOKEN_LABEL_ON_LOGIN)
	if err != nil {
		return err
	}

	return c.JSON(http.StatusOK, &loginResponse{
		Token:  authToken.Token,
		Expiry: authToken.Expiry,
	})
}

type changePasswordParams struct {
	NewPassword string `json:"newPasswordHash"`
}

func (s *apiV1) handleUserChangePassword(c echo.Context, u *util.User) error {
	var params changePasswordParams
	if err := c.Bind(&params); err != nil {
		return err
	}

	salt := uuid.New().String()

	updatedUserColumns := &util.User{
		Salt:     salt,
		PassHash: util.GetPasswordHash(params.NewPassword, salt, s.DB.Config.Dialector.Name()),
	}

	if err := s.DB.Model(util.User{}).Where("id = ?", u.ID).Updates(updatedUserColumns).Error; err != nil {
		return err
	}

	return c.JSON(http.StatusOK, map[string]string{})
}

type changeAddressParams struct {
	Address string `json:"address"`
}

func (s *apiV1) handleUserChangeAddress(c echo.Context, u *util.User) error {
	var params changeAddressParams
	if err := c.Bind(&params); err != nil {
		return err
	}

	addr, err := address.NewFromString(params.Address)
	if err != nil {
		s.log.Warnf("invalid filecoin address in change address request body: %w", err)

		return &util.HttpError{
			Code:   http.StatusUnauthorized,
			Reason: "invalid address in request body",
		}
	}

	if err := s.DB.Model(util.User{}).Where("id = ?", u.ID).Update("address", addr.String()).Error; err != nil {
		return err
	}

	return c.JSON(http.StatusOK, map[string]string{})
}

type userStatsResponse struct {
	TotalSize int64 `json:"totalSize"`
	NumPins   int64 `json:"numPins"`
}

// handleGetUserStats godoc
// @Summary      Get stats for the current user
// @Description  This endpoint is used to get stats for the current user.
// @Tags         User
// @Produce      json
// @Success      200  {object}  string
// @Failure      400  {object}  util.HttpError
// @Failure      500  {object}  util.HttpError
// @Router       /user/stats [get]
func (s *apiV1) handleGetUserStats(c echo.Context, u *util.User) error {
	var stats userStatsResponse
	if err := s.DB.Raw(` SELECT
						(SELECT SUM(size) FROM contents where user_id = ? AND NOT aggregate AND active AND deleted_at IS NULL) as total_size,
						(SELECT COUNT(1) FROM contents where user_id = ? AND NOT aggregate AND active AND deleted_at IS NULL) as num_pins`,
		u.ID, u.ID).Scan(&stats).Error; err != nil {
		return err
	}

	return c.JSON(http.StatusOK, stats)
}

func (s *apiV1) newAuthTokenForUser(user *util.User, expiry time.Time, perms []string, label string) (*util.AuthToken, error) {
	if len(perms) > 1 {
		return nil, fmt.Errorf("invalid perms")
	}

	var uploadOnly bool
	if len(perms) == 1 {
		switch perms[0] {
		case "all":
			uploadOnly = false
		case "upload":
			uploadOnly = true
		default:
			return nil, fmt.Errorf("invalid perm: %q", perms[0])
		}
	}

	token := "EST" + uuid.New().String() + "ARY"
	authToken := &util.AuthToken{
		Token:      token,
		TokenHash:  util.GetTokenHash(token),
		Label:      label,
		User:       user.ID,
		Expiry:     expiry,
		UploadOnly: uploadOnly,
	}
	if err := s.DB.Create(authToken).Error; err != nil {
		return nil, err
	}

	return authToken, nil
}

// handleGetViewer godoc
// @Summary Fetch viewer details
// @Description This endpoint fetches viewer details such as username, permissions, address, owned miners, user settings etc.
// @Produce json
// @Success 200 {object} util.ViewerResponse
// @Failure 401 {object} util.HttpError
// @Failure 500 {object} util.HttpError
// @Router /viewer [get]
func (s *apiV1) handleGetViewer(c echo.Context, u *util.User) error {
	uep, err := s.shuttleMgr.GetPreferredUploadEndpoints(u)
	if err != nil {
		return err
	}

	return c.JSON(http.StatusOK, &util.ViewerResponse{
		ID:       u.ID,
		Username: u.Username,
		Perms:    u.Perm,
		Address:  u.Address.Addr.String(),
		Miners:   s.getMinersOwnedByUser(u),
		Settings: util.UserSettings{
			Replication:           s.cfg.Replication,
			Verified:              s.cfg.Deal.IsVerified,
			DealDuration:          s.cfg.Deal.Duration,
			FileStagingThreshold:  s.cfg.Content.MinSize,
			ContentAddingDisabled: s.isContentAddingDisabled(u),
			DealMakingDisabled:    s.CM.DealMakingDisabled(),
			UploadEndpoints:       uep,
			Flags:                 u.Flags,
		},
		AuthExpiry: u.AuthToken.Expiry,
	})
}

func (s *apiV1) getMinersOwnedByUser(u *util.User) []string {
	var miners []model.StorageMiner
	if err := s.DB.Find(&miners, "owner = ?", u.ID).Error; err != nil {
		s.log.Errorf("failed to query miners for user %d: %s", u.ID, err)
		return nil
	}

	var out []string
	for _, m := range miners {
		out = append(out, m.Address.Addr.String())
	}

	return out
}

func (s *apiV1) handleHealth(c echo.Context) error {
	return c.JSON(http.StatusOK, map[string]string{
		"status": "ok",
	})
}

type getApiKeysResp struct {
	Token     string    `json:"token"`
	TokenHash string    `json:"tokenHash"`
	Label     string    `json:"label"`
	Expiry    time.Time `json:"expiry"`
}

// handleUserRevokeApiKey godoc
// @Summary      Revoke a User API Key.
// @Description  This endpoint is used to revoke a user API key. In estuary, every user is assigned with an API key, this API key is generated and issued for each user and is primarily used to access all estuary features. This endpoint can be used to revoke the API key that's assigned to the user. Revoked API keys are completely deleted and are not recoverable.
// @Tags         User
// @Produce      json
// @Success      200  {object}  string
// @Failure      400  {object}  util.HttpError
// @Failure      500  {object}  util.HttpError
// @Param        key_or_hash path string true "Key or Hash"
// @Router       /user/api-keys/{key_or_hash} [delete]
func (s *apiV1) handleUserRevokeApiKey(c echo.Context, u *util.User) error {
	kval := c.Param("key_or_hash")
	// need to check the kvalHash in case someone is revoking their token by the token itself, but only its hash is stored
	kvalHash := util.GetTokenHash(kval)
	if err := s.DB.Delete(&util.AuthToken{}, "\"user\" = ? AND (token = ? OR token_hash = ? OR token_hash = ?)", u.ID, kval, kval, kvalHash).Error; err != nil {
		return err
	}

	return c.NoContent(200)
}

// handleUserCreateApiKey godoc
// @Summary      Create API keys for a user
// @Description  This endpoint is used to create API keys for a user. In estuary, each user is given an API key to access all features.
// @Tags         User
// @Produce      json
// @Param        expiry  query     string  false  "Expiration - Expiration - Valid time units are ns, us (or µs),  ms,  s,  m,  h.  for  example  300h"
// @Param        perms   query     string  false  "Permissions -- currently unused"
// @Success      200     {object}  getApiKeysResp
// @Failure      400  {object}  util.HttpError
// @Failure      404     {object}  util.HttpError
// @Failure      500  {object}  util.HttpError
// @Router       /user/api-keys [post]
func (s *apiV1) handleUserCreateApiKey(c echo.Context, u *util.User) error {
	expiry := time.Now().Add(constants.TokenExpiryDurationDefault)
	if exp := c.QueryParam("expiry"); exp != "" {
		if exp == "false" {
			expiry = time.Now().Add(constants.TokenExpiryDurationPermanent)
		} else {
			dur, err := time.ParseDuration(exp)
			if err != nil {
				return err
			}
			expiry = time.Now().Add(dur)
		}
	}

	var perms []string
	if p := c.QueryParam("perms"); p != "" {
		perms = strings.Split(p, ",")
	}

	label := c.QueryParam("label")

	authToken, err := s.newAuthTokenForUser(u, expiry, perms, label)
	if err != nil {
		return err
	}

	return c.JSON(http.StatusOK, &getApiKeysResp{
		Token:     authToken.Token,
		TokenHash: authToken.TokenHash,
		Label:     authToken.Label,
		Expiry:    authToken.Expiry,
	})
}

// handleUserGetApiKeys godoc
// @Summary      Get API keys for a user
// @Description  This endpoint is used to get API keys for a user. In estuary, each user can be given multiple API keys (tokens). This endpoint can be used to retrieve all available API keys for a given user.
// @Tags         User
// @Produce      json
// @Success      200  {array}   getApiKeysResp
// @Failure      400  {object}  util.HttpError
// @Failure      404   {object}  util.HttpError
// @Failure      500  {object}  util.HttpError
// @Router       /user/api-keys [get]
func (s *apiV1) handleUserGetApiKeys(c echo.Context, u *util.User) error {
	var keys []util.AuthToken
	if err := s.DB.Find(&keys, "auth_tokens.user = ?", u.ID).Error; err != nil {
		return err
	}

	out := []getApiKeysResp{}
	for _, k := range keys {
		out = append(out, getApiKeysResp{
			Token:     k.Token,
			TokenHash: k.TokenHash,
			Label:     k.Label,
			Expiry:    k.Expiry,
		})
	}

	return c.JSON(http.StatusOK, out)
}

type createCollectionBody struct {
	Name        string `json:"name"`
	Description string `json:"description"`
}

// handleCreateCollection godoc
// @Summary      Create a new collection
// @Description  This endpoint is used to create a new collection. A collection is a representaion of a group of objects added on the estuary. This endpoint can be used to create a new collection.
// @Tags         collections
// @Produce      json
// @Param        body  body      createCollectionBody  true  "Collection name and description"
// @Success      200   {object}  collections.Collection
// @Failure      400  {object}  util.HttpError
// @Failure      404  {object}  util.HttpError
// @Failure      500  {object}  util.HttpError
// @Router       /collections/ [post]
func (s *apiV1) handleCreateCollection(c echo.Context, u *util.User) error {
	var body createCollectionBody
	if err := c.Bind(&body); err != nil {
		return err
	}

	col := &collections.Collection{
		UUID:        uuid.New().String(),
		Name:        body.Name,
		Description: body.Description,
		UserID:      u.ID,
	}

	if err := s.DB.Create(col).Error; err != nil {
		return err
	}

	return c.JSON(http.StatusOK, col)
}

// handleListCollections godoc
// @Summary      List all collections
// @Description  This endpoint is used to list all collections. Whenever a user logs on estuary, it will list all collections that the user has access to. This endpoint provides a way to list all collections to the user.
// @Tags         collections
// @Produce      json
// @Success      200  {array}   collections.Collection
// @Failure      400  {object}  util.HttpError
// @Failure      404  {object}  util.HttpError
// @Failure      500  {object}  util.HttpError
// @Router       /collections/ [get]
func (s *apiV1) handleListCollections(c echo.Context, u *util.User) error {
	var cols []collections.Collection
	if err := s.DB.Find(&cols, "user_id = ?", u.ID).Error; err != nil {
		return err
	}

	return c.JSON(http.StatusOK, cols)
}

type addContentsToCollectionBody struct {
	ContentIDs []uint `json:"contentids"`
}

// handleAddContentsToCollection godoc
// @Summary      Add contents to a collection
// @Description  This endpoint adds already-pinned contents (that have ContentIDs) to a collection.
// @Tags         collections
// @Accept       json
// @Produce      json
// @Param        coluuid     path      string  true  "Collection UUID"
// @Param        contentIDs  body      []uint  true  "Content IDs to add to collection"
// @Param		 dir		 query	   string  false  "Directory"
// @Success      200         {object}  string
// @Failure      400  {object}  util.HttpError
// @Failure      500  {object}  util.HttpError
// @Router       /collections/{coluuid} [post]
func (s *apiV1) handleAddContentsToCollection(c echo.Context, u *util.User) error {
	coluuid := c.Param("coluuid")

	// we accept both {"contentids": [1, 2]} and [1, 2] as json payloads
	var body addContentsToCollectionBody // {"contentids": [1, 2]}
	var contentIDs []uint                // [1, 2]

	// Save the body of the request so that we can try to unmarshal it twice (if first bind fails)
	// We can't simply c.Bind() because that reads directly from the socket
	// And so if we try c.Bind()ing twice, the second call will just return EOF
	bodyBytes, err := ioutil.ReadAll(c.Request().Body)
	if err != nil {
		return err
	}

	if err = json.Unmarshal([]byte(bodyBytes), &contentIDs); err != nil {
		// Failed to bind to [1, 10] payload, try {"contentids": [1, 10]}
		if err = json.Unmarshal([]byte(bodyBytes), &body); err != nil {
			return err
		}
		contentIDs = body.ContentIDs
	}

	// no contents
	if len(contentIDs) == 0 {
		return &util.HttpError{
			Code:    http.StatusBadRequest,
			Reason:  util.ERR_INVALID_INPUT,
			Details: fmt.Sprintf("no contents specified, need at least one"),
		}
	}

	if len(contentIDs) > 128 {
		return &util.HttpError{
			Code:    http.StatusBadRequest,
			Reason:  util.ERR_INVALID_INPUT,
			Details: fmt.Sprintf("too many contents specified: %d (max 128)", len(contentIDs)),
		}
	}

	var col collections.Collection
	if err := s.DB.First(&col, "uuid = ?", coluuid).Error; err != nil {
		if xerrors.Is(err, gorm.ErrRecordNotFound) {
			return &util.HttpError{
				Code:    http.StatusNotFound,
				Reason:  util.ERR_RECORD_NOT_FOUND,
				Details: fmt.Sprintf("collection: %s was not found", coluuid),
			}
		}
		return err
	}

	if err := util.IsCollectionOwner(u.ID, col.UserID); err != nil {
		return err
	}

	var contents []util.Content
	if err := s.DB.Find(&contents, "id in ? and user_id = ?", contentIDs, u.ID).Error; err != nil {
		return err
	}

	if len(contents) != len(contentIDs) {
		return fmt.Errorf("%d specified content(s) were not found or user missing permissions", len(contentIDs)-len(contents))
	}

	path, err := constructDirectoryPath(c.QueryParam(ColDir))
	var colrefs []collections.CollectionRef
	for _, cont := range contents {
		fullPath := filepath.Join(path, cont.Name)
		colrefs = append(colrefs, collections.CollectionRef{
			Collection: col.ID,
			Content:    cont.ID,
			Path:       &fullPath,
		})
	}

	if err := s.DB.Create(colrefs).Error; err != nil {
		return err
	}

	return c.JSON(http.StatusOK, map[string]string{})
}

// handleCommitCollection godoc
// @Summary      Produce a CID of the collection contents
// @Description  This endpoint is used to save the contents in a collection, producing a top-level CID that references all the current CIDs in the collection.
// @Param        coluuid  path  string  true  "coluuid"
// @Tags         collections
// @Produce      json
// @Success      200  {object}  string
// @Failure      400  {object}  util.HttpError
// @Failure      500  {object}  util.HttpError
// @Router       /collections/{coluuid}/commit [post]
func (s *apiV1) handleCommitCollection(c echo.Context, u *util.User) error {
	colid := c.Param("coluuid")

	var col collections.Collection
	if err := s.DB.First(&col, "uuid = ?", colid).Error; err != nil {
		if xerrors.Is(err, gorm.ErrRecordNotFound) {
			return &util.HttpError{
				Code:    http.StatusNotFound,
				Reason:  util.ERR_RECORD_NOT_FOUND,
				Details: fmt.Sprintf("collection: %s was not found", colid),
			}
		}
		return err
	}

	if err := util.IsCollectionOwner(u.ID, col.UserID); err != nil {
		return err
	}

	contents := []util.ContentWithPath{}
	if err := s.DB.Model(collections.CollectionRef{}).
		Where("collection = ?", col.ID).
		Joins("left join contents on contents.id = collection_refs.content").
		Select("contents.*, collection_refs.path").
		Scan(&contents).Error; err != nil {
		return err
	}

	// transform listen addresses (/ip/1.2.3.4/tcp/80) into full p2p multiaddresses
	// e.g. /ip/1.2.3.4/tcp/80/p2p/12D3KooWCVTKbuvrZ9ton6zma5LNhCEeZyuFtxcDzDTmWh2qPtWM
	fullP2pMultiAddrs := []multiaddr.Multiaddr{}
	for _, listenAddr := range s.Node.Host.Addrs() {
		fullP2pAddr := fmt.Sprintf("%s/p2p/%s", listenAddr, s.Node.Host.ID())
		fullP2pMultiAddr, err := multiaddr.NewMultiaddr(fullP2pAddr)
		if err != nil {
			return err
		}
		fullP2pMultiAddrs = append(fullP2pMultiAddrs, fullP2pMultiAddr)
	}

	// transform multiaddresses into AddrInfo objects
	var origins []*peer.AddrInfo
	for _, p := range fullP2pMultiAddrs {
		ai, err := peer.AddrInfoFromP2pAddr(p)
		if err != nil {
			return err
		}
		origins = append(origins, ai)
	}

	bserv := blockservice.New(&s.Node.Blockstore, nil)
	dserv := merkledag.NewDAGService(bserv)

	// create DAG respecting directory structure
	collectionNode := unixfs.EmptyDirNode()
	for _, c := range contents {
		dirs, err := util.DirsFromPath(c.Path, c.Name)
		if err != nil {
			return err
		}

		lastDirNode, err := util.EnsurePathIsLinked(dirs, collectionNode, dserv)
		if err != nil {
			return err
		}
		err = lastDirNode.AddRawLink(c.Name, &ipld.Link{
			Size: uint64(c.Size),
			Cid:  c.Cid.CID,
		})
		if err != nil {
			return err
		}
	}

	if err := dserv.Add(context.Background(), collectionNode); err != nil {
		return err
	} // add new CID to local blockstore

	// update DB with new collection CID
	col.CID = collectionNode.Cid().String()
	if err := s.DB.Model(collections.Collection{}).Where("id = ?", col.ID).UpdateColumn("c_id", collectionNode.Cid().String()).Error; err != nil {
		return err
	}

	ctx := c.Request().Context()
	makeDeal := false

	pinstatus, pinOp, err := s.CM.PinContent(ctx, u.ID, collectionNode.Cid(), collectionNode.Cid().String(), nil, origins, 0, nil, makeDeal)
	if err != nil {
		return err
	}
	s.pinMgr.Add(pinOp)

	return c.JSON(http.StatusOK, pinstatus)
}

// handleGetCollectionContents godoc
// @Summary      Get contents in a collection
// @Description  This endpoint is used to get contents in a collection. If no colpath query param is passed
// @Tags         collections
// @Produce      json
// @Success      200  {object}  []collections.CollectionListResponse
// @Failure      400  {object}  util.HttpError
// @Failure      500  {object}  util.HttpError
// @Param        coluuid  path      string  true   "coluuid"
// @Param        dir      query     string  false  "Directory"
// @Router       /collections/{coluuid} [get]
func (s *apiV1) handleGetCollectionContents(c echo.Context, u *util.User) error {
	coluuid := c.Param("coluuid")

	var col collections.Collection
	if err := s.DB.First(&col, "uuid = ?", coluuid).Error; err != nil {
		if xerrors.Is(err, gorm.ErrRecordNotFound) {
			return &util.HttpError{
				Code:    http.StatusNotFound,
				Reason:  util.ERR_RECORD_NOT_FOUND,
				Details: fmt.Sprintf("collection: %s was not found", coluuid),
			}
		}
		return err
	}

	if err := util.IsCollectionOwner(u.ID, col.UserID); err != nil {
		return err
	}

	// TODO: optimize this a good deal
	var refs []util.ContentWithPath
	if err := s.DB.Model(collections.CollectionRef{}).
		Where("collection = ?", col.ID).
		Joins("left join contents on contents.id = collection_refs.content").
		Select("contents.*, collection_refs.path as path").
		Scan(&refs).Error; err != nil {
		return err
	}

	queryDir := c.QueryParam(ColDir)
	if queryDir == "" {
		return c.JSON(http.StatusOK, refs)
	}

	// if queryDir is set, do the content listing
	queryDir = filepath.Clean(queryDir)

	out, err := collections.GetDirectoryContents(refs, queryDir, coluuid)
	if err != nil {
		return err
	}

	return c.JSON(http.StatusOK, out)
}

// handleDeleteCollection godoc
// @Summary      Deletes a collection
// @Description  This endpoint is used to delete an existing collection.
// @Tags         collections
// @Param        coluuid  path  string  true  "Collection ID"
// @Router       /collections/{coluuid} [delete]
// @Success      200  {string}  string  ""
// @Failure      400  {object}  util.HttpError
// @Failure      500  {object}  util.HttpError
func (s *apiV1) handleDeleteCollection(c echo.Context, u *util.User) error {
	coluuid := c.Param("coluuid")

	var col collections.Collection
	if err := s.DB.First(&col, "uuid = ?", coluuid).Error; err != nil {
		if xerrors.Is(err, gorm.ErrRecordNotFound) {
			return &util.HttpError{
				Code:    http.StatusNotFound,
				Reason:  util.ERR_RECORD_NOT_FOUND,
				Details: fmt.Sprintf("collection with ID(%s) was not found", coluuid),
			}
		}
		return err
	}

	if err := util.IsCollectionOwner(u.ID, col.UserID); err != nil {
		return err
	}

	if err := s.DB.Delete(&col).Error; err != nil {
		return err
	}
	return c.NoContent(http.StatusOK)
}

type deleteContentFromCollectionBody struct {
	By    string `json:"by"`
	Value string `json:"value"`
}

// handleDeleteContentFromCollection godoc
// @Summary      Deletes a content from a collection
// @Description  This endpoint is used to delete an existing content from an existing collection. If two or more files with the same contentid exist in the collection, delete the one in the specified path
// @Tags         collections
// @Param        coluuid    path  string                           true  "Collection ID"
// @Param        body       body  deleteContentFromCollectionBody  true  "Variable to use when filtering for files (must be either 'path' or 'content_id')"
// @Produce      json
// @Success      200  {object}  string
// @Failure      400  {object}  util.HttpError
// @Failure      500  {object}  util.HttpError
// @Router       /collections/{coluuid}/contents [delete]
func (s *apiV1) handleDeleteContentFromCollection(c echo.Context, u *util.User) error {
	var body deleteContentFromCollectionBody
	if err := c.Bind(&body); err != nil {
		return err
	}
	coluuid := c.Param("coluuid")

	// check if 'by' is either 'path' or 'content_id'
	if body.By != "path" && body.By != "content_id" {
		return &util.HttpError{
			Code:    http.StatusNotFound,
			Reason:  util.ERR_INVALID_FILTER,
			Details: fmt.Sprintf("invalid 'by' value, must be either 'content_id' or 'path', got %s", body.By),
		}
	}

	if len(body.Value) == 0 {
		return &util.HttpError{
			Code:    http.StatusNotFound,
			Reason:  util.ERR_VALUE_REQUIRED,
			Details: fmt.Sprintf("invalid 'value' field, must not be empty"),
		}
	}

	col, err := collections.GetCollection(coluuid, s.DB, u)
	if err != nil {
		return err
	}

	refs := []collections.CollectionRef{}
	if body.By == "path" {
		path := body.Value
		refs, err = collections.GetContentsInPath(coluuid, path, s.DB, u)
		if err != nil {
			return err
		}
	} else if body.By == "content_id" {
		contentid := body.Value
		content, err := util.GetContent(contentid, s.DB, u)
		if err != nil {
			return err
		}
		if err := s.DB.Model(collections.CollectionRef{}).
			Where("collection = ?", col.ID).
			Where("content = ?", content.ID).
			Scan(&refs).Error; err != nil {
			return err
		}
	}

	// delete found refs
	if err := s.DB.Delete(&refs).Error; err != nil {
		return err
	}
	return c.NoContent(http.StatusOK)
}

type adminUserResponse struct {
	Id       uint   `json:"id"`
	Username string `json:"username"`

	SpaceUsed int `json:"spaceUsed"`
	NumFiles  int `json:"numFiles"`
}

// handleAdminGetUsers godoc
// @Summary      Get all users
// @Description  This endpoint is used to get all users.
// @Tags         admin
// @Produce      json
// @Success      200  {object}  string
// @Failure      400  {object}  util.HttpError
// @Failure      500  {object}  util.HttpError
// @Router       /admin/users [get]
func (s *apiV1) handleAdminGetUsers(c echo.Context) error {
	var resp []adminUserResponse
	if err := s.DB.Model(util.Content{}).
		Select("user_id as id,(?) as username,SUM(size) as space_used,count(*) as num_files", s.DB.Model(&util.User{}).Select("username").Where("id = user_id")).
		Group("user_id").Scan(&resp).Error; err != nil {
		return err
	}

	sort.Slice(resp, func(i, j int) bool {
		return resp[i].Id < resp[j].Id
	})

	return c.JSON(http.StatusOK, resp)
}

type publicStatsResponse struct {
	TotalStorage       sql.NullInt64 `json:"totalStorage"`
	TotalFilesStored   sql.NullInt64 `json:"totalFiles"`
	DealsOnChain       sql.NullInt64 `json:"dealsOnChain"`
	TotalObjectsRef    sql.NullInt64 `json:"totalObjectsRef"`
	TotalBytesUploaded sql.NullInt64 `json:"totalBytesUploaded"`
	TotalUsers         sql.NullInt64 `json:"totalUsers"`
	TotalStorageMiner  sql.NullInt64 `json:"totalStorageMiners"`
}

// handlePublicStats godoc
// @Summary      Public stats
// @Description  This endpoint is used to get public stats.
// @Tags         public
// @Produce      json
// @Success      200  {object}  string
// @Failure      400  {object}  util.HttpError
// @Failure      500  {object}  util.HttpError
// @Router       /public/stats [get]
func (s *apiV1) handlePublicStats(c echo.Context) error {
	val, err := s.cacher.Get("public/stats", time.Minute*2, func() (interface{}, error) {
		return s.computePublicStats()
	})
	if err != nil {
		return err
	}

	//	handle the extensive looks up differently. Cache them for 1 hour.
	valExt, err := s.cacher.Get("public/stats/ext", time.Minute*60, func() (interface{}, error) {
		return s.computePublicStatsWithExtensiveLookups()
	})

	// reuse the original stats and add the ones from the extensive lookup function.
	val.(*publicStatsResponse).TotalObjectsRef = valExt.(*publicStatsResponse).TotalObjectsRef
	val.(*publicStatsResponse).TotalBytesUploaded = valExt.(*publicStatsResponse).TotalBytesUploaded
	val.(*publicStatsResponse).TotalUsers = valExt.(*publicStatsResponse).TotalUsers
	val.(*publicStatsResponse).TotalStorageMiner = valExt.(*publicStatsResponse).TotalStorageMiner

	if err != nil {
		return err
	}

	jsonResponse := map[string]interface{}{
		"totalStorage":       val.(*publicStatsResponse).TotalStorage.Int64,
		"totalFilesStored":   val.(*publicStatsResponse).TotalFilesStored.Int64,
		"dealsOnChain":       val.(*publicStatsResponse).DealsOnChain.Int64,
		"totalObjectsRef":    val.(*publicStatsResponse).TotalObjectsRef.Int64,
		"totalBytesUploaded": val.(*publicStatsResponse).TotalBytesUploaded.Int64,
		"totalUsers":         val.(*publicStatsResponse).TotalUsers.Int64,
		"totalStorageMiner":  val.(*publicStatsResponse).TotalStorageMiner.Int64,
	}

	return c.JSON(http.StatusOK, jsonResponse)
}

func (s *apiV1) computePublicStats() (*publicStatsResponse, error) {
	var stats publicStatsResponse
	if err := s.DB.Model(util.Content{}).Where("active and not aggregated_in > 0").Select("SUM(size) as total_storage").Scan(&stats).Error; err != nil {
		return nil, err
	}

	if err := s.DB.Model(util.Content{}).Where("active and not aggregate").Count(&stats.TotalFilesStored.Int64).Error; err != nil {
		return nil, err
	}

	if err := s.DB.Model(model.ContentDeal{}).Where("not failed and deal_id > 0").Count(&stats.DealsOnChain.Int64).Error; err != nil {
		return nil, err
	}

	return &stats, nil
}

func (s *apiV1) computePublicStatsWithExtensiveLookups() (*publicStatsResponse, error) {
	var stats publicStatsResponse

	//	this can be resource expensive but we are already caching it.
	if err := s.DB.Table("obj_refs").Count(&stats.TotalObjectsRef.Int64).Error; err != nil {
		return nil, err
	}

	if err := s.DB.Table("objects").Select("SUM(size)").Find(&stats.TotalBytesUploaded.Int64).Error; err != nil {
		return nil, err
	}

	if err := s.DB.Model(util.User{}).Count(&stats.TotalUsers.Int64).Error; err != nil {
		return nil, err
	}

	if err := s.DB.Table("storage_miners").Count(&stats.TotalStorageMiner.Int64).Error; err != nil {
		return nil, err
	}

	return &stats, nil
}

func (s *apiV1) handleGetBucketDiag(c echo.Context) error {
	return c.JSON(http.StatusOK, s.CM.GetStagingZoneSnapshot(c.Request().Context()))
}

// handleGetStagingZoneForUser godoc
// @Summary      Get staging zone for user
// @Description  This endpoint is used to get staging zone for user.
// @Tags         content
// @Produce      json
// @Success      200  {object}  string
// @Failure      400  {object}  util.HttpError
// @Failure      500  {object}  util.HttpError
// @Router       /content/staging-zones [get]
func (s *apiV1) handleGetStagingZoneForUser(c echo.Context, u *util.User) error {
	return c.JSON(http.StatusOK, s.CM.GetStagingZonesForUser(c.Request().Context(), u.ID))
}

// handleUserExportData godoc
// @Summary      Export user data
// @Description  This endpoint is used to get API keys for a user.
// @Tags         User
// @Produce      json
// @Success      200  {object}  string
// @Failure      400  {object}  util.HttpError
// @Failure      500  {object}  util.HttpError
// @Router       /user/export [get]
func (s *apiV1) handleUserExportData(c echo.Context, u *util.User) error {
	export, err := s.exportUserData(u.ID)
	if err != nil {
		return err
	}

	return c.JSON(http.StatusOK, export)
}

// handleNetPeers godoc
// @Summary      Net Peers
// @Description  This endpoint is used to get net peers
// @Tags         public,net
// @Produce      json
// @Success      200  {array}   string
// @Failure      400  {object}  util.HttpError
// @Failure      500  {object}  util.HttpError
// @Router       /public/net/peers [get]
func (s *apiV1) handleNetPeers(c echo.Context) error {
	return c.JSON(http.StatusOK, s.Node.Host.Network().Peers())
}

// handleNetAddrs godoc
// @Summary      Net Addrs
// @Description  This endpoint is used to get net addrs
// @Tags         public,net
// @Produce      json
// @Success      200  {array}  string
// @Router       /public/net/addrs [get]
func (s *apiV1) handleNetAddrs(c echo.Context) error {
	id := s.Node.Host.ID()
	addrs := s.Node.Host.Addrs()

	return c.JSON(http.StatusOK, map[string]interface{}{
		"id":        id,
		"addresses": addrs,
	})
}

type dealMetricsInfo struct {
	Time              time.Time `json:"time"`
	DealsOnChain      int       `json:"dealsOnChain"`
	DealsOnChainBytes int64     `json:"dealsOnChainBytes"`
	DealsAttempted    int       `json:"dealsAttempted"`
	DealsSealed       int       `json:"dealsSealed"`
	DealsSealedBytes  int64     `json:"dealsSealedBytes"`
	DealsFailed       int       `json:"dealsFailed"`
}

type metricsDealJoin struct {
	CreatedAt        time.Time `json:"created_at"`
	Failed           bool      `json:"failed"`
	FailedAt         time.Time `json:"failed_at"`
	DealID           int64     `json:"deal_id"`
	Size             int64     `json:"size"`
	TransferStarted  time.Time `json:"transferStarted"`
	TransferFinished time.Time `json:"transferFinished"`
	OnChainAt        time.Time `json:"onChainAt"`
	SealedAt         time.Time `json:"sealedAt"`
}

// handleMetricsDealOnChain godoc
// @Summary      Get deal metrics
// @Description  This endpoint is used to get deal metrics
// @Tags         public,metrics
// @Produce      json
// @Success      200  {object}  string
// @Failure      400  {object}  util.HttpError
// @Failure      500  {object}  util.HttpError
// @Router       /public/metrics/deals-on-chain [get]
func (s *apiV1) handleMetricsDealOnChain(c echo.Context) error {
	val, err := s.cacher.Get("public/metrics", time.Minute*2, func() (interface{}, error) {
		return s.computeDealMetrics()
	})

	if err != nil {
		return err
	}

	//	Make sure we don't return a nil val.
	dealMetrics := val.([]*dealMetricsInfo)
	if len(dealMetrics) < 1 {
		return c.JSON(http.StatusOK, []*dealMetricsInfo{})
	}

	return c.JSON(http.StatusOK, val)
}

func (s *apiV1) computeDealMetrics() ([]*dealMetricsInfo, error) {
	var deals []*metricsDealJoin
	if err := s.DB.Model(model.ContentDeal{}).
		Joins("left join contents on content_deals.content = contents.id").
		Select("content_deals.failed as failed, failed_at, deal_id, size, transfer_started, transfer_finished, on_chain_at, sealed_at").
		Scan(&deals).Error; err != nil {
		return nil, err
	}

	coll := make(map[time.Time]*dealMetricsInfo)
	onchainbuckets := make(map[time.Time][]*metricsDealJoin)
	attempts := make(map[time.Time][]*metricsDealJoin)
	sealed := make(map[time.Time][]*metricsDealJoin)
	beginning := time.Now().Add(time.Hour * -100000)
	failed := make(map[time.Time][]*metricsDealJoin)

	for _, d := range deals {
		created := d.CreatedAt.Round(time.Hour * 24)
		attempts[created] = append(attempts[created], d)

		if !(d.DealID == 0 || d.Failed) {
			if d.OnChainAt.Before(beginning) {
				d.OnChainAt = time.Time{}
			}

			btime := d.OnChainAt.Round(time.Hour * 24)
			onchainbuckets[btime] = append(onchainbuckets[btime], d)
		}

		if d.SealedAt.After(beginning) {
			sbuck := d.SealedAt.Round(time.Hour * 24)
			sealed[sbuck] = append(sealed[sbuck], d)
		}

		if d.Failed {
			fbuck := d.FailedAt.Round(time.Hour * 24)
			failed[fbuck] = append(failed[fbuck], d)
		}
	}

	for bt, deals := range onchainbuckets {
		dmi := &dealMetricsInfo{
			Time:         bt,
			DealsOnChain: len(deals),
		}
		for _, d := range deals {
			dmi.DealsOnChainBytes += d.Size
		}

		coll[bt] = dmi
	}

	for bt, deals := range attempts {
		dmi, ok := coll[bt]
		if !ok {
			dmi = &dealMetricsInfo{
				Time: bt,
			}
			coll[bt] = dmi
		}

		dmi.DealsAttempted = len(deals)
	}

	for bt, deals := range sealed {
		dmi, ok := coll[bt]
		if !ok {
			dmi = &dealMetricsInfo{
				Time: bt,
			}
			coll[bt] = dmi
		}

		dmi.DealsSealed = len(deals)
		for _, d := range deals {
			dmi.DealsSealedBytes += d.Size
		}
	}

	for bt, deals := range failed {
		dmi, ok := coll[bt]
		if !ok {
			dmi = &dealMetricsInfo{
				Time: bt,
			}
			coll[bt] = dmi
		}

		dmi.DealsFailed = len(deals)
	}

	var out []*dealMetricsInfo
	for _, dmi := range coll {
		out = append(out, dmi)
	}

	sort.Slice(out, func(i, j int) bool {
		return out[i].Time.Before(out[j].Time)
	})

	return out, nil
}

type dealQuery struct {
	DealID    int64
	Contentid uint
	Cid       util.DbCID
	Aggregate bool
}

type dealPairs struct {
	Deals []int64   `json:"deals"`
	Cids  []cid.Cid `json:"cids"`
}

// handleGetAllDealsForUser godoc
// @Summary      Get all deals for a user
// @Description  This endpoint is used to get all deals for a user
// @Tags         content
// @Produce      json
// @Success      200  {object}  string
// @Failure      400  {object}  util.HttpError
// @Failure      500  {object}  util.HttpError
// @Param        begin     query     string  true  "Begin"
// @Param        duration  query     string  true  "Duration"
// @Param        all       query     string  true  "All"
// @Router       /content/all-deals [get]
func (s *apiV1) handleGetAllDealsForUser(c echo.Context, u *util.User) error {

	begin := time.Now().Add(time.Hour * 24)
	duration := time.Hour * 24

	if beg := c.QueryParam("begin"); beg != "" {
		ts, err := time.Parse("2006-01-02T15:04", beg)
		if err != nil {
			return err
		}
		begin = ts
	}

	if dur := c.QueryParam("duration"); dur != "" {
		dur, err := time.ParseDuration(dur)
		if err != nil {
			return err
		}

		duration = dur
	}

	all := c.QueryParam("all") != ""

	var deals []dealQuery
	if err := s.DB.Model(model.ContentDeal{}).
		Where("deal_id > 0 AND (? OR (on_chain_at >= ? AND on_chain_at <= ?)) AND content_deals.user_id = ?", all, begin, begin.Add(duration), u.ID).
		Joins("left join contents on content_deals.content = contents.id").
		Select("deal_id, contents.id as contentid, cid, aggregate").
		Scan(&deals).Error; err != nil {
		return err
	}

	contmap := make(map[uint][]dealQuery, len(deals))
	for _, d := range deals {
		contmap[d.Contentid] = append(contmap[d.Contentid], d)
	}

	out := make([]dealPairs, 0)
	for cont, deals := range contmap {
		var dp dealPairs
		if deals[0].Aggregate {
			var conts []util.Content
			if err := s.DB.Model(util.Content{}).Where("aggregated_in = ?", cont).Select("cid").Scan(&conts).Error; err != nil {
				return err
			}

			for _, c := range conts {
				dp.Cids = append(dp.Cids, c.Cid.CID)
			}
		} else {
			dp.Cids = []cid.Cid{deals[0].Cid.CID}
		}

		for _, d := range deals {
			dp.Deals = append(dp.Deals, d.DealID)
		}
		out = append(out, dp)
	}

	return c.JSON(http.StatusOK, out)
}

type setDealMakingBody struct {
	Enabled bool `json:"enabled"`
}

func (s *apiV1) handleSetDealMaking(c echo.Context) error {
	var body setDealMakingBody
	if err := c.Bind(&body); err != nil {
		return err
	}

	s.CM.SetDealMakingEnabled(body.Enabled)
	return c.JSON(http.StatusOK, map[string]string{})
}

func (s *apiV1) handleContentHealthCheck(c echo.Context) error {
	ctx := c.Request().Context()
	val, err := strconv.Atoi(c.Param("id"))
	if err != nil {
		return err
	}

	var cont util.Content
	if err := s.DB.First(&cont, "id = ?", val).Error; err != nil {
		if xerrors.Is(err, gorm.ErrRecordNotFound) {
			return &util.HttpError{
				Code:    http.StatusNotFound,
				Reason:  util.ERR_RECORD_NOT_FOUND,
				Details: fmt.Sprintf("content: %d was not found", val),
			}
		}
		return err
	}

	var u util.User
	if err := s.DB.First(&u, "id = ?", cont.UserID).Error; err != nil {
		return err
	}

	var deals []model.ContentDeal
	if err := s.DB.Find(&deals, "content = ? and not failed", cont.ID).Error; err != nil {
		return err
	}

	var aggr []util.Content
	if err := s.DB.Find(&aggr, "aggregated_in = ?", cont.ID).Error; err != nil {
		return err
	}

	var aggrLocs map[string]string
	for _, child := range aggr {
		aggrLocs[child.Location] = child.Location
	}

	var fixedAggregateSize bool
	if cont.Aggregate && cont.Size == 0 && cont.Active {
		// if this is an active aggregate and its size is zero, then that means we
		// failed at some point while updating the aggregate, we can fix that

		switch len(aggrLocs) {
		case 0:
			s.log.Warnf("content %d has nothing aggregated in it", cont.ID)
		case 1:
			var aggrLoc string
			for loc := range aggrLocs {
				aggrLoc = loc
				break
			}

			if !s.CM.MarkStartedAggregating(cont.ID) {
				// skip since it is already aggregating
				return nil
			}
			if err := s.CM.AggregateStagingZone(ctx, cont, aggrLoc); err != nil {
				return err
			}
			fixedAggregateSize = true

		default:
			// well that sucks, this will need migration
			s.log.Warnf("content %d has messed up aggregation", cont.ID)
		}
	}

	if cont.Location != constants.ContentLocationLocal {
		return c.JSON(http.StatusOK, map[string]interface{}{
			"deals":              deals,
			"content":            cont,
			"error":              "requested content was not local to this instance, cannot check health right now",
			"fixedAggregateSize": fixedAggregateSize,
		})
	}

	_, rootFetchErr := s.Node.Blockstore.Get(ctx, cont.Cid.CID)
	if rootFetchErr != nil {
		s.log.Errorf("failed to fetch root: %s", rootFetchErr)
	}

	if cont.Aggregate && rootFetchErr != nil {
		// if this is an aggregate and we dont have the root, thats funky, but we can regenerate the root
		nd, err := s.CM.CreateAggregate(ctx, aggr)
		if err != nil {
			return fmt.Errorf("failed to create aggregate: %w", err)
		}

		if nd.Cid() != cont.Cid.CID {
			return fmt.Errorf("recreated aggregate cid does not match one recorded in db: %s != %s", nd.Cid(), cont.Cid.CID)
		}

		if err := s.Node.Blockstore.Put(ctx, nd); err != nil {
			return err
		}
	}

	var fixedAggregateLocation bool
	if c.QueryParam("check-locations") != "" && cont.Aggregate {
		// TODO: check if the contents of the aggregate are somewhere other than where the aggregate root is
		switch len(aggrLocs) {
		case 0:
			s.log.Warnf("content %d has nothing aggregated in it", cont.ID)
		case 1:
			loc := aggr[0].Location
			if loc != cont.Location {
				// should be safe to send a re-aggregate command to the shuttle in question
				if err := s.shuttleMgr.AggregateContent(ctx, loc, cont, aggr); err != nil {
					return err
				}
				fixedAggregateLocation = true
			}
		default:
			// well that sucks, this will need migration
			s.log.Warnf("content %d has messed up aggregation", cont.ID)
		}
	}

	var exch exchange.Interface
	if c.QueryParam("fetch") != "" {
		exch = s.Node.Bitswap
	}

	bserv := blockservice.New(&s.Node.Blockstore, exch)
	dserv := merkledag.NewDAGService(bserv)

	cset := cid.NewSet()
	err = merkledag.Walk(ctx, func(ctx context.Context, c cid.Cid) ([]*ipld.Link, error) {
		node, err := dserv.Get(ctx, c)
		if err != nil {
			return nil, err
		}

		if c.Type() == cid.Raw {
			return nil, nil
		}

		return util.FilterUnwalkableLinks(node.Links()), nil
	}, cont.Cid.CID, cset.Visit, merkledag.Concurrent())

	errstr := ""
	if err != nil {
		errstr = err.Error()
	}

	out := map[string]interface{}{
		"user":               u.Username,
		"content":            cont,
		"deals":              deals,
		"traverseError":      errstr,
		"foundBlocks":        cset.Len(),
		"fixedAggregateSize": fixedAggregateSize,
	}
	if aggrLocs != nil {
		out["aggregatedContentLocations"] = aggrLocs
		out["fixedAggregateLocation"] = fixedAggregateLocation
	}
	return c.JSON(http.StatusOK, out)
}

func (s *apiV1) handleContentHealthCheckByCid(c echo.Context) error {
	ctx := c.Request().Context()
	cc, err := cid.Decode(c.Param("cid"))
	if err != nil {
		return err
	}

	var roots []util.Content
	if err := s.DB.Find(&roots, "cid = ?", cc.Bytes()).Error; err != nil {
		return err
	}

	var obj util.Object
	if err := s.DB.First(&obj, "cid = ?", cc.Bytes()).Error; err != nil {
		return c.JSON(404, map[string]interface{}{
			"error":                "object not found in database",
			"cid":                  cc.String(),
			"matchingRootContents": roots,
		})
	}

	var contents []util.Content
	if err := s.DB.Model(util.ObjRef{}).Joins("left join contents on obj_refs.content = contents.id").Where("object = ?", obj.ID).Select("contents.*").Scan(&contents).Error; err != nil {
		s.log.Errorf("failed to find contents for cid: %s", err)
	}

	_, rootFetchErr := s.Node.Blockstore.Get(ctx, cc)
	if rootFetchErr != nil {
		s.log.Errorf("failed to fetch root: %s", rootFetchErr)
	}

	var exch exchange.Interface
	if c.QueryParam("fetch") != "" {
		exch = s.Node.Bitswap
	}

	bserv := blockservice.New(&s.Node.Blockstore, exch)
	dserv := merkledag.NewDAGService(bserv)

	cset := cid.NewSet()
	err = merkledag.Walk(ctx, func(ctx context.Context, c cid.Cid) ([]*ipld.Link, error) {
		node, err := dserv.Get(ctx, c)
		if err != nil {
			return nil, err
		}

		if c.Type() == cid.Raw {
			return nil, nil
		}

		return util.FilterUnwalkableLinks(node.Links()), nil
	}, cc, cset.Visit, merkledag.Concurrent())

	errstr := ""
	if err != nil {
		errstr = err.Error()
	}

	rferrstr := ""
	if rootFetchErr != nil {
		rferrstr = rootFetchErr.Error()
	}

	return c.JSON(http.StatusOK, map[string]interface{}{
		"contents":             contents,
		"cid":                  cc,
		"traverseError":        errstr,
		"foundBlocks":          cset.Len(),
		"rootFetchErr":         rferrstr,
		"matchingRootContents": roots,
	})
}

func (s *apiV1) handleShuttleInit(c echo.Context) error {
	shuttle := &model.Shuttle{
		Handle: "SHUTTLE" + uuid.New().String() + "HANDLE",
		Token:  "SECRET" + uuid.New().String() + "SECRET",
		Open:   false,
	}
	if err := s.DB.Create(shuttle).Error; err != nil {
		return err
	}

	return c.JSON(http.StatusOK, &util.InitShuttleResponse{
		Handle: shuttle.Handle,
		Token:  shuttle.Token,
	})
}

func (s *apiV1) handleShuttleList(c echo.Context) error {
	var shuttles []model.Shuttle
	if err := s.DB.Find(&shuttles).Error; err != nil {
		return err
	}

	var out []util.ShuttleListResponse
	for _, d := range shuttles {
		out = append(out, util.ShuttleListResponse{
			Handle:         d.Handle,
			Token:          d.Token,
			LastConnection: d.LastConnection,
			Online:         s.shuttleMgr.IsOnline(d.Handle),
			AddrInfo:       s.shuttleMgr.AddrInfo(d.Handle),
			Hostname:       s.shuttleMgr.HostName(d.Handle),
			StorageStats:   s.shuttleMgr.StorageStats(d.Handle),
		})
	}
	return c.JSON(http.StatusOK, out)
}

func (s *apiV1) handleShuttleConnection(c echo.Context) error {
	auth, err := util.ExtractAuth(c)
	if err != nil {
		return err
	}

	shuttle, err := s.shuttleMgr.GetByAuth(auth)
	if err != nil {
		return err
	}

	websocket.Handler(func(ws *websocket.Conn) {
		ws.MaxPayloadBytes = 128 << 20

		done := make(chan struct{})
		defer close(done)
		defer ws.Close()

		readWebSocket, unreg, err := s.shuttleMgr.Connect(ws, shuttle.Handle, done)
		if err != nil {
			s.log.Errorf("failed to register shuttle: %s", err)
			return
		}
		defer unreg()

		go s.transferMgr.RestartAllTransfersForLocation(context.TODO(), shuttle.Handle)

		for {
			if err := readWebSocket(); err != nil {
				s.log.Errorf("failed to read message from shuttle: %s, %s", shuttle.Handle, err)
				return
			}
		}
	}).ServeHTTP(c.Response(), c.Request())
	return nil
}

// handleAutoretrieveInit godoc
// @Summary      Register autoretrieve server
// @Description  This endpoint registers a new autoretrieve server
// @Tags         autoretrieve
// @Param        addresses  formData  string  true  "Autoretrieve's comma-separated list of addresses"
// @Param        pubKey     formData  string  true  "Autoretrieve's public key"
// @Produce      json
// @Success      200  {object}  string
// @Failure      400  {object}  util.HttpError
// @Failure      500  {object}  util.HttpError
// @Router       /admin/autoretrieve/init [post]
func (s *apiV1) handleAutoretrieveInit(c echo.Context) error {

	err := func() error {
		// If there's already an Autoretrieve database entry under the requested pub
		// key, delete it first
		if err := s.DB.Unscoped().Delete(&autoretrieve.Autoretrieve{}, "pub_key = ?", c.FormValue("pubKey")).Error; err != nil {
			return err
		}

		// Initialize Autoretrieve database entry
		ar := &autoretrieve.Autoretrieve{
			Handle:            "AUTORETRIEVE" + uuid.New().String() + "HANDLE",
			Token:             "SECRET" + uuid.New().String() + "SECRET",
			LastConnection:    time.Now(),
			LastAdvertisement: time.Time{},
			PubKey:            c.FormValue("pubKey"),
			Addresses:         c.FormValue("addresses"),
		}
		if err := s.DB.Create(ar).Error; err != nil {
			return err
		}

		addrInfo, err := ar.AddrInfo()
		if err != nil {
			return err
		}

		s.log.Infof("Added autoretrieve with addr info %s", addrInfo)

		return c.JSON(200, &autoretrieve.AutoretrieveInitResponse{
			Handle:            ar.Handle,
			Token:             ar.Token,
			LastConnection:    ar.LastConnection,
			AddrInfo:          addrInfo,
			AdvertiseInterval: s.Node.Config.IndexerAdvertisementInterval.String(),
		})
	}()

	if err != nil {
		s.log.Errorf("Failed to register estuary: %v", err)
	}

	return err
}

// handleAutoretrieveList godoc
// @Summary      List autoretrieve servers
// @Description  This endpoint lists all registered autoretrieve servers
// @Tags         autoretrieve
// @Produce      json
// @Success      200  {object}  string
// @Failure      400  {object}  util.HttpError
// @Failure      500  {object}  util.HttpError
// @Router       /admin/autoretrieve/list [get]
func (s *apiV1) handleAutoretrieveList(c echo.Context) error {
	var autoretrieves []autoretrieve.Autoretrieve
	if err := s.DB.Find(&autoretrieves).Error; err != nil {
		return err
	}

	var out []autoretrieve.AutoretrieveListResponse

	for _, ar := range autoretrieves {
		addrInfo, err := ar.AddrInfo()
		if err != nil {
			return err
		}

		out = append(out, autoretrieve.AutoretrieveListResponse{
			Handle:            ar.Handle,
			LastConnection:    ar.LastConnection,
			LastAdvertisement: ar.LastAdvertisement,
			AddrInfo:          addrInfo,
		})
	}
	return c.JSON(http.StatusOK, out)
}

// handleAutoretrieveHeartbeat godoc
// @Summary      Marks autoretrieve server as up
// @Description  This endpoint updates the lastConnection field for autoretrieve
// @Tags         autoretrieve
// @Param        token  header  string  true  "Autoretrieve's auth token"
// @Produce      json
// @Success      200  {object}  string
// @Failure      400  {object}  util.HttpError
// @Failure      500  {object}  util.HttpError
// @Router       /autoretrieve/heartbeat [post]
func (s *apiV1) handleAutoretrieveHeartbeat(c echo.Context) error {
	auth, err := util.ExtractAuth(c)
	if err != nil {
		return err
	}

	var ar autoretrieve.Autoretrieve
	if err := s.DB.First(&ar, "token = ?", auth).Error; err != nil {
		return err
	}

	ar.LastConnection = time.Now()
	if err := s.DB.Save(&ar).Error; err != nil {
		return err
	}

	addrInfo, err := ar.AddrInfo()
	if err != nil {
		return err
	}

	out := autoretrieve.HeartbeatAutoretrieveResponse{
		Handle:            ar.Handle,
		LastConnection:    ar.LastConnection,
		LastAdvertisement: ar.LastAdvertisement,
		AddrInfo:          addrInfo,
		AdvertiseInterval: s.Node.Config.IndexerAdvertisementInterval.String(),
	}
	return c.JSON(http.StatusOK, out)
}

type allDealsQuery struct {
	Miner  string
	Cid    util.DbCID
	DealID int64
}

func (s *apiV1) handleDebugGetAllDeals(c echo.Context) error {
	var out []allDealsQuery
	if err := s.DB.Model(model.ContentDeal{}).Where("deal_id > 0 and not content_deals.failed").
		Joins("left join contents on content_deals.content = contents.id").
		Select("miner, contents.cid as cid, deal_id").
		Scan(&out).
		Error; err != nil {
		return err
	}
	return c.JSON(http.StatusOK, out)
}

type logLevelBody struct {
	System string `json:"system"`
	Level  string `json:"level"`
}

func (s *apiV1) handleLogLevel(c echo.Context) error {
	var body logLevelBody
	if err := c.Bind(&body); err != nil {
		return err
	}

	//#nosec G104 - it's not common to treat SetLogLevel error return
	logging.SetLogLevel(body.System, body.Level)

	return c.JSON(http.StatusOK, map[string]interface{}{})
}

// handlePublicStorageFailures godoc
// @Summary      Get storage failures
// @Description  This endpoint returns a list of storage failures
// @Tags         deals
// @Produce      json
// @Success      200  {object}  string
// @Failure      400  {object}  util.HttpError
// @Failure      500  {object}  util.HttpError
// @Router       /public/deals/failures [get]
func (s *apiV1) handlePublicStorageFailures(c echo.Context) error {
	recs, err := s.getStorageFailure(c, nil)
	if err != nil {
		return err
	}
	return c.JSON(http.StatusOK, recs)
}

// handleStorageFailures godoc
// @Summary      Get storage failures for user
// @Description  This endpoint returns a list of storage failures for user
// @Tags         deals
// @Produce      json
// @Success      200  {object}  string
// @Failure      400  {object}  util.HttpError
// @Failure      500  {object}  util.HttpError
// @Router       /deals/failures [get]
func (s *apiV1) handleStorageFailures(c echo.Context, u *util.User) error {
	recs, err := s.getStorageFailure(c, u)
	if err != nil {
		return err
	}
	return c.JSON(http.StatusOK, recs)
}

func (s *apiV1) getStorageFailure(c echo.Context, u *util.User) ([]model.DfeRecord, error) {
	limit := 2000
	if limstr := c.QueryParam("limit"); limstr != "" {
		nlim, err := strconv.Atoi(limstr)
		if err != nil {
			return nil, err
		}
		limit = nlim
	}

	q := s.DB.Model(model.DfeRecord{}).Limit(limit).Order("created_at desc")
	if u != nil {
		q = q.Where("user_id=?", u.ID)
	}

	if bef := c.QueryParam("before"); bef != "" {
		beftime, err := time.Parse(time.RFC3339, bef)
		if err != nil {
			return nil, err
		}
		q = q.Where("created_at <= ?", beftime)
	}

	var recs []model.DfeRecord
	if err := q.Scan(&recs).Error; err != nil {
		return nil, err
	}
	return recs, nil
}

// handleCreateContent godoc
// @Summary      Add a new content
// @Description  This endpoint adds a new content
// @Tags         content
// @Produce      json
// @Success      200  {object}  string
// @Failure      400  {object}  util.HttpError
// @Failure      500  {object}  util.HttpError
// @Param        req           body      util.ContentCreateBody  true   "Content"
// @Param        ignore-dupes  query     string                  false  "Ignore Dupes"
// @Router       /content/create [post]
func (s *apiV1) handleCreateContent(c echo.Context, u *util.User) error {
	var req util.ContentCreateBody
	if err := c.Bind(&req); err != nil {
		return err
	}

	rootCID, err := cid.Decode(req.Root)
	if err != nil {
		return err
	}

	if c.QueryParam("ignore-dupes") == "true" {
		isDup, err := s.isDupCIDContent(c, rootCID, u)
		if err != nil || isDup {
			return err
		}
	}

	var col collections.Collection
	if req.CollectionID != "" {
		if err := s.DB.First(&col, "uuid = ?", req.CollectionID).Error; err != nil {
			return err
		}

		if err := util.IsCollectionOwner(u.ID, col.UserID); err != nil {
			return err
		}
	}

	content := &util.Content{
		Cid:         util.DbCID{CID: rootCID},
		Name:        req.Name,
		Active:      false,
		Pinning:     true,
		UserID:      u.ID,
		Replication: s.cfg.Replication,
		Location:    req.Location,
	}

	if err := s.DB.Create(content).Error; err != nil {
		return err
	}

	defer s.CM.ToCheck(content.ID)

	if req.CollectionID != "" {
		if req.CollectionDir == "" {
			req.CollectionDir = "/"
		}

		sp, err := sanitizePath(req.CollectionDir)
		if err != nil {
			return err
		}

		path := &sp
		if err := s.DB.Create(&collections.CollectionRef{
			Collection: col.ID,
			Content:    content.ID,
			Path:       path,
		}).Error; err != nil {
			return err
		}
	}

	return c.JSON(http.StatusOK, util.ContentCreateResponse{
		ID: content.ID,
	})
}

type claimResponse struct {
	Success bool `json:"success"`
}

// handleUserClaimMiner godoc
// @Summary      Claim Miner
// @Description  This endpoint lets a user claim a miner
// @Tags         miner
// @Produce      json
// @Success      200  {object}  claimResponse
// @Failure      400  {object}  util.HttpError
// @Failure      500  {object}  util.HttpError
// @Param        req           body      miner.ClaimMinerBody  true   "Claim Miner Body"
// @Router       /miner/claim [post]
func (s *apiV1) handleUserClaimMiner(c echo.Context, u *util.User) error {
	ctx := c.Request().Context()

	var cmb miner.ClaimMinerBody
	if err := c.Bind(&cmb); err != nil {
		return err
	}

	if err := s.minerManager.ClaimMiner(ctx, cmb, u); err != nil {
		return err
	}
	return c.JSON(http.StatusOK, claimResponse{Success: true})
}

type claimMsgResponse struct {
	Hexmsg string `json:"hexmsg"`
}

// handleUserGetClaimMinerMsg godoc
// @Summary      Get Claim Miner Message
// @Description  This endpoint lets a user get the message in order to claim a miner
// @Tags         miner
// @Produce      json
// @Success      200    {object}  claimMsgResponse
// @Failure      400  {object}  util.HttpError
// @Failure      500  {object}  util.HttpError
// @Param        miner  path     string  true  "Miner claim message"
// @Router       /miner/claim/{miner} [get]
func (s *apiV1) handleUserGetClaimMinerMsg(c echo.Context, u *util.User) error {
	m, err := address.NewFromString(c.Param("miner"))
	if err != nil {
		return err
	}

	return c.JSON(http.StatusOK, claimMsgResponse{
		Hexmsg: hex.EncodeToString(s.minerManager.GetMsgForMinerClaim(m, u.ID)),
	})
}

type progressResponse struct {
	GoodContents []uint
	InProgress   []uint
	NoDeals      []uint

	TotalTopLevel int64
	TotalPinning  int64
}

type contCheck struct {
	ID       uint
	NumDeals int
}

func (s *apiV1) handleAdminGetProgress(c echo.Context) error {
	var out progressResponse
	if err := s.DB.Model(util.Content{}).Where("not aggregated_in > 0 AND (pinning OR active) AND not failed").Count(&out.TotalTopLevel).Error; err != nil {
		return err
	}

	if err := s.DB.Model(util.Content{}).Where("pinning and not failed").Count(&out.TotalPinning).Error; err != nil {
		return err
	}

	var conts []contCheck
	if err := s.DB.Model(util.Content{}).Where("not aggregated_in > 0 and active").
		Select("id, (?) as num_deals",
			s.DB.Model(model.ContentDeal{}).
				Where("content = contents.id and deal_id > 0 and not failed").
				Select("count(1)"),
		).Scan(&conts).Error; err != nil {
		return err
	}

	for _, c := range conts {
		if c.NumDeals >= s.cfg.Replication {
			out.GoodContents = append(out.GoodContents, c.ID)
		} else if c.NumDeals > 0 {
			out.InProgress = append(out.InProgress, c.ID)
		} else {
			out.NoDeals = append(out.NoDeals, c.ID)
		}
	}

	return c.JSON(http.StatusOK, out)
}

func (s *apiV1) handleAdminBreakAggregate(c echo.Context) error {
	ctx := c.Request().Context()
	aggr, err := strconv.Atoi(c.Param("content"))
	if err != nil {
		return err
	}

	var cont util.Content
	if err := s.DB.First(&cont, "id = ?", aggr).Error; err != nil {
		if xerrors.Is(err, gorm.ErrRecordNotFound) {
			return &util.HttpError{
				Code:    http.StatusNotFound,
				Reason:  util.ERR_RECORD_NOT_FOUND,
				Details: fmt.Sprintf("content: %d was not found", aggr),
			}
		}
		return err
	}

	if !cont.Aggregate {
		return fmt.Errorf("content %d is not an aggregate", aggr)
	}

	var children []util.Content
	if err := s.DB.Find(&children, "aggregated_in = ?", aggr).Error; err != nil {
		return err
	}

	if c.QueryParam("check-missing-children") != "" {
		var childRes []map[string]interface{}
		bserv := blockservice.New(&s.Node.Blockstore, nil)
		dserv := merkledag.NewDAGService(bserv)

		for _, c := range children {

			cset := cid.NewSet()
			err := merkledag.Walk(ctx, func(ctx context.Context, c cid.Cid) ([]*ipld.Link, error) {
				node, err := dserv.Get(ctx, c)
				if err != nil {
					return nil, err
				}

				if c.Type() == cid.Raw {
					return nil, nil
				}

				return util.FilterUnwalkableLinks(node.Links()), nil
			}, cont.Cid.CID, cset.Visit, merkledag.Concurrent())
			res := map[string]interface{}{
				"content":     c,
				"foundBlocks": cset.Len(),
			}
			if err != nil {
				res["walkErr"] = err.Error()
			}
			childRes = append(childRes, res)
		}

		return c.JSON(http.StatusOK, map[string]interface{}{
			"children": childRes,
		})
	}

	if err := s.DB.Model(util.Content{}).Where("aggregated_in = ?", aggr).UpdateColumns(map[string]interface{}{
		"aggregated_in": 0,
	}).Error; err != nil {
		return err
	}

	if err := s.DB.Model(util.Content{}).Where("id = ?", aggr).UpdateColumns(map[string]interface{}{
		"active": false,
	}).Error; err != nil {
		return err
	}

	return c.JSON(http.StatusOK, map[string]string{})
}

type publicNodeInfo struct {
	PrimaryAddress address.Address `json:"primaryAddress"`
}

// handleGetPublicNodeInfo godoc
// @Summary      Get public node info
// @Description  This endpoint returns information about the node
// @Tags         public
// @Produce      json
// @Success      200  {object}  publicNodeInfo
// @Failure      400  {object}  util.HttpError
// @Failure      500  {object}  util.HttpError
// @Router       /public/info [get]
func (s *apiV1) handleGetPublicNodeInfo(c echo.Context) error {
	return c.JSON(http.StatusOK, &publicNodeInfo{
		PrimaryAddress: s.FilClient.ClientAddr,
	})
}

type retrievalCandidate struct {
	Miner   address.Address
	RootCid cid.Cid
	DealID  uint
}

func (s *apiV1) handleGetRetrievalCandidates(c echo.Context) error {
	// Read the cid from the client request
	cid, err := cid.Decode(c.Param("cid"))
	if err != nil {
		return c.JSON(http.StatusBadRequest, map[string]string{
			"error": "invalid cid",
		})
	}

	var candidateInfos []struct {
		Miner  string
		Cid    util.DbCID
		DealID uint
	}
	if err := s.DB.
		Table("content_deals").
		Where("content IN (?) AND NOT content_deals.failed",
			s.DB.Table("contents").Select("CASE WHEN @aggregated_in = 0 THEN id ELSE aggregated_in END").Where("id in (?)",
				s.DB.Table("obj_refs").Select("content").Where(
					"object IN (?)", s.DB.Table("objects").Select("id").Where("cid = ?", util.DbCID{CID: cid}),
				),
			),
		).
		Joins("JOIN contents ON content_deals.content = contents.id").
		Select("miner, cid, deal_id").
		Scan(&candidateInfos).Error; err != nil {
		return err
	}

	var candidates []retrievalCandidate
	for _, candidateInfo := range candidateInfos {
		maddr, err := address.NewFromString(candidateInfo.Miner)
		if err != nil {
			return err
		}

		candidates = append(candidates, retrievalCandidate{
			Miner:   maddr,
			RootCid: candidateInfo.Cid.CID,
			DealID:  candidateInfo.DealID,
		})
	}

	return c.JSON(http.StatusOK, candidates)
}

func (s *apiV1) handleShuttleCreateContent(c echo.Context) error {
	var req util.ShuttleCreateContentBody
	if err := c.Bind(&req); err != nil {
		return err
	}

	s.log.Debugw("handle shuttle create content", "root", req.Root, "user", req.User, "dsr", req.DagSplitRoot, "name", req.Name)

	root, err := cid.Decode(req.Root)
	if err != nil {
		return c.JSON(http.StatusBadRequest, map[string]interface{}{
			"error": map[string]interface{}{
				"reason": err,
			},
		})
	}

	content := &util.Content{
		Cid:         util.DbCID{CID: root},
		Name:        req.Name,
		Active:      false,
		Pinning:     true,
		UserID:      req.User,
		Replication: s.cfg.Replication,
		Location:    req.Location,
	}

	if req.DagSplitRoot != 0 {
		content.DagSplit = true
		content.SplitFrom = req.DagSplitRoot
	}

	if err := s.DB.Create(content).Error; err != nil {
		return err
	}

	s.CM.ToCheck(content.ID)

	return c.JSON(http.StatusOK, util.ContentCreateResponse{
		ID: content.ID,
	})
}

func (s *apiV1) withAutoretrieveAuth() echo.MiddlewareFunc {
	return func(next echo.HandlerFunc) echo.HandlerFunc {
		return func(c echo.Context) error {
			auth, err := util.ExtractAuth(c)
			if err != nil {
				return err
			}

			var ar autoretrieve.Autoretrieve
			if err := s.DB.First(&ar, "token = ?", auth).Error; err != nil {
				s.log.Warnw("Autoretrieve server not authorized", "token", auth)
				if xerrors.Is(err, gorm.ErrRecordNotFound) {
					return &util.HttpError{
						Code:    http.StatusUnauthorized,
						Reason:  util.ERR_NOT_AUTHORIZED,
						Details: "token was not found",
					}
				}
				return err
			}
			return next(c)
		}
	}
}

func (s *apiV1) withShuttleAuth() echo.MiddlewareFunc {
	return func(next echo.HandlerFunc) echo.HandlerFunc {
		return func(c echo.Context) error {
			auth, err := util.ExtractAuth(c)
			if err != nil {
				return err
			}

			var sh model.Shuttle
			if err := s.DB.First(&sh, "token = ?", auth).Error; err != nil {
				s.log.Warnw("Shuttle not authorized", "token", auth)
				if xerrors.Is(err, gorm.ErrRecordNotFound) {
					return &util.HttpError{
						Code:    http.StatusUnauthorized,
						Reason:  util.ERR_NOT_AUTHORIZED,
						Details: "shuttle token was not found",
					}
				}
			}
			return next(c)
		}
	}
}

func (s *apiV1) handleShuttleRepinAll(c echo.Context) error {
	handle := c.Param("shuttle")

	rows, err := s.DB.Model(util.Content{}).Where("location = ? and not offloaded", handle).Rows()
	if err != nil {
		return err
	}

	defer rows.Close()
	for rows.Next() {
		var cont util.Content
		if err := s.DB.ScanRows(rows, &cont); err != nil {
			return err
		}

		var origins []*peer.AddrInfo
		// when refreshing pinning queue, use content origins if available
		if cont.Origins != "" {
			_ = json.Unmarshal([]byte(cont.Origins), &origins) // no need to handle or log err, its just a nice to have
		}

		if err := s.shuttleMgr.PinContent(c.Request().Context(), handle, cont, origins); err != nil {
			return err
		}
	}
	return nil
}

type CidType string

const (
	ColDir string = "dir"
)

func sanitizePath(p string) (string, error) {
	if len(p) == 0 {
		return "", fmt.Errorf("can't sanitize empty path")
	}

	if p[0] != '/' {
		return "", fmt.Errorf("paths must start with /")
	}

	// TODO: prevent use of special weird characters

	cleanPath := filepath.Clean(p)

	// if original path ends in /, append / to cleaned path
	// needed for full path vs dir+filename magic to work in handleAddIpfs
	if strings.HasSuffix(p, "/") {
		cleanPath = cleanPath + "/"
	}
	return cleanPath, nil
}

// handleColfsAdd godoc
// @Summary      Add a file to a collection
// @Description  This endpoint adds a file to a collection
// @Tags         collections
// @Param        coluuid  query  string  true  "Collection ID"
// @Param        content  query  string  true  "Content"
// @Param        path     query  string  true  "Path to file"
// @Produce      json
// @Success      200  {object}  string
// @Failure      400  {object}  util.HttpError
// @Failure      500  {object}  util.HttpError
// @Router       /collections/fs/add [post]
func (s *apiV1) handleColfsAdd(c echo.Context, u *util.User) error {
	coluuid := c.QueryParam("coluuid")
	contid := c.QueryParam("content")
	npath := c.QueryParam("path")

	var col collections.Collection
	if err := s.DB.First(&col, "uuid = ?", coluuid).Error; err != nil {
		if xerrors.Is(err, gorm.ErrRecordNotFound) {
			return &util.HttpError{
				Code:    http.StatusNotFound,
				Reason:  util.ERR_RECORD_NOT_FOUND,
				Details: fmt.Sprintf("collection: %s was not found", coluuid),
			}
		}
		return err
	}

	if err := util.IsCollectionOwner(u.ID, col.UserID); err != nil {
		return err
	}

	var content util.Content
	if err := s.DB.First(&content, "id = ?", contid).Error; err != nil {
		if xerrors.Is(err, gorm.ErrRecordNotFound) {
			return &util.HttpError{
				Code:    http.StatusNotFound,
				Reason:  util.ERR_RECORD_NOT_FOUND,
				Details: fmt.Sprintf("collection content: %s was not found", contid),
			}
		}
		return err
	}

	if err := util.IsContentOwner(u.ID, content.UserID); err != nil {
		return err
	}

	var path *string
	if npath != "" {
		p, err := sanitizePath(npath)
		if err != nil {
			return err
		}
		path = &p
	}

	if err := s.DB.Create(&collections.CollectionRef{Collection: col.ID, Content: content.ID, Path: path}).Error; err != nil {
		return errors.Wrap(err, "failed to add content to requested collection")
	}
	return c.JSON(http.StatusOK, map[string]string{})
}

func (s *apiV1) handleRunGc(c echo.Context) error {
	if err := s.CM.GarbageCollect(c.Request().Context()); err != nil {
		return err
	}
	return nil
}

func (s *apiV1) handleGateway(c echo.Context) error {
	npath := "/" + c.Param("path")
	proto, cc, segs, err := gateway.ParsePath(npath)
	if err != nil {
		return err
	}

	redir, err := s.checkGatewayRedirect(proto, cc, segs)
	if err != nil {
		return err
	}

	if redir == "" {

		req := c.Request().Clone(c.Request().Context())
		req.URL.Path = npath

		s.gwayHandler.ServeHTTP(c.Response().Writer, req)
		return nil
	}
	return c.Redirect(307, redir)
}

const bestGateway = "dweb.link"

func (s *apiV1) checkGatewayRedirect(proto string, cc cid.Cid, segs []string) (string, error) {
	if proto != "ipfs" {
		return fmt.Sprintf("https://%s/%s/%s/%s", bestGateway, proto, cc, strings.Join(segs, "/")), nil
	}

	var cont util.Content
	if err := s.DB.First(&cont, "cid = ? and active and not offloaded", &util.DbCID{CID: cc}).Error; err != nil {
		if xerrors.Is(err, gorm.ErrRecordNotFound) {
			// if not pinned on any shuttle or local, check dweb
			return fmt.Sprintf("https://%s/%s/%s/%s", bestGateway, proto, cc, strings.Join(segs, "/")), nil
		}
		return "", err
	}

	if cont.Location == constants.ContentLocationLocal {
		return "", nil
	}

	if !s.shuttleMgr.IsOnline(cont.Location) {
		return fmt.Sprintf("https://%s/%s/%s/%s", bestGateway, proto, cc, strings.Join(segs, "/")), nil
	}

	var shuttle model.Shuttle
	if err := s.DB.First(&shuttle, "handle = ?", cont.Location).Error; err != nil {
		return "", err
	}
	return fmt.Sprintf("https://%s/gw/%s/%s/%s", shuttle.Host, proto, cc, strings.Join(segs, "/")), nil
}

func (s *apiV1) isDupCIDContent(c echo.Context, rootCID cid.Cid, u *util.User) (bool, error) {
	var count int64
	if err := s.DB.Model(util.Content{}).Where("cid = ? and user_id = ?", rootCID.Bytes(), u.ID).Count(&count).Error; err != nil {
		return false, err
	}
	if count > 0 {
		return true, c.JSON(409, map[string]string{"message": fmt.Sprintf("this content is already preserved under cid:%s", rootCID.String())})
	}
	return false, nil
}

func (s *apiV1) isContentAddingDisabled(u *util.User) bool {
	return (s.cfg.Content.DisableGlobalAdding && s.cfg.Content.DisableLocalAdding) || u.StorageDisabled
}

func (s *apiV1) handleFixupDeals(c echo.Context) error {
	ctx := context.Background()
	var deals []model.ContentDeal
	if err := s.DB.Order("deal_id desc").Find(&deals, "deal_id > 0 AND on_chain_at < ?", time.Now().Add(time.Hour*24*-100)).Error; err != nil {
		return err
	}

	gentime, err := time.Parse("2006-01-02 15:04:05", "2020-08-24 15:00:00")
	if err != nil {
		return err
	}

	head, err := s.Api.ChainHead(ctx)
	if err != nil {
		return err
	}

	sem := make(chan struct{}, 50)
	for _, dll := range deals {
		sem <- struct{}{}
		go func(d model.ContentDeal) {
			defer func() {
				<-sem
			}()
			miner, err := d.MinerAddr()
			if err != nil {
				s.log.Error(err)
				return
			}

			subctx, cancel := context.WithTimeout(ctx, time.Second*5)
			defer cancel()

			// Get deal UUID, if there is one for the deal.
			// (There should be a UUID for deals made with deal protocol v1.2.0)
			var dealUUID *uuid.UUID
			if d.DealUUID != "" {
				parsed, err := uuid.Parse(d.DealUUID)
				if err != nil {
					s.log.Errorf("failed to get deal status: parsing deal uuid %s: %d %s: %s",
						d.DealUUID, d.ID, miner, err)
					return
				}
				dealUUID = &parsed
			}

			provds, _, err := s.CM.GetProviderDealStatus(subctx, &d, miner, dealUUID)
			if err != nil {
				s.log.Errorf("failed to get deal status: %d %s: %s", d.ID, miner, err)
				return
			}

			// this should not happen, but be safe
			if provds == nil {
				s.log.Errorf("failed to lookup provider deal state for deal: %d", d.DealID)
				return
			}

			if provds.PublishCid == nil {
				s.log.Errorf("no publish cid for deal: %d", d.DealID)
				return
			}

			subctx2, cancel2 := context.WithTimeout(ctx, time.Second*20)
			defer cancel2()
			wait, err := s.Api.StateSearchMsg(subctx2, head.Key(), *provds.PublishCid, 100000, true)
			if err != nil {
				s.log.Errorf("failed to search message: %s", err)
				return
			}

			if wait == nil {
				s.log.Errorf("failed to find message: %d %s", d.ID, *provds.PublishCid)
				return
			}

			ontime := gentime.Add(time.Second * 30 * time.Duration(wait.Height))
			s.log.Debugf("updating onchainat time for deal %d %d to %s", d.ID, d.DealID, ontime)
			if err := s.DB.Model(model.ContentDeal{}).Where("id = ?", d.ID).Update("on_chain_at", ontime).Error; err != nil {
				s.log.Error(err)
				return
			}
		}(dll)
	}
	return nil
}<|MERGE_RESOLUTION|>--- conflicted
+++ resolved
@@ -359,92 +359,7 @@
 // @Param        ignore-dupes  query     string                   false  "Ignore Dupes"
 // @Router       /content/add-ipfs [post]
 func (s *apiV1) handleAddIpfs(c echo.Context, u *util.User) error {
-<<<<<<< HEAD
 	return s.handleAddPin(c, u)
-=======
-	ctx := c.Request().Context()
-
-	if err := util.ErrorIfContentAddingDisabled(s.isContentAddingDisabled(u)); err != nil {
-		return err
-	}
-
-	var params util.ContentAddIpfsBody
-	if err := c.Bind(&params); err != nil {
-		return err
-	}
-
-	filename := params.Name
-	if filename == "" {
-		filename = params.Root
-	}
-
-	var cols []*collections.CollectionRef
-	if params.CollectionID != "" {
-		var srchCol collections.Collection
-		if err := s.DB.First(&srchCol, "uuid = ? and user_id = ?", params.CollectionID, u.ID).Error; err != nil {
-			return err
-		}
-
-		// if dir is "" or nil, put the file on the root dir (/filename)
-		defaultPath := "/" + filename
-		colp := defaultPath
-		if params.CollectionDir != "" {
-			p, err := sanitizePath(params.CollectionDir)
-			if err != nil {
-				return err
-			}
-			colp = p
-		}
-
-		// default: colp ends in / (does not include filename e.g. /hello/)
-		path := colp + filename
-
-		// if path does not end in /, it includes the filename
-		if !strings.HasSuffix(colp, "/") {
-			path = colp
-			filename = filepath.Base(colp)
-		}
-
-		cols = []*collections.CollectionRef{
-			{
-				Collection: srchCol.ID,
-				Path:       &path,
-			},
-		}
-	}
-
-	var origins []*peer.AddrInfo
-	for _, p := range params.Peers {
-		ai, err := peer.AddrInfoFromString(p)
-		if err != nil {
-			return err
-		}
-		origins = append(origins, ai)
-	}
-
-	rcid, err := cid.Decode(params.Root)
-	if err != nil {
-		return err
-	}
-
-	if c.QueryParam("ignore-dupes") == "true" {
-		var count int64
-		if err := s.DB.Model(util.Content{}).Where("cid = ? and user_id = ?", rcid.Bytes(), u.ID).Count(&count).Error; err != nil {
-			return err
-		}
-		if count > 0 {
-			return c.JSON(302, map[string]string{"message": "content with given cid already preserved"})
-		}
-	}
-
-	makeDeal := true
-	pinstatus, pinOp, err := s.CM.PinContent(ctx, u.ID, rcid, filename, cols, origins, 0, nil, makeDeal)
-	if err != nil {
-		return err
-	}
-	s.pinMgr.Add(pinOp)
-	return c.JSON(http.StatusAccepted, pinstatus)
->>>>>>> a8682fa8
 }
 
 // handleAddCar godoc
