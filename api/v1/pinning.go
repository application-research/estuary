package api

import (
	"errors"
	"fmt"
	"github.com/application-research/estuary/pinner"
	"net/http"
	"strconv"
	"strings"
	"time"

	"github.com/application-research/estuary/model"
	"github.com/application-research/estuary/pinner/types"
	"github.com/application-research/estuary/util"
	"github.com/ipfs/go-cid"
	"github.com/labstack/echo/v4"
	"github.com/libp2p/go-libp2p/core/peer"
	"golang.org/x/xerrors"
	"gorm.io/gorm"
)

const (
	DEFAULT_IPFS_PIN_LIMIT = 10 // https://github.com/ipfs/pinning-services-api-spec/blob/main/ipfs-pinning-service.yaml#L610
	IPFS_PIN_LIMIT_MIN     = 1
	IPFS_PIN_LIMIT_MAX     = 1000
)

// handleListPins godoc
// @Summary      List all pin status objects
// @Description  This endpoint lists all pin status objects
// @Tags         pinning
// @Produce      json
// @Success      200  {object}  types.IpfsListPinStatusResponse
// @Failure      400  {object}  util.HttpError
// @Failure      500  {object}  util.HttpError
// @Router       /pinning/pins [get]
func (s *apiV1) handleListPins(c echo.Context, u *util.User) error {
	_, span := s.tracer.Start(c.Request().Context(), "handleListPins")
	defer span.End()

	qcids := c.QueryParam("cid")
	qname := c.QueryParam("name")
	qmatch := c.QueryParam("match")
	qstatus := c.QueryParam("status")
	qbefore := c.QueryParam("before")
	qafter := c.QueryParam("after")
	qlimit := c.QueryParam("limit")
	qreqids := c.QueryParam("requestid")

	lim := DEFAULT_IPFS_PIN_LIMIT
	if qlimit != "" {
		limit, err := strconv.Atoi(qlimit)
		if err != nil {
			return err
		}
		lim = limit

		if lim > IPFS_PIN_LIMIT_MAX || lim < IPFS_PIN_LIMIT_MIN {
			return &util.HttpError{
				Code:    http.StatusBadRequest,
				Reason:  util.ERR_INVALID_QUERY_PARAM_VALUE,
				Details: fmt.Sprintf("specify a valid LIMIT value between %d and %d", IPFS_PIN_LIMIT_MIN, IPFS_PIN_LIMIT_MAX),
			}
		}
	}

	q := s.db.Model(util.Content{}).Where("user_id = ? AND not aggregate AND not replace", u.ID).Order("created_at desc")

	if qcids != "" {
		var cids []util.DbCID
		for _, cstr := range strings.Split(qcids, ",") {
			c, err := cid.Decode(cstr)
			if err != nil {
				return err
			}
			cids = append(cids, util.DbCID{CID: c})
		}
		q = q.Where("cid in ?", cids)
	}

	if qname != "" {
		switch strings.ToLower(qmatch) {
		case "ipartial":
			q = q.Where("lower(name) like ?", fmt.Sprintf("%%%s%%", strings.ToLower(qname)))
		case "partial":
			q = q.Where("name like ?", fmt.Sprintf("%%%s%%", qname))
		case "iexact":
			q = q.Where("lower(name) = ?", strings.ToLower(qname))
		default: //exact
			q = q.Where("name = ?", qname)
		}
	}

	if qbefore != "" {
		beftime, err := time.Parse(time.RFC3339, qbefore)
		if err != nil {
			return err
		}
		q = q.Where("created_at <= ?", beftime)
	}

	if qafter != "" {
		aftime, err := time.Parse(time.RFC3339, qafter)
		if err != nil {
			return err
		}
		q = q.Where("created_at > ?", aftime)
	}

	if qreqids != "" {
		var ids []int
		for _, rs := range strings.Split(qreqids, ",") {
			id, err := strconv.Atoi(rs)
			if err != nil {
				return err
			}
			ids = append(ids, id)
		}
		q = q.Where("id in ?", ids)
	}

	pinStatuses := make(map[types.PinningStatus]bool)
	if qstatus != "" {
		statuses := strings.Split(qstatus, ",")
		for _, s := range statuses {
			ps := types.PinningStatus(s)
			switch ps {
			case types.PinningStatusQueued, types.PinningStatusPinning, types.PinningStatusPinned, types.PinningStatusFailed:
				pinStatuses[ps] = true
			default:
				return &util.HttpError{
					Code:    http.StatusBadRequest,
					Reason:  util.ERR_INVALID_PINNING_STATUS,
					Details: fmt.Sprintf("unrecognized pin status in query: %q", s),
				}
			}
		}
	}

	q, err := filterForStatusQuery(q, pinStatuses)
	if err != nil {
		return err
	}

	var count int64
	if err := q.Count(&count).Error; err != nil {
		return err
	}

	q.Limit(lim)

	var contents []util.Content
	if err := q.Scan(&contents).Error; err != nil {
		return err
	}

	out := make([]*types.IpfsPinStatusResponse, 0)
	for _, c := range contents {
		st, err := s.cm.PinStatus(c, nil)
		if err != nil {
			return err
		}
		out = append(out, st)
	}

	return c.JSON(http.StatusOK, types.IpfsListPinStatusResponse{
		Count:   int(count),
		Results: out,
	})
}

func filterForStatusQuery(q *gorm.DB, statuses map[types.PinningStatus]bool) (*gorm.DB, error) {
	// TODO maybe we should move all these statuses to a status column in contents
	if len(statuses) == 0 || len(statuses) == 4 {
		return q, nil // if no status filter or all statuses are specified, return all pins
	}

	pinned := statuses[types.PinningStatusPinned]
	failed := statuses[types.PinningStatusFailed]
	pinning := statuses[types.PinningStatusPinning]
	queued := statuses[types.PinningStatusQueued]

	if len(statuses) == 1 {
		switch {
		case pinned:
			return q.Where("active and not failed and not pinning"), nil
		case failed:
			return q.Where("failed and not active and not pinning"), nil
		case pinning:
			return q.Where("pinning and not active and not failed"), nil
		default:
			return q.Where("not active and not pinning and not failed"), nil
		}
	}

	if len(statuses) == 2 {
		if pinned && failed {
			return q.Where("(active or failed) and not pinning"), nil
		}

		if pinned && queued {
			return q.Where("active and not failed and not pinning"), nil
		}

		if pinned && pinning {
			return q.Where("(active or pinning) and not failed"), nil
		}

		if pinning && failed {
			return q.Where("(pinning or failed) and not active"), nil
		}

		if pinning && queued {
			return q.Where("pinning and not active and not failed"), nil
		}

		if failed && queued {
			return q.Where("failed and not active and not pinning"), nil
		}
	}

	if !statuses[types.PinningStatusFailed] {
		return q.Where("not failed and (active or pinning)"), nil
	}

	if !statuses[types.PinningStatusPinned] {
		return q.Where("not active and (failed or pinning"), nil
	}

	if !statuses[types.PinningStatusPinning] {
		return q.Where("not pinning and (active or failed"), nil
	}
	return q.Where("active or pinning or failed"), nil
}

// handleAddPin  godoc
// @Summary      Add and pin object
// @Description  This endpoint adds a pin to the IPFS daemon.
// @Tags         pinning
// @Accept		 json
// @Produce      json
// @Success      202	{object}  types.IpfsPinStatusResponse
// @Failure      500    {object}  util.HttpError
// @in           202,default  string  Token "token"
// @Param        pin          body      types.IpfsPin  true   "Pin Body {cid:cid, name:name}"
// @Param        ignore-dupes  query     string                   false  "Ignore Dupes"
// @Param        overwrite	   query     string                   false  "Overwrite conflicting files in collections"
// @Router       /pinning/pins [post]
func (s *apiV1) handleAddPin(c echo.Context, u *util.User) error {

	if err := util.ErrorIfContentAddingDisabled(s.isContentAddingDisabled(u)); err != nil {
		return err
	}

	overwrite := false
	if c.QueryParam("overwrite") == "true" {
		overwrite = true
	}

	ignoreDuplicates := false
	if c.QueryParam("ignore-dupes") == "true" {
		ignoreDuplicates = true
	}

	var pin types.IpfsPin
	if err := c.Bind(&pin); err != nil {
		return err
	}

	// params
	pinningParam := pinner.PinCidParam{
		Ctx:              c,                // echo context to access echo specific vars
		Db:               s.DB,             // the database instance for looking up collections
		CM:               s.CM,             // the content manager either from v1 or v2
		User:             u,                // the user
		CidToPin:         pin,              // the pin object
		Overwrite:        overwrite,        // the overwrite flag
		IgnoreDuplicates: ignoreDuplicates, // the ignore duplicates flag
	}

<<<<<<< HEAD
	var cols []*collections.CollectionRef
	if c, ok := pin.Meta["collection"].(string); ok && c != "" {
		var srchCol collections.Collection
		if err := s.db.First(&srchCol, "uuid = ? and user_id = ?", c, u.ID).Error; err != nil {
			return err
		}

		colp, _ := pin.Meta[ColDir].(string)
		path, err := collections.ConstructDirectoryPath(colp)
		if err != nil {
			return err
		}
		fullPath := filepath.Join(path, filename)

		cols = []*collections.CollectionRef{
			{
				Collection: srchCol.ID,
				Path:       &fullPath,
			},
		}

		// see if there's already a file with that name/path on that collection
		pathInCollection := collections.Contains(&srchCol, fullPath, s.db)
		if pathInCollection && !overwrite {
			return &util.HttpError{
				Code:    http.StatusBadRequest,
				Reason:  util.ERR_CONTENT_IN_COLLECTION,
				Details: "file already exists in collection, specify 'overwrite=true' to overwrite",
			}
		}
	}

	var origins []*peer.AddrInfo
	for _, p := range pin.Origins {
		ai, err := peer.AddrInfoFromString(p)
		if err != nil {
			s.log.Warnf("could not parse origin(%s): %s", p, err)
			continue
		}
		origins = append(origins, ai)
	}

	obj, err := cid.Decode(pin.CID)
	if err != nil {
		return err
	}

	if c.QueryParam("ignore-dupes") == "true" {
		var count int64
		if err := s.db.Model(util.Content{}).Where("cid = ? and user_id = ?", obj.Bytes(), u.ID).Count(&count).Error; err != nil {
			return err
		}
		if count > 0 {
			return c.JSON(302, map[string]string{"message": "content with given cid already preserved"})
		}
	}

	makeDeal := true
	status, pinOp, err := s.cm.PinContent(ctx, u.ID, obj, pin.Name, cols, origins, 0, pin.Meta, makeDeal)
=======
	status, pinOp, err := pinner.PinCidAndRequestMakeDeal(pinningParam)
	if err != nil {
		return &util.HttpError{
			Code:    http.StatusBadRequest,
			Reason:  err.(*pinner.PinningHelperError).Reason,
			Details: err.(*pinner.PinningHelperError).Details,
		}
	}

>>>>>>> 52c2beda
	if err != nil {
		return err
	}
	s.pinMgr.Add(pinOp)

	return c.JSON(http.StatusAccepted, status)
}

// handleGetPin  godoc
// @Summary      Get a pin status object
// @Description  This endpoint returns a pin status object.
// @Tags         pinning
// @Produce      json
// @Success      200	{object}  types.IpfsPinStatusResponse
// @Failure      404	{object}  util.HttpError
// @Failure      500    {object}  util.HttpError
// @Param        pinid  path      string  true  "cid"
// @Router       /pinning/pins/{pinid} [get]
func (s *apiV1) handleGetPin(c echo.Context, u *util.User) error {
	pinID, err := strconv.Atoi(c.Param("pinid"))
	if err != nil {
		return err
	}

	var content util.Content
	if err := s.db.First(&content, "id = ? AND not replace", pinID).Error; err != nil {
		if xerrors.Is(err, gorm.ErrRecordNotFound) {
			return &util.HttpError{
				Code:    http.StatusNotFound,
				Reason:  util.ERR_CONTENT_NOT_FOUND,
				Details: fmt.Sprintf("content with ID(%d) was not found", pinID),
			}
		}
		return err
	}

	if err := util.IsContentOwner(u.ID, content.UserID); err != nil {
		return err
	}

	st, err := s.cm.PinStatus(content, nil)
	if err != nil {
		return err
	}
	return c.JSON(http.StatusOK, st)
}

// handleReplacePin godoc
// @Summary      Replace a pinned object
// @Description  This endpoint replaces a pinned object.
// @Tags         pinning
// @Accept		 json
// @Produce      json
// @Success      202	{object}	types.IpfsPinStatusResponse
// @Failure      404	{object}	util.HttpError
// @Failure      500  {object}  util.HttpError
// @Param        pinid		path      string  true  "Pin ID to be replaced"
// @Param        pin          body      types.IpfsPin  true   "New pin"
// @Router       /pinning/pins/{pinid} [post]
func (s *apiV1) handleReplacePin(c echo.Context, u *util.User) error {

	if err := util.ErrorIfContentAddingDisabled(s.isContentAddingDisabled(u)); err != nil {
		return err
	}

	pinID, err := strconv.Atoi(c.Param("pinid"))
	if err != nil {
		return err
	}

	var pin types.IpfsPin
	if err := c.Bind(&pin); err != nil {
		return err
	}

	var content util.Content
	if err := s.db.First(&content, "id = ? AND not replace", pinID).Error; err != nil {
		if xerrors.Is(err, gorm.ErrRecordNotFound) {
			return &util.HttpError{
				Code:    http.StatusNotFound,
				Reason:  util.ERR_CONTENT_NOT_FOUND,
				Details: fmt.Sprintf("content with ID(%d) was not found", pinID),
			}
		}
		return err
	}

	if err := util.IsContentOwner(u.ID, content.UserID); err != nil {
		return err
	}

	var origins []*peer.AddrInfo
	for _, p := range pin.Origins {
		ai, err := peer.AddrInfoFromString(p)
		if err != nil {
			return err
		}
		origins = append(origins, ai)
	}

	pinCID, err := cid.Decode(pin.CID)
	if err != nil {
		return err
	}

	makeDeal := true
	status, pinOp, err := s.cm.PinContent(c.Request().Context(), u.ID, pinCID, pin.Name, nil, origins, uint(pinID), pin.Meta, makeDeal)
	if err != nil {
		return err
	}
	s.pinMgr.Add(pinOp)

	return c.JSON(http.StatusAccepted, status)
}

// handleDeletePin godoc
// @Summary      Delete a pinned object
// @Description  This endpoint deletes a pinned object.
// @Tags         pinning
// @Produce      json
// @Success		 202
// @Failure      500  {object}  util.HttpError
// @Param        pinid  path      string  true  "Pin ID"
// @Router       /pinning/pins/{pinid} [delete]
func (s *apiV1) handleDeletePin(c echo.Context, u *util.User) error {
	pinID, err := strconv.Atoi(c.Param("pinid"))
	if err != nil {
		return err
	}

	var content util.Content
	if err := s.db.First(&content, "id = ? AND not replace", pinID).Error; err != nil {
		if xerrors.Is(err, gorm.ErrRecordNotFound) {
			return &util.HttpError{
				Code:    http.StatusNotFound,
				Reason:  util.ERR_CONTENT_NOT_FOUND,
				Details: fmt.Sprintf("content with ID(%d) was not found", pinID),
			}
		}
		return err
	}

	if err := util.IsContentOwner(u.ID, content.UserID); err != nil {
		return err
	}

	if content.AggregatedIn > 0 {
		var zone *model.StagingZone
		if err := s.db.First(&zone, "cont_id = ?", content.AggregatedIn).Error; err != nil {
			if errors.Is(err, gorm.ErrRecordNotFound) {
				s.log.Errorf("content %d's aggregatedIn zone %d not found in DB", content.ID, content.AggregatedIn)
			}
			return err
		}

		if zone.Status != model.ZoneStatusOpen {
			return fmt.Errorf("unable to unpin content while zone is not open (pin: %d, zone: %d)", content.ID, content.AggregatedIn)
		}
	}

	// mark as replace since it will removed and so it should not be fetched anymore
	if err := s.db.Model(&util.Content{}).Where("id = ?", pinID).Update("replace", true).Error; err != nil {
		return err
	}

	// unpin async
	go func() {
		if err := s.cm.UnpinContent(c.Request().Context(), uint(pinID)); err != nil {
			s.log.Errorf("could not unpinContent(%d): %s", err, pinID)
		}
	}()
	return c.NoContent(http.StatusAccepted)
}<|MERGE_RESOLUTION|>--- conflicted
+++ resolved
@@ -3,11 +3,12 @@
 import (
 	"errors"
 	"fmt"
-	"github.com/application-research/estuary/pinner"
 	"net/http"
 	"strconv"
 	"strings"
 	"time"
+
+	"github.com/application-research/estuary/pinner"
 
 	"github.com/application-research/estuary/model"
 	"github.com/application-research/estuary/pinner/types"
@@ -270,75 +271,14 @@
 	// params
 	pinningParam := pinner.PinCidParam{
 		Ctx:              c,                // echo context to access echo specific vars
-		Db:               s.DB,             // the database instance for looking up collections
-		CM:               s.CM,             // the content manager either from v1 or v2
+		Db:               s.db,             // the database instance for looking up collections
+		CM:               s.cm,             // the content manager either from v1 or v2
 		User:             u,                // the user
 		CidToPin:         pin,              // the pin object
 		Overwrite:        overwrite,        // the overwrite flag
 		IgnoreDuplicates: ignoreDuplicates, // the ignore duplicates flag
 	}
 
-<<<<<<< HEAD
-	var cols []*collections.CollectionRef
-	if c, ok := pin.Meta["collection"].(string); ok && c != "" {
-		var srchCol collections.Collection
-		if err := s.db.First(&srchCol, "uuid = ? and user_id = ?", c, u.ID).Error; err != nil {
-			return err
-		}
-
-		colp, _ := pin.Meta[ColDir].(string)
-		path, err := collections.ConstructDirectoryPath(colp)
-		if err != nil {
-			return err
-		}
-		fullPath := filepath.Join(path, filename)
-
-		cols = []*collections.CollectionRef{
-			{
-				Collection: srchCol.ID,
-				Path:       &fullPath,
-			},
-		}
-
-		// see if there's already a file with that name/path on that collection
-		pathInCollection := collections.Contains(&srchCol, fullPath, s.db)
-		if pathInCollection && !overwrite {
-			return &util.HttpError{
-				Code:    http.StatusBadRequest,
-				Reason:  util.ERR_CONTENT_IN_COLLECTION,
-				Details: "file already exists in collection, specify 'overwrite=true' to overwrite",
-			}
-		}
-	}
-
-	var origins []*peer.AddrInfo
-	for _, p := range pin.Origins {
-		ai, err := peer.AddrInfoFromString(p)
-		if err != nil {
-			s.log.Warnf("could not parse origin(%s): %s", p, err)
-			continue
-		}
-		origins = append(origins, ai)
-	}
-
-	obj, err := cid.Decode(pin.CID)
-	if err != nil {
-		return err
-	}
-
-	if c.QueryParam("ignore-dupes") == "true" {
-		var count int64
-		if err := s.db.Model(util.Content{}).Where("cid = ? and user_id = ?", obj.Bytes(), u.ID).Count(&count).Error; err != nil {
-			return err
-		}
-		if count > 0 {
-			return c.JSON(302, map[string]string{"message": "content with given cid already preserved"})
-		}
-	}
-
-	makeDeal := true
-	status, pinOp, err := s.cm.PinContent(ctx, u.ID, obj, pin.Name, cols, origins, 0, pin.Meta, makeDeal)
-=======
 	status, pinOp, err := pinner.PinCidAndRequestMakeDeal(pinningParam)
 	if err != nil {
 		return &util.HttpError{
@@ -346,11 +286,6 @@
 			Reason:  err.(*pinner.PinningHelperError).Reason,
 			Details: err.(*pinner.PinningHelperError).Details,
 		}
-	}
-
->>>>>>> 52c2beda
-	if err != nil {
-		return err
 	}
 	s.pinMgr.Add(pinOp)
 
