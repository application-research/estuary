package main

import (
	"bytes"
	"context"
	"database/sql"
	"encoding/hex"
	"encoding/json"
	"fmt"
	"io"
	"io/ioutil"
	"math/rand"
	"net/http"
	httpprof "net/http/pprof"
	"net/url"
	"os"
	"path/filepath"
	"runtime/pprof"
	"sort"
	"strconv"
	"strings"
	"sync"
	"time"

	"github.com/application-research/estuary/node/modules/peering"
	"github.com/libp2p/go-libp2p-core/network"

	"github.com/application-research/estuary/autoretrieve"
	drpc "github.com/application-research/estuary/drpc"
	esmetrics "github.com/application-research/estuary/metrics"
	"github.com/application-research/estuary/util"
	"github.com/application-research/estuary/util/gateway"
	"github.com/application-research/filclient"
	"github.com/filecoin-project/go-address"
	datatransfer "github.com/filecoin-project/go-data-transfer"
	"github.com/filecoin-project/go-padreader"
	"github.com/filecoin-project/go-state-types/abi"
	"github.com/filecoin-project/go-state-types/big"
	"github.com/filecoin-project/go-state-types/crypto"
	"github.com/filecoin-project/lotus/chain/types"
	"github.com/filecoin-project/lotus/lib/sigs"
	"github.com/filecoin-project/specs-actors/v6/actors/builtin/market"
	"github.com/google/uuid"
	blocks "github.com/ipfs/go-block-format"
	"github.com/ipfs/go-blockservice"
	"github.com/ipfs/go-cid"
	blockstore "github.com/ipfs/go-ipfs-blockstore"
	exchange "github.com/ipfs/go-ipfs-exchange-interface"
	offline "github.com/ipfs/go-ipfs-exchange-offline"
	ipld "github.com/ipfs/go-ipld-format"
	logging "github.com/ipfs/go-log/v2"
	merkledag "github.com/ipfs/go-merkledag"
	"github.com/ipfs/go-unixfs"
	uio "github.com/ipfs/go-unixfs/io"
	car "github.com/ipld/go-car"
	"github.com/labstack/echo/v4"
	"github.com/labstack/echo/v4/middleware"
	"github.com/libp2p/go-libp2p-core/peer"
	"github.com/multiformats/go-multiaddr"
	"github.com/pkg/errors"
	promhttp "github.com/prometheus/client_golang/prometheus/promhttp"
	"golang.org/x/net/websocket"
	"golang.org/x/sys/unix"
	"golang.org/x/xerrors"
	"gorm.io/gorm"
	"gorm.io/gorm/clause"

	"go.opentelemetry.io/otel/attribute"
	"go.opentelemetry.io/otel/codes"
	semconv "go.opentelemetry.io/otel/semconv/v1.7.0"
	"go.opentelemetry.io/otel/trace"

	echoSwagger "github.com/swaggo/echo-swagger"

	_ "github.com/application-research/estuary/docs"
)

// @title Estuary API
// @version 0.0.0
// @description This is the API for the Estuary application.
// @termsOfService http://estuary.tech

// @contact.name API Support
// @contact.url https://docs.estuary.tech/feedback

// @license.name Apache 2.0 Apache-2.0 OR MIT
// @license.url https://github.com/application-research/estuary/blob/master/LICENSE.md

// @host api.estuary.tech
// @BasePath  /
// @securityDefinitions.Bearer
// @securityDefinitions.Bearer.type apiKey
// @securityDefinitions.Bearer.in header
// @securityDefinitions.Bearer.name Authorization
func (s *Server) ServeAPI() error {

	e := echo.New()

	e.Binder = new(binder)

	if s.estuaryCfg.Logging.ApiEndpointLogging {
		e.Use(middleware.Logger())
	}

	e.Use(s.tracingMiddleware)
	e.Use(util.AppVersionMiddleware(s.estuaryCfg.AppVersion))
	e.HTTPErrorHandler = util.ErrorHandler

	e.GET("/debug/pprof/:prof", serveProfile)
	e.GET("/debug/cpuprofile", serveCpuProfile)

	phandle := promhttp.Handler()
	e.GET("/debug/metrics/prometheus", func(e echo.Context) error {
		phandle.ServeHTTP(e.Response().Writer, e.Request())
		return nil
	})

	exporter := esmetrics.Exporter()
	e.GET("/debug/metrics/opencensus", func(e echo.Context) error {
		exporter.ServeHTTP(e.Response().Writer, e.Request())
		return nil
	})

	e.Use(middleware.CORS())

	e.POST("/register", s.handleRegisterUser)
	e.POST("/login", s.handleLoginUser)
	e.GET("/health", s.handleHealth)

	e.GET("/test-error", s.handleTestError)

	e.GET("/viewer", withUser(s.handleGetViewer), s.AuthRequired(util.PermLevelUpload))

	e.GET("/retrieval-candidates/:cid", s.handleGetRetrievalCandidates)

	e.GET("/gw/:path", s.handleGateway)

	user := e.Group("/user")
	user.Use(s.AuthRequired(util.PermLevelUser))
	user.GET("/test-error", s.handleTestError)
	user.GET("/api-keys", withUser(s.handleUserGetApiKeys))
	user.POST("/api-keys", withUser(s.handleUserCreateApiKey))
	user.DELETE("/api-keys/:key", withUser(s.handleUserRevokeApiKey))
	user.GET("/export", withUser(s.handleUserExportData))
	user.PUT("/password", withUser(s.handleUserChangePassword))
	user.PUT("/address", withUser(s.handleUserChangeAddress))
	user.GET("/stats", withUser(s.handleGetUserStats))

	userMiner := user.Group("/miner")
	userMiner.POST("/claim", withUser(s.handleUserClaimMiner))
	userMiner.GET("/claim/:miner", withUser(s.handleUserGetClaimMinerMsg))
	userMiner.POST("/suspend/:miner", withUser(s.handleSuspendMiner))
	userMiner.PUT("/unsuspend/:miner", withUser(s.handleUnsuspendMiner))
	userMiner.PUT("/set-info/:miner", withUser(s.handleMinersSetInfo))

	contmeta := e.Group("/content")
	uploads := contmeta.Group("", s.AuthRequired(util.PermLevelUpload))
	uploads.POST("/add", withUser(s.handleAdd))
	uploads.POST("/add-ipfs", withUser(s.handleAddIpfs))
	uploads.POST("/add-car", withUser(s.handleAddCar))
	uploads.POST("/create", withUser(s.handleCreateContent))

	content := contmeta.Group("", s.AuthRequired(util.PermLevelUser))
	content.GET("/by-cid/:cid", s.handleGetContentByCid)
	content.GET("/stats", withUser(s.handleStats))
	content.GET("/ensure-replication/:datacid", s.handleEnsureReplication)
	content.GET("/status/:id", withUser(s.handleContentStatus))
	content.GET("/list", withUser(s.handleListContent))
	content.GET("/deals", withUser(s.handleListContentWithDeals))
	content.GET("/failures/:content", withUser(s.handleGetContentFailures))
	content.GET("/bw-usage/:content", withUser(s.handleGetContentBandwidth))
	content.GET("/staging-zones", withUser(s.handleGetStagingZoneForUser))
	content.GET("/aggregated/:content", withUser(s.handleGetAggregatedForContent))
	content.GET("/all-deals", withUser(s.handleGetAllDealsForUser))

	// TODO: the commented out routes here are still fairly useful, but maybe
	// need to have some sort of 'super user' permission level in order to use
	// them? Can easily cause harm using them
	deals := e.Group("/deals")
	deals.Use(s.AuthRequired(util.PermLevelUser))
	deals.GET("/status/:deal", withUser(s.handleGetDealStatus))
	deals.GET("/status-by-proposal/:propcid", withUser(s.handleGetDealStatusByPropCid))
	deals.GET("/query/:miner", s.handleQueryAsk)
	deals.POST("/make/:miner", withUser(s.handleMakeDeal))
	//deals.POST("/transfer/start/:miner/:propcid/:datacid", s.handleTransferStart)
	deals.GET("/transfer/status/:id", s.handleTransferStatusByID)
	deals.POST("/transfer/status", s.handleTransferStatus)
	deals.GET("/transfer/in-progress", s.handleTransferInProgress)
	deals.GET("/status/:miner/:propcid", s.handleDealStatus)
	deals.POST("/estimate", s.handleEstimateDealCost)
	deals.GET("/proposal/:propcid", s.handleGetProposal)
	deals.GET("/info/:dealid", s.handleGetDealInfo)
	deals.GET("/failures", withUser(s.handleStorageFailures))

	cols := e.Group("/collections")
	cols.Use(s.AuthRequired(util.PermLevelUser))
	cols.GET("/list", withUser(s.handleListCollections))
	cols.DELETE("/:coluuid", withUser(s.handleDeleteCollection))
	cols.POST("/create", withUser(s.handleCreateCollection))
	cols.POST("/add-content", withUser(s.handleAddContentsToCollection))
	cols.GET("/content", withUser(s.handleGetCollectionContents))
	cols.POST("/:coluuid/commit", withUser(s.handleCommitCollection))

	colfs := cols.Group("/fs")
	colfs.POST("/add", withUser(s.handleColfsAdd))

	pinning := e.Group("/pinning")
	pinning.Use(openApiMiddleware)
	pinning.Use(s.AuthRequired(util.PermLevelUser))
	pinning.GET("/pins", withUser(s.handleListPins))
	pinning.POST("/pins", withUser(s.handleAddPin))
	pinning.GET("/pins/:pinid", withUser(s.handleGetPin))
	pinning.POST("/pins/:pinid", withUser(s.handleReplacePin))
	pinning.DELETE("/pins/:pinid", withUser(s.handleDeletePin))

	// explicitly public, for now
	public := e.Group("/public")

	public.GET("/stats", s.handlePublicStats)
	public.GET("/by-cid/:cid", s.handleGetContentByCid)
	public.GET("/deals/failures", s.handlePublicStorageFailures)
	public.GET("/info", s.handleGetPublicNodeInfo)
	public.GET("/miners", s.handlePublicGetMinerStats)

	metrics := public.Group("/metrics")
	metrics.GET("/deals-on-chain", s.handleMetricsDealOnChain)

	netw := public.Group("/net")
	netw.GET("/peers", s.handleNetPeers)
	netw.GET("/addrs", s.handleNetAddrs)

	miners := public.Group("/miners")
	miners.GET("", s.handleAdminGetMiners)
	miners.GET("/failures/:miner", s.handleGetMinerFailures)
	miners.GET("/deals/:miner", s.handleGetMinerDeals)
	miners.GET("/stats/:miner", s.handleGetMinerStats)
	miners.GET("/storage/query/:miner", s.handleQueryAsk)

	admin := e.Group("/admin")
	admin.Use(s.AuthRequired(util.PermLevelAdmin))
	admin.GET("/balance", s.handleAdminBalance)
	admin.POST("/add-escrow/:amt", s.handleAdminAddEscrow)
	admin.GET("/dealstats", s.handleDealStats)
	admin.GET("/disk-info", s.handleDiskSpaceCheck)
	admin.GET("/stats", s.handleAdminStats)
	admin.GET("/system/config", withUser(s.handleGetSystemConfig))

	// miners
	admin.POST("/miners/add/:miner", s.handleAdminAddMiner)
	admin.POST("/miners/rm/:miner", s.handleAdminRemoveMiner)
	admin.POST("/miners/suspend/:miner", withUser(s.handleSuspendMiner))
	admin.PUT("/miners/unsuspend/:miner", withUser(s.handleUnsuspendMiner))
	admin.PUT("/miners/set-info/:miner", withUser(s.handleMinersSetInfo))
	admin.GET("/miners", s.handleAdminGetMiners)
	admin.GET("/miners/stats", s.handleAdminGetMinerStats)
	admin.GET("/miners/transfers/:miner", s.handleMinerTransferDiagnostics)

	admin.GET("/cm/progress", s.handleAdminGetProgress)
	admin.GET("/cm/all-deals", s.handleDebugGetAllDeals)
	admin.GET("/cm/read/:content", s.handleReadLocalContent)
	admin.GET("/cm/staging/all", s.handleAdminGetStagingZones)
	admin.GET("/cm/offload/candidates", s.handleGetOffloadingCandidates)
	admin.POST("/cm/offload/:content", s.handleOffloadContent)
	admin.POST("/cm/offload/collect", s.handleRunOffloadingCollection)
	admin.GET("/cm/refresh/:content", s.handleRefreshContent)
	admin.POST("/cm/gc", s.handleRunGc)
	admin.POST("/cm/move", s.handleMoveContent)
	admin.GET("/cm/buckets", s.handleGetBucketDiag)
	admin.GET("/cm/health/:id", s.handleContentHealthCheck)
	admin.GET("/cm/health-by-cid/:cid", s.handleContentHealthCheckByCid)
	admin.POST("/cm/dealmaking", s.handleSetDealMaking)
	admin.POST("/cm/break-aggregate/:content", s.handleAdminBreakAggregate)
	admin.POST("/cm/transfer/restart/:chanid", s.handleTransferRestart)
	admin.POST("/cm/repinall/:shuttle", s.handleShuttleRepinAll)

	//	peering
	adminPeering := admin.Group("/peering")
	adminPeering.POST("/peers", s.handlePeeringPeersAdd)
	adminPeering.DELETE("/peers", s.handlePeeringPeersRemove)
	adminPeering.GET("/peers", s.handlePeeringPeersList)
	adminPeering.POST("/start", s.handlePeeringStart)
	adminPeering.POST("/stop", s.handlePeeringStop)
	adminPeering.GET("/status", s.handlePeeringStatus)

	admnetw := admin.Group("/net")
	admnetw.GET("/peers", s.handleNetPeers)

	admin.GET("/retrieval/querytest/:content", s.handleRetrievalCheck)
	admin.GET("/retrieval/stats", s.handleGetRetrievalInfo)

	admin.POST("/invite/:code", withUser(s.handleAdminCreateInvite))
	admin.GET("/invites", s.handleAdminGetInvites)

	admin.GET("/fixdeals", s.handleFixupDeals)
	admin.POST("/loglevel", s.handleLogLevel)

	users := admin.Group("/users")
	users.GET("", s.handleAdminGetUsers)

	shuttle := admin.Group("/shuttle")
	shuttle.POST("/init", s.handleShuttleInit)
	shuttle.GET("/list", s.handleShuttleList)

	ar := admin.Group("/autoretrieve")
	ar.POST("/init", s.handleAutoretrieveInit)
	ar.GET("/list", s.handleAutoretrieveList)

	e.POST("/autoretrieve/heartbeat", s.handleAutoretrieveHeartbeat, s.withAutoretrieveAuth())

	e.GET("/shuttle/conn", s.handleShuttleConnection)
	e.POST("/shuttle/content/create", s.handleShuttleCreateContent, s.withShuttleAuth())

	if os.Getenv("ENABLE_SWAGGER_ENDPOINT") == "true" {
		e.GET("/swagger/*", echoSwagger.WrapHandler)
	}
	return e.Start(s.estuaryCfg.ApiListen)
}

type binder struct{}

func (b binder) Bind(i interface{}, c echo.Context) error {
	defer c.Request().Body.Close()
	return json.NewDecoder(c.Request().Body).Decode(i)
}

func serveCpuProfile(c echo.Context) error {
	if err := pprof.StartCPUProfile(c.Response()); err != nil {
		return err
	}

	defer pprof.StopCPUProfile()

	select {
	case <-c.Request().Context().Done():
		return c.Request().Context().Err()
	case <-time.After(time.Second * 30):
	}

	return nil
}

func serveProfile(c echo.Context) error {
	httpprof.Handler(c.Param("prof")).ServeHTTP(c.Response().Writer, c.Request())
	return nil
}

type statsResp struct {
	ID              uint    `json:"id"`
	Cid             cid.Cid `json:"cid"`
	Filename        string  `json:"filename"`
	BWUsed          int64   `json:"bwUsed"`
	TotalRequests   int64   `json:"totalRequests"`
	Offloaded       bool    `json:"offloaded"`
	AggregatedFiles int64   `json:"aggregatedFiles"`
}

func withUser(f func(echo.Context, *User) error) func(echo.Context) error {
	return func(c echo.Context) error {
		u, ok := c.Get("user").(*User)
		if !ok {
			return &util.HttpError{
				Code:    http.StatusUnauthorized,
				Reason:  util.ERR_INVALID_AUTH,
				Details: "endpoint not called with proper authentication",
			}
		}
		return f(c, u)
	}
}

// TODO: delete me when debugging done
func (s *Server) handleTestError(c echo.Context) error {
	return fmt.Errorf("i am a scary error, log me please more")
}

// handleStats godoc
// @Summary      Get content statistics
// @Description  This endpoint is used to get content statistics. Every content stored in the network (estuary) is tracked by a unique ID which can be used to get information about the content. This endpoint will allow the consumer to get the collected stats of a conten
// @Tags         content
// @Param        limit path string true "limit"
// @Produce      json
// @Router       /content/stats [get]
func (s *Server) handleStats(c echo.Context, u *User) error {
	limit := 500
	if limstr := c.QueryParam("limit"); limstr != "" {
		nlim, err := strconv.Atoi(limstr)
		if err != nil {
			return err
		}

		if nlim > 0 {
			limit = nlim
		}
	}

	offset := 0
	if offstr := c.QueryParam("offset"); offstr != "" {
		noff, err := strconv.Atoi(offstr)
		if err != nil {
			return err
		}

		if noff > 0 {
			offset = noff
		}
	}

	var contents []util.Content
	if err := s.DB.Limit(limit).Offset(offset).Order("created_at desc").Find(&contents, "user_id = ? and active", u.ID).Error; err != nil {
		return err
	}

	out := make([]statsResp, 0, len(contents))
	for _, c := range contents {
		st := statsResp{
			ID:       c.ID,
			Cid:      c.Cid.CID,
			Filename: c.Name,
		}

		if false {
			var res struct {
				Bw         int64
				TotalReads int64
			}

			if err := s.DB.Model(util.ObjRef{}).
				Select("SUM(size * reads) as bw, SUM(reads) as total_reads").
				Where("obj_refs.content = ?", c.ID).
				Joins("left join objects on obj_refs.object = objects.id").
				Scan(&res).Error; err != nil {
				return err
			}

			st.TotalRequests = res.TotalReads
			st.BWUsed = res.Bw
		}

		if c.Aggregate {
			if err := s.DB.Model(util.Content{}).Where("aggregated_in = ?", c.ID).Count(&st.AggregatedFiles).Error; err != nil {
				return err
			}
		}

		out = append(out, st)
	}

	return c.JSON(http.StatusOK, out)
}

// handlePeeringPeersAdd godoc
// @Summary      Add peers on Peering Service
// @Description  This endpoint can be used to add a Peer from the Peering Service
// @Tags         admin,peering,peers
// @Produce      json
// @Router       /admin/peering/peers [post]
func (s *Server) handlePeeringPeersAdd(c echo.Context) error {
	var params []peering.PeeringPeer
	if err := c.Bind(&params); err != nil {
		return err
	}

	//	validate the IDs and Addrs here
	var validPeersAddInfo []peer.AddrInfo
	for _, peerParam := range params {

		//	validate the PeerID
		peerParamId, err := peer.Decode(peerParam.ID)

		if err != nil {
			log.Errorf("handlePeeringPeersAdd error on Decode: %s", err)
			return c.JSON(http.StatusBadRequest,
				util.PeeringPeerAddMessage{
					Message:  "Adding Peer(s) on Peering failed, the peerID is invalid: " + peerParam.ID,
					PeersAdd: params,
				},
			)
		}

		//	validate the Addrs for each PeerID
		var multiAddrs []multiaddr.Multiaddr
		for _, addr := range peerParam.Addrs {
			a, err := multiaddr.NewMultiaddr(addr)
			if err != nil {
				log.Errorf("handlePeeringPeersAdd error: %s", err)
				return c.JSON(http.StatusBadRequest,
					util.PeeringPeerAddMessage{
						Message:  "Adding Peer(s) on Peering failed, the addr is invalid: " + addr,
						PeersAdd: params,
					},
				)
			}
			multiAddrs = append(multiAddrs, a)
		}

		//	Only add it here if all is valid.
		validPeersAddInfo = append(validPeersAddInfo,
			peer.AddrInfo{
				ID:    peerParamId,
				Addrs: multiAddrs,
			})
	}

	//	if no error return from the validation, go thru the validPeers here and add each of them
	//	to Peering.
	for _, validPeerAddInfo := range validPeersAddInfo {
		s.Node.Peering.AddPeer(validPeerAddInfo)
	}
	return c.JSON(http.StatusOK, util.PeeringPeerAddMessage{Message: "Added the following Peers on Peering", PeersAdd: params})
}

// handlePeeringPeersRemove godoc
// @Summary      Remove peers on Peering Service
// @Description  This endpoint can be used to remove a Peer from the Peering Service
// @Tags         admin,peering,peers
// @Produce      json
// @Router       /admin/peering/peers [delete]
func (s *Server) handlePeeringPeersRemove(c echo.Context) error {
	var params []peer.ID

	if err := c.Bind(&params); err != nil {
		log.Errorf("handlePeeringPeersRemove error: %s", err)
		return &util.HttpError{
			Code:   http.StatusBadRequest,
			Reason: util.ERR_PEERING_PEERS_REMOVE_ERROR,
		}
	}

	for _, peerId := range params {
		s.Node.Peering.RemovePeer(peerId)
	}
	return c.JSON(http.StatusOK, util.PeeringPeerRemoveMessage{Message: "Removed the following Peers from Peering", PeersRemove: params})
}

// handlePeeringPeersList godoc
// @Summary      List all Peering peers
// @Description  This endpoint can be used to list all peers on Peering Service
// @Tags         admin,peering,peers
// @Produce      json
// @Router       /admin/peering/peers [get]
func (s *Server) handlePeeringPeersList(c echo.Context) error {
	var connectionCheck []peering.PeeringPeer
	for _, peerAddrInfo := range s.Node.Peering.ListPeers() {

		var peerAddrInfoAddrsStr []string
		for _, addrInfo := range peerAddrInfo.Addrs {
			peerAddrInfoAddrsStr = append(peerAddrInfoAddrsStr, addrInfo.String())
		}
		connectionCheck = append(connectionCheck, peering.PeeringPeer{
			ID:        peerAddrInfo.ID.Pretty(),
			Addrs:     peerAddrInfoAddrsStr,
			Connected: (s.Node.Host.Network().Connectedness(peerAddrInfo.ID) == network.Connected),
		})
	}
	return c.JSON(http.StatusOK, connectionCheck)
}

// handlePeeringStart godoc
// @Summary      Start Peering
// @Description  This endpoint can be used to start the Peering Service
// @Tags         admin,peering,peers
// @Produce      json
// @Router       /admin/peering/start [post]
func (s *Server) handlePeeringStart(c echo.Context) error {
	err := s.Node.Peering.Start()
	if err != nil {
		log.Errorf("handlePeeringStart error: %s", err)
		return &util.HttpError{
			Code:   http.StatusBadRequest,
			Reason: util.ERR_PEERING_PEERS_START_ERROR,
		}
	}
	return c.JSON(http.StatusOK, util.GenericResponse{Message: "Peering Started."})
}

// handlePeeringStop godoc
// @Summary      Stop Peering
// @Description  This endpoint can be used to stop the Peering Service
// @Tags         admin,peering,peers
// @Produce      json
// @Router       /admin/peering/stop [post]
func (s *Server) handlePeeringStop(c echo.Context) error {
	err := s.Node.Peering.Stop()
	if err != nil {
		log.Errorf("handlePeeringStop error: %s", err)
		return &util.HttpError{
			Code:   http.StatusBadRequest,
			Reason: util.ERR_PEERING_PEERS_STOP_ERROR,
		}
	}
	return c.JSON(http.StatusOK, util.GenericResponse{Message: "Peering Stopped."})
}

// handlePeeringStatus godoc
// @Summary      Check Peering Status
// @Description  This endpoint can be used to check the Peering status
// @Tags         admin,peering,peers
// @Produce      json
// @Router       /admin/peering/status [get]
func (s *Server) handlePeeringStatus(c echo.Context) error {
	type StateResponse struct {
		State string `json:"state"`
	}
	return c.JSON(http.StatusOK, StateResponse{State: ""})
}

// handleAddIpfs godoc
// @Summary      Add IPFS object
// @Description  This endpoint is used to add an IPFS object to the network. The object can be a file or a directory.
// @Tags         content
// @Produce      json
// @Param        body body util.ContentAddIpfsBody true "IPFS Body"
// @Router       /content/add-ipfs [post]
func (s *Server) handleAddIpfs(c echo.Context, u *User) error {
	ctx := c.Request().Context()

	if s.CM.contentAddingDisabled || u.StorageDisabled {
		return &util.HttpError{
			Code:    http.StatusBadRequest,
			Reason:  util.ERR_CONTENT_ADDING_DISABLED,
			Details: "uploading content to this node is not allowed at the moment",
		}
	}

	var params util.ContentAddIpfsBody
	if err := c.Bind(&params); err != nil {
		return err
	}

	filename := params.Filename
	if filename == "" {
		filename = params.Root
	}

	var cols []*CollectionRef
	if params.CollectionID != "" {
		var srchCol Collection
		if err := s.DB.First(&srchCol, "uuid = ? and user_id = ?", params.CollectionID, u.ID).Error; err != nil {
			return err
		}

		// if colpath is "" or nil, put the file on the root dir (/filename)
		defaultPath := "/" + filename
		colp := defaultPath
		if params.CollectionPath != "" {
			p, err := sanitizePath(params.CollectionPath)
			if err != nil {
				return err
			}
			colp = p
		}

		// default: colp ends in / (does not include filename e.g. /hello/)
		path := colp + filename

		// if path does not end in /, it includes the filename
		if !strings.HasSuffix(colp, "/") {
			path = colp
			filename = filepath.Base(colp)
		}

		cols = []*CollectionRef{
			{
				Collection: srchCol.ID,
				Path:       &path,
			},
		}
	}

	var origins []*peer.AddrInfo
	for _, p := range params.Peers {
		ai, err := peer.AddrInfoFromString(p)
		if err != nil {
			return err
		}
		origins = append(origins, ai)
	}

	rcid, err := cid.Decode(params.Root)
	if err != nil {
		return err
	}

	if c.QueryParam("ignore-dupes") == "true" {
		var count int64
		if err := s.DB.Model(util.Content{}).Where("cid = ? and user_id = ?", rcid.Bytes(), u.ID).Count(&count).Error; err != nil {
			return err
		}
		if count > 0 {
			return c.JSON(302, map[string]string{"message": "content with given cid already preserved"})
		}
	}

	makeDeal := true
	pinstatus, err := s.CM.pinContent(ctx, u.ID, rcid, filename, cols, origins, 0, nil, makeDeal)
	if err != nil {
		return err
	}
	return c.JSON(http.StatusAccepted, pinstatus)
}

// handleAddCar godoc
// @Summary      Add Car object
// @Description  This endpoint is used to add a car object to the network. The object can be a file or a directory.
// @Tags         content
// @Produce      json
// @Param        body body string true "Car"
// @Param 		 filename query string false "Filename"
// @Param 		 commp query string false "Commp"
// @Param 		 size query string false "Size"
// @Router       /content/add-car [post]
func (s *Server) handleAddCar(c echo.Context, u *User) error {
	ctx := c.Request().Context()

	if s.CM.contentAddingDisabled || u.StorageDisabled || s.CM.localContentAddingDisabled {
		return &util.HttpError{
			Code:    http.StatusBadRequest,
			Reason:  util.ERR_CONTENT_ADDING_DISABLED,
			Details: "uploading content to this node is not allowed at the moment",
		}
	}

	// if splitting is disabled and uploaded content size is greater than content size limit
	// reject the upload, as it will only get stuck and deals will never be made for it
	// if !u.FlagSplitContent() {
	// 	bdWriter := &bytes.Buffer{}
	// 	bdReader := io.TeeReader(c.Request().Body, bdWriter)

	// 	bdSize, err := io.Copy(ioutil.Discard, bdReader)
	// 	if err != nil {
	// 		return err
	// 	}

	// 	if bdSize > util.DefaultContentSizeLimit {
	// 		return &util.HttpError{
	// 			Code:    http.StatusBadRequest,
	// 			Reason:  util.ERR_CONTENT_SIZE_OVER_LIMIT,
	// 			Details: fmt.Sprintf("content size %d bytes, is over upload size of limit %d bytes, and content splitting is not enabled, please reduce the content size", bdSize, util.DefaultContentSizeLimit),
	// 		}
	// 	}

	// 	c.Request().Body = ioutil.NopCloser(bdWriter)
	// }

	bsid, sbs, err := s.StagingMgr.AllocNew()
	if err != nil {
		return err
	}

	defer func() {
		go func() {
			if err := s.StagingMgr.CleanUp(bsid); err != nil {
				log.Errorf("failed to clean up staging blockstore: %s", err)
			}
		}()
	}()

	defer c.Request().Body.Close()
	header, err := s.loadCar(ctx, sbs, c.Request().Body)
	if err != nil {
		return err
	}

	if len(header.Roots) != 1 {
		// if someone wants this feature, let me know
		return c.JSON(400, map[string]string{"error": "cannot handle uploading car files with multiple roots"})
	}
	rootCID := header.Roots[0]

	if c.QueryParam("ignore-dupes") == "true" {
		isDup, err := s.isDupCIDContent(c, rootCID, u)
		if err != nil || isDup {
			return err
		}
	}

	// TODO: how to specify filename?
	filename := rootCID.String()
	if qpname := c.QueryParam("filename"); qpname != "" {
		filename = qpname
	}

	bserv := blockservice.New(sbs, nil)
	dserv := merkledag.NewDAGService(bserv)

	cont, err := s.CM.addDatabaseTracking(ctx, u, dserv, rootCID, filename, s.CM.Replication)
	if err != nil {
		return err
	}

	if err := s.dumpBlockstoreTo(ctx, sbs, s.Node.Blockstore); err != nil {
		return xerrors.Errorf("failed to move data from staging to main blockstore: %w", err)
	}

	go func() {
		// TODO: we should probably have a queue to throw these in instead of putting them out in goroutines...
		s.CM.ToCheck <- cont.ID
	}()

	go func() {
		if err := s.Node.Provider.Provide(rootCID); err != nil {
			log.Warnf("failed to announce providers: %s", err)
		}
	}()
	return c.JSON(http.StatusOK, map[string]interface{}{"content": cont})
}

func (s *Server) loadCar(ctx context.Context, bs blockstore.Blockstore, r io.Reader) (*car.CarHeader, error) {
	_, span := s.tracer.Start(ctx, "loadCar")
	defer span.End()

	return car.LoadCar(ctx, bs, r)
}

// handleAdd godoc
// @Summary      Add new content
// @Description  This endpoint is used to upload new content.
// @Tags         content
// @Produce      json
// @Accept       multipart/form-data
// @Param        file formData file true "File to upload"
// @Param        coluuid path string false "Collection UUID"
// @Param        colpath path string false "Collection path"
// @Router       /content/add [post]
func (s *Server) handleAdd(c echo.Context, u *User) error {
	ctx, span := s.tracer.Start(c.Request().Context(), "handleAdd", trace.WithAttributes(attribute.Int("user", int(u.ID))))
	defer span.End()

	if s.CM.contentAddingDisabled || u.StorageDisabled || s.CM.localContentAddingDisabled {
		if s.CM.localContentAddingDisabled {
			uep, err := s.getPreferredUploadEndpoints(u)
			if err != nil {
				log.Warnf("failed to get preferred upload endpoints: %s", err)
			} else if len(uep) > 0 {
				// details := fmt.Sprintf("this estuary instance has disabled adding new content, please redirect your request to one of the following endpoints: %v", uep)
				return c.Redirect(http.StatusPermanentRedirect, uep[rand.Intn(len(uep))]) // redirect to a random preferred endpoint
			}
		}
		return &util.HttpError{
			Code:    http.StatusBadRequest,
			Reason:  util.ERR_CONTENT_ADDING_DISABLED,
			Details: "uploading content to this node is not allowed at the moment",
		}
	}

	form, err := c.MultipartForm()
	if err != nil {
		return err
	}
	defer form.RemoveAll()

	mpf, err := c.FormFile("data")
	if err != nil {
		return err
	}

	// if splitting is disabled and uploaded content size is greater than content size limit
	// reject the upload, as it will only get stuck and deals will never be made for it
	if !u.FlagSplitContent() && mpf.Size > s.CM.contentSizeLimit {
		return &util.HttpError{
			Code:    http.StatusBadRequest,
			Reason:  util.ERR_CONTENT_SIZE_OVER_LIMIT,
			Details: fmt.Sprintf("content size %d bytes, is over upload size limit of %d bytes, and content splitting is not enabled, please reduce the content size", mpf.Size, s.CM.contentSizeLimit),
		}
	}

	filename := mpf.Filename
	if fvname := c.FormValue("filename"); fvname != "" {
		filename = fvname
	}

	fi, err := mpf.Open()
	if err != nil {
		return err
	}

	defer fi.Close()

	replication := s.CM.Replication
	replVal := c.FormValue("replication")
	if replVal != "" {
		parsed, err := strconv.Atoi(replVal)
		if err != nil {
			log.Errorf("failed to parse replication value in form data, assuming default for now: %s", err)
		} else {
			replication = parsed
		}
	}

	coluuid := c.QueryParam("coluuid")
	var col *Collection
	if coluuid != "" {
		var srchCol Collection
		if err := s.DB.First(&srchCol, "uuid = ? and user_id = ?", coluuid, u.ID).Error; err != nil {
			return err
		}

		col = &srchCol
	}

	defaultPath := "/"
	path := &defaultPath
	if cp := c.QueryParam("colpath"); cp != "" {
		sp, err := sanitizePath(cp)
		if err != nil {
			return err
		}

		path = &sp
	}

	bsid, bs, err := s.StagingMgr.AllocNew()
	if err != nil {
		return err
	}

	defer func() {
		go func() {
			if err := s.StagingMgr.CleanUp(bsid); err != nil {
				log.Errorf("failed to clean up staging blockstore: %s", err)
			}
		}()
	}()

	bserv := blockservice.New(bs, nil)
	dserv := merkledag.NewDAGService(bserv)

	nd, err := s.importFile(ctx, dserv, fi)
	if err != nil {
		return err
	}

	if c.QueryParam("ignore-dupes") == "true" {
		isDup, err := s.isDupCIDContent(c, nd.Cid(), u)
		if err != nil || isDup {
			return err
		}
	}

	content, err := s.CM.addDatabaseTracking(ctx, u, dserv, nd.Cid(), filename, replication)
	if err != nil {
		return xerrors.Errorf("encountered problem computing object references: %w", err)
	}

	if col != nil {
		fmt.Println("COLLECTION CREATION: ", col.ID, content.ID)
		if err := s.DB.Create(&CollectionRef{
			Collection: col.ID,
			Content:    content.ID,
			Path:       path,
		}).Error; err != nil {
			log.Errorf("failed to add content to requested collection: %s", err)
		}
	}

	if err := s.dumpBlockstoreTo(ctx, bs, s.Node.Blockstore); err != nil {
		return xerrors.Errorf("failed to move data from staging to main blockstore: %w", err)
	}

	go func() {
		s.CM.ToCheck <- content.ID
	}()

	if c.QueryParam("lazy-provide") != "true" {
		subctx, cancel := context.WithTimeout(ctx, time.Second*10)
		defer cancel()
		if err := s.Node.FullRT.Provide(subctx, nd.Cid(), true); err != nil {
			span.RecordError(fmt.Errorf("provide error: %w", err))
			log.Errorf("fullrt provide call errored: %s", err)
		}
	}

	go func() {
		if err := s.Node.Provider.Provide(nd.Cid()); err != nil {
			log.Warnf("failed to announce providers: %s", err)
		}
	}()

	return c.JSON(http.StatusOK, &util.ContentAddResponse{
		Cid:       nd.Cid().String(),
		EstuaryId: content.ID,
		Providers: s.CM.pinDelegatesForContent(*content),
	})
}

func (s *Server) importFile(ctx context.Context, dserv ipld.DAGService, fi io.Reader) (ipld.Node, error) {
	_, span := s.tracer.Start(ctx, "importFile")
	defer span.End()

	return util.ImportFile(dserv, fi)
}

var noDataTimeout = time.Minute * 10

func (cm *ContentManager) addDatabaseTrackingToContent(ctx context.Context, cont uint, dserv ipld.NodeGetter, root cid.Cid, cb func(int64)) error {
	ctx, span := cm.tracer.Start(ctx, "computeObjRefsUpdate")
	defer span.End()

	ctx, cancel := context.WithCancel(ctx)
	defer cancel()

	gotData := make(chan struct{}, 1)
	go func() {
		nodata := time.NewTimer(noDataTimeout)
		defer nodata.Stop()

		for {
			select {
			case <-nodata.C:
				cancel()
			case <-gotData:
				nodata.Reset(noDataTimeout)
			case <-ctx.Done():
				return
			}
		}
	}()

	var objlk sync.Mutex
	var objects []*util.Object
	cset := cid.NewSet()

	defer func() {
		cm.inflightCidsLk.Lock()
		_ = cset.ForEach(func(c cid.Cid) error {
			v, ok := cm.inflightCids[c]
			if !ok || v <= 0 {
				log.Errorf("cid should be inflight but isn't: %s", c)
			}

			cm.inflightCids[c]--
			if cm.inflightCids[c] == 0 {
				delete(cm.inflightCids, c)
			}
			return nil
		})
		cm.inflightCidsLk.Unlock()
	}()

	err := merkledag.Walk(ctx, func(ctx context.Context, c cid.Cid) ([]*ipld.Link, error) {
		// cset.Visit gets called first, so if we reach here we should immediately track the CID
		cm.inflightCidsLk.Lock()
		cm.inflightCids[c]++
		cm.inflightCidsLk.Unlock()

		node, err := dserv.Get(ctx, c)
		if err != nil {
			return nil, err
		}

		cb(int64(len(node.RawData())))

		select {
		case gotData <- struct{}{}:
		case <-ctx.Done():
		}

		objlk.Lock()
		objects = append(objects, &util.Object{
			Cid:  util.DbCID{CID: c},
			Size: len(node.RawData()),
		})
		objlk.Unlock()

		if c.Type() == cid.Raw {
			return nil, nil
		}

		return util.FilterUnwalkableLinks(node.Links()), nil
	}, root, cset.Visit, merkledag.Concurrent())

	if err != nil {
		return err
	}
	return cm.addObjectsToDatabase(ctx, cont, dserv, root, objects, util.ContentLocationLocal)
}

func (cm *ContentManager) addDatabaseTracking(ctx context.Context, u *User, dserv ipld.NodeGetter, root cid.Cid, filename string, replication int) (*util.Content, error) {
	ctx, span := cm.tracer.Start(ctx, "computeObjRefs")
	defer span.End()

	content := &util.Content{
		Cid:         util.DbCID{CID: root},
		Name:        filename,
		Active:      false,
		Pinning:     true,
		UserID:      u.ID,
		Replication: replication,
		Location:    util.ContentLocationLocal,
	}

	if err := cm.DB.Create(content).Error; err != nil {
		return nil, xerrors.Errorf("failed to track new content in database: %w", err)
	}

	if err := cm.addDatabaseTrackingToContent(ctx, content.ID, dserv, root, func(int64) {}); err != nil {
		return nil, err
	}

	return content, nil
}

func (s *Server) dumpBlockstoreTo(ctx context.Context, from, to blockstore.Blockstore) error {
	ctx, span := s.tracer.Start(ctx, "blockstoreCopy")
	defer span.End()

	// TODO: smarter batching... im sure ive written this logic before, just gotta go find it
	keys, err := from.AllKeysChan(ctx)
	if err != nil {
		return err
	}

	var batch []blocks.Block

	for k := range keys {
		blk, err := from.Get(ctx, k)
		if err != nil {
			return err
		}

		batch = append(batch, blk)

		if len(batch) > 500 {
			if err := to.PutMany(ctx, batch); err != nil {
				return err
			}
			batch = batch[:0]
		}
	}

	if len(batch) > 0 {
		if err := to.PutMany(ctx, batch); err != nil {
			return err
		}
	}
	return nil
}

// handleEnsureReplication godoc
// @Summary      Ensure Replication
// @Description  This endpoint ensures that the content is replicated to the specified number of providers
// @Tags         content
// @Produce      json
// @Param        datacid path string true "Data CID"
// @Router       /content/ensure-replication/{datacid} [get]
func (s *Server) handleEnsureReplication(c echo.Context) error {
	data, err := cid.Decode(c.Param("datacid"))
	if err != nil {
		return err
	}

	var content util.Content
	if err := s.DB.Find(&content, "cid = ?", data.Bytes()).Error; err != nil {
		return err
	}

	fmt.Println("Content: ", content.Cid.CID, data)

	s.CM.ToCheck <- content.ID
	return nil
}

// handleListContent godoc
// @Summary      List all pinned content
// @Description  This endpoint lists all content
// @Tags         content
// @Produce      json
// @Success 	200 {array} string
// @Router       /content/list [get]
func (s *Server) handleListContent(c echo.Context, u *User) error {
	var contents []util.Content
	if err := s.DB.Find(&contents, "active and user_id = ?", u.ID).Error; err != nil {
		return err
	}

	return c.JSON(http.StatusOK, contents)
}

type expandedContent struct {
	util.Content
	AggregatedFiles int64 `json:"aggregatedFiles"`
}

// handleListContentWithDeals godoc
// @Summary      Content with deals
// @Description  This endpoint lists all content with deals
// @Tags         content
// @Produce      json
// @Param limit query int false "Limit"
// @Param offset query int false "Offset"
// @Router       /content/deals [get]
func (s *Server) handleListContentWithDeals(c echo.Context, u *User) error {

	var limit int = 20
	if limstr := c.QueryParam("limit"); limstr != "" {
		l, err := strconv.Atoi(limstr)
		if err != nil {
			return err
		}
		limit = l
	}

	var offset int
	if offstr := c.QueryParam("offset"); offstr != "" {
		o, err := strconv.Atoi(offstr)
		if err != nil {
			return err
		}
		offset = o
	}

	var contents []util.Content
	if err := s.DB.Limit(limit).Offset(offset).Order("id desc").Find(&contents, "active and user_id = ? and not aggregated_in > 0", u.ID).Error; err != nil {
		return err
	}

	out := make([]expandedContent, 0, len(contents))
	for _, cont := range contents {
		if !s.CM.contentInStagingZone(c.Request().Context(), cont) {
			ec := expandedContent{
				Content: cont,
			}
			if cont.Aggregate {
				if err := s.DB.Model(util.Content{}).Where("aggregated_in = ?", cont.ID).Count(&ec.AggregatedFiles).Error; err != nil {
					return err
				}

			}
			out = append(out, ec)
		}
	}

	return c.JSON(http.StatusOK, out)
}

type onChainDealState struct {
	SectorStartEpoch abi.ChainEpoch `json:"sectorStartEpoch"`
	LastUpdatedEpoch abi.ChainEpoch `json:"lastUpdatedEpoch"`
	SlashEpoch       abi.ChainEpoch `json:"slashEpoch"`
}

type dealStatus struct {
	Deal           contentDeal             `json:"deal"`
	TransferStatus *filclient.ChannelState `json:"transfer"`
	OnChainState   *onChainDealState       `json:"onChainState"`
}

// handleContentStatus godoc
// @Summary      Content Status
// @Description  This endpoint returns the status of a content
// @Tags         content
// @Produce      json
// @Param id path int true "Content ID"
// @Router       /content/status/{id} [get]
func (s *Server) handleContentStatus(c echo.Context, u *User) error {
	ctx := c.Request().Context()
	contID, err := strconv.Atoi(c.Param("id"))
	if err != nil {
		return err
	}

	var content util.Content
	if err := s.DB.First(&content, "id = ?", contID).Error; err != nil {
		return err
	}

	if content.UserID != u.ID {
		return &util.HttpError{
			Code:    http.StatusForbidden,
			Reason:  util.ERR_NOT_AUTHORIZED,
			Details: "user is not owner of specified content",
		}
	}

	var deals []contentDeal
	if err := s.DB.Find(&deals, "content = ?", content.ID).Error; err != nil {
		return err
	}

	ds := make([]dealStatus, len(deals))
	var wg sync.WaitGroup
	for i := range deals {
		wg.Add(1)
		go func(i int) {
			defer wg.Done()
			d := deals[i]
			dstatus := dealStatus{
				Deal: d,
			}

			chanst, err := s.CM.GetTransferStatus(ctx, &d, &content)
			if err != nil {
				log.Errorf("failed to get transfer status: %s", err)
			}

			dstatus.TransferStatus = chanst

			if d.DealID > 0 {
				markDeal, err := s.Api.StateMarketStorageDeal(ctx, abi.DealID(d.DealID), types.EmptyTSK)
				if err != nil {
					log.Warnw("failed to get deal info from market actor", "dealID", d.DealID, "error", err)
				} else {
					dstatus.OnChainState = &onChainDealState{
						SectorStartEpoch: markDeal.State.SectorStartEpoch,
						LastUpdatedEpoch: markDeal.State.LastUpdatedEpoch,
						SlashEpoch:       markDeal.State.SlashEpoch,
					}
				}
			}

			ds[i] = dstatus
		}(i)
	}

	wg.Wait()

	sort.Slice(ds, func(i, j int) bool {
		return ds[i].Deal.CreatedAt.Before(ds[j].Deal.CreatedAt)
	})

	var failCount int64
	if err := s.DB.Model(&dfeRecord{}).Where("content = ?", content.ID).Count(&failCount).Error; err != nil {
		return err
	}

	return c.JSON(http.StatusOK, map[string]interface{}{
		"content":       content,
		"deals":         ds,
		"failuresCount": failCount,
	})
}

// handleGetDealStatus godoc
// @Summary      Get Deal Status
// @Description  This endpoint returns the status of a deal
// @Tags         deals
// @Produce      json
// @Param deal path int true "Deal ID"
// @Router       /deal/status/{deal} [get]
func (s *Server) handleGetDealStatus(c echo.Context, u *User) error {
	ctx := c.Request().Context()

	val, err := strconv.Atoi(c.Param("deal"))
	if err != nil {
		return err
	}

	dstatus, err := s.dealStatusByID(ctx, uint(val))
	if err != nil {
		return err
	}

	return c.JSON(http.StatusOK, dstatus)
}

// handleGetDealStatusByPropCid godoc
// @Summary      Get Deal Status by PropCid
// @Description  Get Deal Status by PropCid
// @Tags         deals
// @Produce      json
// @Param 		propcid path string true "PropCid"
// @Router       /deal/status-by-proposal/{propcid} [get]
func (s *Server) handleGetDealStatusByPropCid(c echo.Context, u *User) error {
	ctx := c.Request().Context()

	propcid, err := cid.Decode(c.Param("propcid"))
	if err != nil {
		return err
	}

	var deal contentDeal
	if err := s.DB.First(&deal, "prop_cid = ?", propcid.Bytes()).Error; err != nil {
		return err
	}

	dstatus, err := s.dealStatusByID(ctx, deal.ID)
	if err != nil {
		return err
	}

	return c.JSON(http.StatusOK, dstatus)
}

func (s *Server) dealStatusByID(ctx context.Context, dealid uint) (*dealStatus, error) {
	var deal contentDeal
	if err := s.DB.First(&deal, "id = ?", dealid).Error; err != nil {
		return nil, err
	}

	var content util.Content
	if err := s.DB.First(&content, "id = ?", deal.Content).Error; err != nil {
		return nil, err
	}

	chanst, err := s.CM.GetTransferStatus(ctx, &deal, &content)
	if err != nil {
		log.Errorf("failed to get transfer status: %s", err)
	}

	dstatus := dealStatus{
		Deal:           deal,
		TransferStatus: chanst,
	}

	if deal.DealID > 0 {
		markDeal, err := s.Api.StateMarketStorageDeal(ctx, abi.DealID(deal.DealID), types.EmptyTSK)
		if err != nil {
			log.Warnw("failed to get deal info from market actor", "dealID", deal.DealID, "error", err)
		} else {
			dstatus.OnChainState = &onChainDealState{
				SectorStartEpoch: markDeal.State.SectorStartEpoch,
				LastUpdatedEpoch: markDeal.State.LastUpdatedEpoch,
				SlashEpoch:       markDeal.State.SlashEpoch,
			}
		}
	}

	return &dstatus, nil
}

type getContentResponse struct {
	Content      *util.Content  `json:"content"`
	AggregatedIn *util.Content  `json:"aggregatedIn,omitempty"`
	Selector     string         `json:"selector,omitempty"`
	Deals        []*contentDeal `json:"deals"`
}

func (s *Server) calcSelector(aggregatedIn uint, contentID uint) (string, error) {
	// sort the known content IDs aggregated in a CAR, and use the index in the sorted list
	// to build the CAR sub-selector

	var ordinal uint
	result := s.DB.Raw(`SELECT ordinal - 1 FROM (
				SELECT
					id, ROW_NUMBER() OVER ( ORDER BY CAST(id AS TEXT) ) AS ordinal
				FROM contents
				WHERE aggregated_in = ?
			) subq
				WHERE id = ?
			`, aggregatedIn, contentID).Scan(&ordinal)

	if result.Error != nil {
		return "", result.Error
	}

	return fmt.Sprintf("/Links/%d/Hash", ordinal), nil
}

// handleGetContentByCid godoc
// @Summary      Get Content by Cid
// @Description  This endpoint returns the content associated with a CID
// @Tags         public
// @Produce      json
// @Param 		cid path string true "Cid"
// @Router       /public/by-cid/{cid} [get]
func (s *Server) handleGetContentByCid(c echo.Context) error {
	obj, err := cid.Decode(c.Param("cid"))
	if err != nil {
		return err
	}

	v0 := cid.NewCidV0(obj.Hash())
	v1 := cid.NewCidV1(obj.Prefix().Codec, obj.Hash())

	var contents []util.Content
	if err := s.DB.Find(&contents, "(cid=? or cid=?) and active", v0.Bytes(), v1.Bytes()).Error; err != nil {
		return err
	}

	var out []getContentResponse
	for i, cont := range contents {
		resp := getContentResponse{
			Content: &contents[i],
		}

		id := cont.ID

		if cont.AggregatedIn > 0 {
			var aggr util.Content
			if err := s.DB.First(&aggr, "id = ?", cont.AggregatedIn).Error; err != nil {
				return err
			}

			resp.AggregatedIn = &aggr

			// no need to early return here, the selector is mostly cosmetic atm
			if selector, err := s.calcSelector(cont.AggregatedIn, cont.ID); err == nil {
				resp.Selector = selector
			}

			id = cont.AggregatedIn
		}

		var deals []*contentDeal
		if err := s.DB.Find(&deals, "content = ? and deal_id > 0 and not failed", id).Error; err != nil {
			return err
		}

		resp.Deals = deals

		out = append(out, resp)
	}

	return c.JSON(http.StatusOK, out)
}

// handleQueryAsk godoc
// @Summary      Query Ask
// @Description  This endpoint returns the ask for a given CID
// @Tags         deals
// @Produce      json
// @Param 		 miner path string true "CID"
// @Router       /deal/query/{miner} [get]
func (s *Server) handleQueryAsk(c echo.Context) error {
	addr, err := address.NewFromString(c.Param("miner"))
	if err != nil {
		return err
	}

	ask, err := s.FilClient.GetAsk(c.Request().Context(), addr)
	if err != nil {
		return c.JSON(500, map[string]string{"error": err.Error()})
	}

	if err := s.CM.updateMinerVersion(c.Request().Context(), addr); err != nil {
		return err
	}

	return c.JSON(http.StatusOK, toDBAsk(ask))
}

type dealRequest struct {
	Content uint            `json:"content"`
	Miner   address.Address `json:"miner"`
}

// handleMakeDeal godoc
// @Summary      Make Deal
// @Description  This endpoint makes a deal for a given content and miner
// @Tags         deals
// @Produce      json
// @Param miner path string true "Miner"
// @Param dealRequest body string true "Deal Request"
// @Router       /deal/make/{miner} [post]
func (s *Server) handleMakeDeal(c echo.Context, u *User) error {
	ctx := c.Request().Context()

	if u.Perm < util.PermLevelAdmin {
		return util.HttpError{
			Code:   http.StatusForbidden,
			Reason: util.ERR_NOT_AUTHORIZED,
		}
	}

	addr, err := address.NewFromString(c.Param("miner"))
	if err != nil {
		return err
	}

	var req dealRequest
	if err := c.Bind(&req); err != nil {
		return err
	}

	var cont util.Content
	if err := s.DB.First(&cont, "id = ?", req.Content).Error; err != nil {
		return err
	}

	id, err := s.CM.makeDealWithMiner(ctx, cont, addr, true)
	if err != nil {
		return err
	}

	return c.JSON(http.StatusOK, map[string]interface{}{
		"deal": id,
	})
}

// handleTransferStatus godoc
// @Summary      Transfer Status
// @Description  This endpoint returns the status of a transfer
// @Tags         deals
// @Produce      json
// @Router       /deal/transfer/status [post]
func (s *Server) handleTransferStatus(c echo.Context) error {
	var chanid datatransfer.ChannelID
	if err := c.Bind(&chanid); err != nil {
		return err
	}

	status, err := s.FilClient.TransferStatus(context.TODO(), &chanid)
	if err != nil {
		return err
	}

	return c.JSON(http.StatusOK, status)
}

func (s *Server) handleTransferStatusByID(c echo.Context) error {
	status, err := s.FilClient.TransferStatusByID(context.TODO(), c.Param("id"))
	if err != nil {
		return err
	}

	return c.JSON(http.StatusOK, status)
}

// handleTransferInProgress godoc
// @Summary      Transfer In Progress
// @Description  This endpoint returns the in-progress transfers
// @Tags         deals
// @Produce      json
// @Router       /deal/transfer/in-progress [get]
func (s *Server) handleTransferInProgress(c echo.Context) error {
	ctx := context.TODO()

	transfers, err := s.FilClient.TransfersInProgress(ctx)
	if err != nil {
		return err
	}

	return c.JSON(http.StatusOK, transfers)
}

func (s *Server) handleMinerTransferDiagnostics(c echo.Context) error {
	m, err := address.NewFromString(c.Param("miner"))
	if err != nil {
		return err
	}

	minerTransferDiagnostics, err := s.FilClient.MinerTransferDiagnostics(c.Request().Context(), m)
	if err != nil {
		return err
	}

	return c.JSON(http.StatusOK, minerTransferDiagnostics)
}

func parseChanID(chanid string) (*datatransfer.ChannelID, error) {
	parts := strings.Split(chanid, "-")
	if len(parts) != 3 {
		return nil, fmt.Errorf("incorrectly formatted channel id, must have three parts")
	}

	initiator, err := peer.Decode(parts[0])
	if err != nil {
		return nil, err
	}

	responder, err := peer.Decode(parts[1])
	if err != nil {
		return nil, err
	}

	id, err := strconv.ParseUint(parts[2], 10, 64)
	if err != nil {
		return nil, err
	}

	return &datatransfer.ChannelID{
		Initiator: initiator,
		Responder: responder,
		ID:        datatransfer.TransferID(id),
	}, nil
}
func (s *Server) handleTransferRestart(c echo.Context) error {
	ctx := c.Request().Context()

	dealid, err := strconv.Atoi(c.Param("deal"))
	if err != nil {
		return err
	}

	var deal contentDeal
	if err := s.DB.First(&deal, "id = ?", dealid).Error; err != nil {
		return err
	}

	var cont util.Content
	if err := s.DB.First(&cont, "id = ?", deal.Content).Error; err != nil {
		return err
	}

	if deal.Failed {
		return fmt.Errorf("cannot restart transfer, deal failed")
	}

	if deal.DealID > 0 {
		return fmt.Errorf("cannot restart transfer, already finished")
	}

	if deal.DTChan == "" {
		return fmt.Errorf("cannot restart transfer, no channel id")
	}

	chanid, err := deal.ChannelID()
	if err != nil {
		return err
	}

	if err := s.CM.RestartTransfer(ctx, cont.Location, chanid, deal.ID); err != nil {
		return err
	}
	return nil
}

func (s *Server) handleTransferStart(c echo.Context) error {
	addr, err := address.NewFromString(c.Param("miner"))
	if err != nil {
		return err
	}

	propCid, err := cid.Decode(c.Param("propcid"))
	if err != nil {
		return err
	}

	dataCid, err := cid.Decode(c.Param("datacid"))
	if err != nil {
		return err
	}

	chanid, err := s.FilClient.StartDataTransfer(c.Request().Context(), addr, propCid, dataCid)
	if err != nil {
		return err
	}

	return c.JSON(http.StatusOK, chanid)
}

// handleDealStatus godoc
// @Summary      Deal Status
// @Description  This endpoint returns the status of a deal
// @Tags         deals
// @Produce      json
// @Param miner path string true "Miner"
// @Param propcid path string true "Proposal CID"
// @Router       /deal/status/{miner}/{propcid} [get]
func (s *Server) handleDealStatus(c echo.Context) error {
	ctx := c.Request().Context()

	addr, err := address.NewFromString(c.Param("miner"))
	if err != nil {
		return err
	}

	propCid, err := cid.Decode(c.Param("propcid"))
	if err != nil {
		return err
	}

	var d contentDeal
	if err := s.DB.First(&d, "prop_cid = ?", propCid.Bytes()).Error; err != nil {
		return err
	}

	// Get deal UUID, if there is one for the deal.
	// (There should be a UUID for deals made with deal protocol v1.2.0)
	var dealUUID *uuid.UUID
	if d.DealUUID != "" {
		parsed, err := uuid.Parse(d.DealUUID)
		if err != nil {
			return fmt.Errorf("parsing deal uuid %s: %w", d.DealUUID, err)
		}
		dealUUID = &parsed
	}
	status, err := s.FilClient.DealStatus(ctx, addr, propCid, dealUUID)
	if err != nil {
		return xerrors.Errorf("getting deal status: %w", err)
	}

	return c.JSON(http.StatusOK, status)
}

// handleGetProposal godoc
// @Summary      Get Proposal
// @Description  This endpoint returns the proposal for a deal
// @Tags         deals
// @Produce      json
// @Param propcid path string true "Proposal CID"
// @Router       /deal/proposal/{propcid} [get]
func (s *Server) handleGetProposal(c echo.Context) error {
	propCid, err := cid.Decode(c.Param("propcid"))
	if err != nil {
		return err
	}

	var proprec proposalRecord
	if err := s.DB.First(&proprec, "prop_cid = ?", propCid.Bytes()).Error; err != nil {
		return err
	}

	var prop market.ClientDealProposal
	if err := prop.UnmarshalCBOR(bytes.NewReader(proprec.Data)); err != nil {
		return err
	}

	return c.JSON(http.StatusOK, prop)
}

// handleGetDealInfo godoc
// @Summary      Get Deal Info
// @Description  This endpoint returns the deal info for a deal
// @Tags         deals
// @Produce      json
// @Param 	  	 dealid path int true "Deal ID"
// @Router       /deal/info/{dealid} [get]
func (s *Server) handleGetDealInfo(c echo.Context) error {
	dealid, err := strconv.ParseInt(c.Param("dealid"), 10, 64)
	if err != nil {
		return err
	}

	deal, err := s.Api.StateMarketStorageDeal(c.Request().Context(), abi.DealID(dealid), types.EmptyTSK)
	if err != nil {
		return err
	}

	return c.JSON(http.StatusOK, deal)
}

type getInvitesResp struct {
	Code      string `json:"code"`
	Username  string `json:"createdBy"`
	ClaimedBy string `json:"claimedBy"`
}

func (s *Server) handleAdminGetInvites(c echo.Context) error {
	var invites []getInvitesResp
	if err := s.DB.Model(&InviteCode{}).
		Select("code, username, (?) as claimed_by", s.DB.Table("users").Select("username").Where("id = invite_codes.claimed_by")).
		//Where("claimed_by IS NULL").
		Joins("left join users on users.id = invite_codes.created_by").
		Scan(&invites).Error; err != nil {
		return err
	}

	return c.JSON(http.StatusOK, invites)
}

func (s *Server) handleAdminCreateInvite(c echo.Context, u *User) error {
	code := c.Param("code")
	invite := &InviteCode{
		Code:      code,
		CreatedBy: u.ID,
	}
	if err := s.DB.Create(invite).Error; err != nil {
		return err
	}

	return c.JSON(http.StatusOK, map[string]string{
		"code": invite.Code,
	})
}

func (s *Server) handleAdminBalance(c echo.Context) error {
	balance, err := s.FilClient.Balance(c.Request().Context())
	if err != nil {
		return err
	}

	return c.JSON(http.StatusOK, balance)
}

func (s *Server) handleAdminAddEscrow(c echo.Context) error {
	amt, err := types.ParseFIL(c.Param("amt"))
	if err != nil {
		return err
	}

	resp, err := s.FilClient.LockMarketFunds(context.TODO(), amt)
	if err != nil {
		return err
	}

	return c.JSON(http.StatusOK, resp)
}

type adminStatsResponse struct {
	TotalDealAttempted   int64 `json:"totalDealsAttempted"`
	TotalDealsSuccessful int64 `json:"totalDealsSuccessful"`
	TotalDealsFailed     int64 `json:"totalDealsFailed"`

	NumMiners int64 `json:"numMiners"`
	NumUsers  int64 `json:"numUsers"`
	NumFiles  int64 `json:"numFiles"`

	NumRetrievals      int64 `json:"numRetrievals"`
	NumRetrFailures    int64 `json:"numRetrievalFailures"`
	NumStorageFailures int64 `json:"numStorageFailures"`

	PinQueueSize int `json:"pinQueueSize"`
}

func (s *Server) handleAdminStats(c echo.Context) error {

	var dealsTotal int64
	if err := s.DB.Model(&contentDeal{}).Count(&dealsTotal).Error; err != nil {
		return err
	}

	var dealsSuccessful int64
	if err := s.DB.Model(&contentDeal{}).Where("deal_id > 0").Count(&dealsSuccessful).Error; err != nil {
		return err
	}

	var dealsFailed int64
	if err := s.DB.Model(&contentDeal{}).Where("failed").Count(&dealsFailed).Error; err != nil {
		return err
	}

	var numMiners int64
	if err := s.DB.Model(&storageMiner{}).Count(&numMiners).Error; err != nil {
		return err
	}

	var numUsers int64
	if err := s.DB.Model(&User{}).Count(&numUsers).Error; err != nil {
		return err
	}

	var numFiles int64
	if err := s.DB.Model(&util.Content{}).Where("active").Count(&numFiles).Error; err != nil {
		return err
	}

	var numRetrievals int64
	if err := s.DB.Model(&retrievalSuccessRecord{}).Count(&numRetrievals).Error; err != nil {
		return err
	}

	var numRetrievalFailures int64
	if err := s.DB.Model(&util.RetrievalFailureRecord{}).Count(&numRetrievalFailures).Error; err != nil {
		return err
	}

	var numStorageFailures int64
	if err := s.DB.Model(&dfeRecord{}).Count(&numStorageFailures).Error; err != nil {
		return err
	}

	return c.JSON(http.StatusOK, &adminStatsResponse{
		TotalDealAttempted:   dealsTotal,
		TotalDealsSuccessful: dealsSuccessful,
		TotalDealsFailed:     dealsFailed,
		NumMiners:            numMiners,
		NumUsers:             numUsers,
		NumFiles:             numFiles,
		NumRetrievals:        numRetrievals,
		NumRetrFailures:      numRetrievalFailures,
		NumStorageFailures:   numStorageFailures,
		PinQueueSize:         s.CM.pinMgr.PinQueueSize(),
	})
}

// handleGetSystemConfig godoc
// @Summary      Get systems(estuary/shuttle) config
// @Description  This endpoint is used to get system configs.
// @Tags       	 admin
// @Produce      json
// @Router       /admin/system/config [get]
func (s *Server) handleGetSystemConfig(c echo.Context, u *User) error {
	var shts []interface{}
	for _, sh := range s.CM.shuttles {
		if sh.hostname == "" {
			log.Warnf("failed to get shuttle(%s) config, shuttle hostname is not set", sh.handle)
			continue
		}

		out, err := s.getShuttleConfig(sh.hostname, u.authToken.Token)
		if err != nil {
			log.Warnf("failed to get shuttle config: %s", err)
			continue
		}
		shts = append(shts, out)
	}

	resp := map[string]interface{}{
		"data": map[string]interface{}{
			"primary":  s.estuaryCfg,
			"shuttles": shts,
		},
	}
	return c.JSON(http.StatusOK, resp)
}

type minerResp struct {
	Addr            address.Address `json:"addr"`
	Name            string          `json:"name"`
	Suspended       bool            `json:"suspended"`
	SuspendedReason string          `json:"suspendedReason,omitempty"`
	Version         string          `json:"version"`
}

// handleAdminGetMiners godoc
// @Summary      Get all miners
// @Description  This endpoint returns all miners
// @Tags         public,net
// @Produce      json
// @Router       /public/miners [get]
func (s *Server) handleAdminGetMiners(c echo.Context) error {
	var miners []storageMiner
	if err := s.DB.Find(&miners).Error; err != nil {
		return err
	}

	out := make([]minerResp, len(miners))
	for i, m := range miners {
		out[i].Addr = m.Address.Addr
		out[i].Suspended = m.Suspended
		out[i].SuspendedReason = m.SuspendedReason
		out[i].Name = m.Name
		out[i].Version = m.Version
	}

	return c.JSON(http.StatusOK, out)
}

func (s *Server) handlePublicGetMinerStats(c echo.Context) error {
	_, stats, err := s.CM.sortedMinerList()
	if err != nil {
		return err
	}

	return c.JSON(http.StatusOK, stats)
}

func (s *Server) handleAdminGetMinerStats(c echo.Context) error {
	sml, err := s.CM.computeSortedMinerList()
	if err != nil {
		return err
	}

	return c.JSON(http.StatusOK, sml)
}

type minerSetInfoParams struct {
	Name string `json:"name"`
}

func (s *Server) handleMinersSetInfo(c echo.Context, u *User) error {
	m, err := address.NewFromString(c.Param("miner"))
	if err != nil {
		return err
	}

	var sm storageMiner
	if err := s.DB.First(&sm, "address = ?", m.String()).Error; err != nil {
		return err
	}

	if !(u.Perm >= util.PermLevelAdmin || sm.Owner == u.ID) {
		return &util.HttpError{
			Code:   http.StatusUnauthorized,
			Reason: util.ERR_MINER_NOT_OWNED,
		}
	}

	var params minerSetInfoParams
	if err := c.Bind(&params); err != nil {
		return err
	}

	if err := s.DB.Model(storageMiner{}).Where("address = ?", m.String()).Update("name", params.Name).Error; err != nil {
		return err
	}

	return c.JSON(http.StatusOK, map[string]string{})
}

func (s *Server) handleAdminRemoveMiner(c echo.Context) error {
	m, err := address.NewFromString(c.Param("miner"))
	if err != nil {
		return err
	}

	if err := s.DB.Unscoped().Where("address = ?", m.String()).Delete(&storageMiner{}).Error; err != nil {
		return err
	}

	return c.JSON(http.StatusOK, map[string]string{})
}

type suspendMinerBody struct {
	Reason string `json:"reason"`
}

func (s *Server) handleSuspendMiner(c echo.Context, u *User) error {
	m, err := address.NewFromString(c.Param("miner"))
	if err != nil {
		return err
	}

	var sm storageMiner
	if err := s.DB.First(&sm, "address = ?", m.String()).Error; err != nil {
		return err
	}

	if !(u.Perm >= util.PermLevelAdmin || sm.Owner == u.ID) {
		return &util.HttpError{
			Code:   http.StatusUnauthorized,
			Reason: util.ERR_MINER_NOT_OWNED,
		}
	}

	var body suspendMinerBody
	if err := c.Bind(&body); err != nil {
		return err
	}

	if err := s.DB.Model(&storageMiner{}).Where("address = ?", m.String()).Updates(map[string]interface{}{
		"suspended":        true,
		"suspended_reason": body.Reason,
	}).Error; err != nil {
		return err
	}

	return c.JSON(http.StatusOK, map[string]string{})
}

func (s *Server) handleUnsuspendMiner(c echo.Context, u *User) error {
	m, err := address.NewFromString(c.Param("miner"))
	if err != nil {
		return err
	}

	var sm storageMiner
	if err := s.DB.First(&sm, "address = ?", m.String()).Error; err != nil {
		return err
	}

	if !(u.Perm >= util.PermLevelAdmin || sm.Owner == u.ID) {
		return &util.HttpError{
			Code:   http.StatusUnauthorized,
			Reason: util.ERR_MINER_NOT_OWNED,
		}
	}

	if err := s.DB.Model(&storageMiner{}).Where("address = ?", m.String()).Update("suspended", false).Error; err != nil {
		return err
	}

	return c.JSON(http.StatusOK, map[string]string{})
}

func (s *Server) handleAdminAddMiner(c echo.Context) error {
	m, err := address.NewFromString(c.Param("miner"))
	if err != nil {
		return err
	}

	name := c.QueryParam("name")

	if err := s.DB.Clauses(&clause.OnConflict{UpdateAll: true}).Create(&storageMiner{
		Address: util.DbAddr{Addr: m},
		Name:    name,
	}).Error; err != nil {
		return err
	}

	return c.JSON(http.StatusOK, map[string]string{})
}

type contentDealStats struct {
	NumDeals     int `json:"numDeals"`
	NumConfirmed int `json:"numConfirmed"`
	NumFailed    int `json:"numFailed"`

	TotalSpending     abi.TokenAmount `json:"totalSpending"`
	ConfirmedSpending abi.TokenAmount `json:"confirmedSpending"`
}

func (s *Server) handleDealStats(c echo.Context) error {
	ctx, span := s.tracer.Start(c.Request().Context(), "handleDealStats")
	defer span.End()

	var alldeals []contentDeal
	if err := s.DB.Find(&alldeals).Error; err != nil {
		return err
	}

	sbc := make(map[uint]*contentDealStats)

	for _, d := range alldeals {
		maddr, err := d.MinerAddr()
		if err != nil {
			return err
		}

		// Get deal UUID, if there is one for the deal.
		// (There should be a UUID for deals made with deal protocol v1.2.0)
		var dealUUID *uuid.UUID
		if d.DealUUID != "" {
			parsed, err := uuid.Parse(d.DealUUID)
			if err != nil {
				return fmt.Errorf("parsing deal uuid %s: %w", d.DealUUID, err)
			}
			dealUUID = &parsed
		}
		st, err := s.FilClient.DealStatus(ctx, maddr, d.PropCid.CID, dealUUID)
		if err != nil {
			log.Errorf("checking deal status failed (%s): %s", maddr, err)
			continue
		}
		if st.Proposal == nil {
			log.Errorf("deal status proposal is empty (%s): %s", maddr, d.PropCid.CID)
			continue
		}

		fee := st.Proposal.TotalStorageFee()

		cds, ok := sbc[d.Content]
		if !ok {
			cds = &contentDealStats{
				TotalSpending:     abi.NewTokenAmount(0),
				ConfirmedSpending: abi.NewTokenAmount(0),
			}
			sbc[d.Content] = cds
		}

		if d.Failed {
			cds.NumFailed++
			continue
		}

		cds.TotalSpending = types.BigAdd(cds.TotalSpending, fee)
		cds.NumDeals++

		if d.DealID != 0 {
			cds.ConfirmedSpending = types.BigAdd(cds.ConfirmedSpending, fee)
			cds.NumConfirmed++
		}
	}

	return c.JSON(http.StatusOK, sbc)
}

type lmdbStat struct {
	PSize         uint   `json:"pSize"`
	Depth         uint   `json:"depth"`
	BranchPages   uint64 `json:"branchPages"`
	LeafPages     uint64 `json:"leafPages"`
	OverflowPages uint64 `json:"overflowPages"`
	Entries       uint64 `json:"entries"`
}

type diskSpaceInfo struct {
	BstoreSize uint64 `json:"bstoreSize"`
	BstoreFree uint64 `json:"bstoreFree"`

	LmdbUsage uint64 `json:"lmdbUsage"`

	LmdbStat lmdbStat `json:"lmdbStat"`
}

func (s *Server) handleDiskSpaceCheck(c echo.Context) error {
	/*
		lmst, err := s.Node.Lmdb.Stat()
		if err != nil {
			return err
		}
	*/

	var st unix.Statfs_t
	if err := unix.Statfs(s.Node.Config.Blockstore, &st); err != nil {
		return err
	}

	return c.JSON(http.StatusOK, &diskSpaceInfo{
		BstoreSize: st.Blocks * uint64(st.Bsize),
		BstoreFree: st.Bavail * uint64(st.Bsize),
		/*
			LmdbUsage:  uint64(lmst.PSize) * (lmst.BranchPages + lmst.OverflowPages + lmst.LeafPages),
			LmdbStat: lmdbStat{
				PSize:         lmst.PSize,
				Depth:         lmst.Depth,
				BranchPages:   lmst.BranchPages,
				LeafPages:     lmst.LeafPages,
				OverflowPages: lmst.OverflowPages,
				Entries:       lmst.Entries,
			},
		*/
	})
}

func (s *Server) handleGetRetrievalInfo(c echo.Context) error {
	var infos []retrievalSuccessRecord
	if err := s.DB.Find(&infos).Error; err != nil {
		return err
	}

	var failures []util.RetrievalFailureRecord
	if err := s.DB.Find(&failures).Error; err != nil {
		return err
	}

	return c.JSON(http.StatusOK, map[string]interface{}{
		"records":  infos,
		"failures": failures,
	})
}

func (s *Server) handleRetrievalCheck(c echo.Context) error {
	ctx := c.Request().Context()
	contid, err := strconv.Atoi(c.Param("content"))
	if err != nil {
		return err
	}
	if err := s.retrieveContent(ctx, uint(contid)); err != nil {
		return err
	}

	return c.JSON(http.StatusOK, "We did a thing")

}

type estimateDealBody struct {
	Size         uint64 `json:"size"`
	Replication  int    `json:"replication"`
	DurationBlks int    `json:"durationBlks"`
	Verified     bool   `json:"verified"`
}

type askResponse struct {
	Miner         string           `json:"miner"`
	Price         *abi.TokenAmount `json:"price"`
	VerifiedPrice *abi.TokenAmount `json:"verifiedPrice"`
	MinDealSize   int64            `json:"minDealSize"`
}

type priceEstimateResponse struct {
	TotalStr string `json:"totalFil"`
	Total    string `json:"totalAttoFil"`
	Asks     []*minerStorageAsk
}

// handleEstimateDealCost godoc
// @Summary      Estimate the cost of a deal
// @Description  This endpoint estimates the cost of a deal
// @Tags         deals
// @Produce      json
// @Param body body main.estimateDealBody true "The size of the deal in bytes, the replication factor, and the duration of the deal in blocks"
// @Router       /deal/estimate [post]
func (s *Server) handleEstimateDealCost(c echo.Context) error {
	ctx := c.Request().Context()

	var body estimateDealBody
	if err := c.Bind(&body); err != nil {
		return err
	}

	rounded := padreader.PaddedSize(body.Size)

	estimate, err := s.CM.estimatePrice(ctx, body.Replication, rounded.Padded(), abi.ChainEpoch(body.DurationBlks), body.Verified)
	if err != nil {
		return err
	}

	return c.JSON(http.StatusOK, &priceEstimateResponse{
		TotalStr: types.FIL(*estimate.Total).String(),
		Total:    estimate.Total.String(),
		Asks:     estimate.Asks,
	})
}

// handleGetMinerFailures godoc
// @Summary      Get all miners
// @Description  This endpoint returns all miners
// @Tags         public,net
// @Produce      json
// @Param miner query string false "Filter by miner"
// @Router       /public/miners/failures/{miner} [get]
func (s *Server) handleGetMinerFailures(c echo.Context) error {
	maddr, err := address.NewFromString(c.Param("miner"))
	if err != nil {
		return err
	}

	var merrs []dfeRecord
	if err := s.DB.Limit(1000).Order("created_at desc").Find(&merrs, "miner = ?", maddr.String()).Error; err != nil {
		return err
	}

	return c.JSON(http.StatusOK, merrs)
}

type minerStatsResp struct {
	Miner           address.Address `json:"miner"`
	Name            string          `json:"name"`
	Version         string          `json:"version"`
	UsedByEstuary   bool            `json:"usedByEstuary"`
	DealCount       int64           `json:"dealCount"`
	ErrorCount      int64           `json:"errorCount"`
	Suspended       bool            `json:"suspended"`
	SuspendedReason string          `json:"suspendedReason"`

	ChainInfo *minerChainInfo `json:"chainInfo"`
}

type minerChainInfo struct {
	PeerID    string   `json:"peerId"`
	Addresses []string `json:"addresses"`

	Owner  string `json:"owner"`
	Worker string `json:"worker"`
}

// handleGetMinerStats godoc
// @Summary      Get miner stats
// @Description  This endpoint returns miner stats
// @Tags         public,miner
// @Produce      json
// @Param miner path string false "Filter by miner"
// @Router       /public/miners/stats/{miner} [get]
func (s *Server) handleGetMinerStats(c echo.Context) error {
	ctx, span := s.tracer.Start(c.Request().Context(), "handleGetMinerStats")
	defer span.End()

	maddr, err := address.NewFromString(c.Param("miner"))
	if err != nil {
		return err
	}

	minfo, err := s.Api.StateMinerInfo(ctx, maddr, types.EmptyTSK)
	if err != nil {
		return err
	}

	ci := minerChainInfo{
		Owner:  minfo.Owner.String(),
		Worker: minfo.Worker.String(),
	}

	if minfo.PeerId != nil {
		ci.PeerID = minfo.PeerId.String()
	}
	for _, a := range minfo.Multiaddrs {
		ma, err := multiaddr.NewMultiaddrBytes(a)
		if err != nil {
			return err
		}
		ci.Addresses = append(ci.Addresses, ma.String())
	}

	var m storageMiner
	if err := s.DB.First(&m, "address = ?", maddr.String()).Error; err != nil {
		if xerrors.Is(err, gorm.ErrRecordNotFound) {
			return c.JSON(http.StatusOK, &minerStatsResp{
				Miner:         maddr,
				UsedByEstuary: false,
			})
		}
		return err
	}

	var dealscount int64
	if err := s.DB.Model(&contentDeal{}).Where("miner = ?", maddr.String()).Count(&dealscount).Error; err != nil {
		return err
	}

	var errorcount int64
	if err := s.DB.Model(&dfeRecord{}).Where("miner = ?", maddr.String()).Count(&errorcount).Error; err != nil {
		return err
	}

	return c.JSON(http.StatusOK, &minerStatsResp{
		Miner:           maddr,
		UsedByEstuary:   true,
		DealCount:       dealscount,
		ErrorCount:      errorcount,
		Suspended:       m.Suspended,
		SuspendedReason: m.SuspendedReason,
		Name:            m.Name,
		Version:         m.Version,
		ChainInfo:       &ci,
	})
}

type minerDealsResp struct {
	ID               uint       `json:"id"`
	CreatedAt        time.Time  `json:"created_at"`
	UpdatedAt        time.Time  `json:"updated_at"`
	Content          uint       `json:"content"`
	PropCid          util.DbCID `json:"propCid"`
	Miner            string     `json:"miner"`
	DealID           int64      `json:"dealId"`
	Failed           bool       `json:"failed"`
	Verified         bool       `json:"verified"`
	FailedAt         time.Time  `json:"failedAt,omitempty"`
	DTChan           string     `json:"dtChan"`
	TransferStarted  time.Time  `json:"transferStarted"`
	TransferFinished time.Time  `json:"transferFinished"`
	OnChainAt        time.Time  `json:"onChainAt"`
	SealedAt         time.Time  `json:"sealedAt"`
	ContentCid       util.DbCID `json:"contentCid"`
}

// handleGetMinerDeals godoc
// @Summary      Get all miners deals
// @Description  This endpoint returns all miners deals
// @Tags         public,miner
// @Produce      json
// @Param miner path string false "Filter by miner"
// @Router       /public/miners/deals/{miner} [get]
func (s *Server) handleGetMinerDeals(c echo.Context) error {
	maddr, err := address.NewFromString(c.Param("miner"))
	if err != nil {
		return err
	}

	q := s.DB.Model(contentDeal{}).Order("created_at desc").
		Joins("left join contents on contents.id = content_deals.content").
		Where("miner = ?", maddr.String())

	if c.QueryParam("ignore-failed") != "" {
		q = q.Where("not content_deals.failed")
	}

	var deals []minerDealsResp
	if err := q.Select("contents.cid as content_cid, content_deals.*").Scan(&deals).Error; err != nil {
		return err
	}

	return c.JSON(http.StatusOK, deals)
}

type bandwidthResponse struct {
	TotalOut int64 `json:"totalOut"`
}

// handleGetContentBandwidth godoc
// @Summary      Get content bandwidth
// @Description  This endpoint returns content bandwidth
// @Tags         content
// @Produce      json
// @Param 		 content path string true "Content ID"
// @Router       /content/bw-usage/{content} [get]
func (s *Server) handleGetContentBandwidth(c echo.Context, u *User) error {
	contID, err := strconv.Atoi(c.Param("content"))
	if err != nil {
		return err
	}

	var content util.Content
	if err := s.DB.First(&content, contID).Error; err != nil {
		return err
	}

	if content.UserID != u.ID {
		return &util.HttpError{
			Code:    http.StatusForbidden,
			Reason:  util.ERR_NOT_AUTHORIZED,
			Details: "user is not owner of specified content",
		}
	}

	// select SUM(size * reads) from obj_refs left join objects on obj_refs.object = objects.id where obj_refs.content = 42;
	var bw int64
	if err := s.DB.Model(util.ObjRef{}).
		Select("SUM(size * reads)").
		Where("obj_refs.content = ?", content.ID).
		Joins("left join objects on obj_refs.object = objects.id").
		Scan(&bw).Error; err != nil {
		return err
	}

	return c.JSON(http.StatusOK, &bandwidthResponse{
		TotalOut: bw,
	})
}

// handleGetAggregatedForContent godoc
// @Summary      Get aggregated content stats
// @Description  This endpoint returns aggregated content stats
// @Tags         content
// @Produce      json
// @Param content path string true "Content ID"
// @Success 	200 {object} string
// @Router       /content/aggregated/{content} [get]
func (s *Server) handleGetAggregatedForContent(c echo.Context, u *User) error {
	contID, err := strconv.Atoi(c.Param("content"))
	if err != nil {
		return err
	}

	var content util.Content
	if err := s.DB.First(&content, "id = ?", contID).Error; err != nil {
		return err
	}

	if content.UserID != u.ID {
		return &util.HttpError{
			Code:    http.StatusForbidden,
			Reason:  util.ERR_NOT_AUTHORIZED,
			Details: "user is not owner of specified content",
		}
	}

	var sub []util.Content
	if err := s.DB.Find(&sub, "aggregated_in = ?", contID).Error; err != nil {
		return err
	}
	return c.JSON(http.StatusOK, sub)
}

// handleGetContentFailures godoc
// @Summary      List all failures for a content
// @Description  This endpoint returns all failures for a content
// @Tags         content
// @Produce      json
// @Param content path string true "Content ID"
// @Success 	200 {object} string
// @Router       /content/failures/{content} [get]
func (s *Server) handleGetContentFailures(c echo.Context, u *User) error {
	cont, err := strconv.Atoi(c.Param("content"))
	if err != nil {
		return err
	}

	var errs []dfeRecord
	if err := s.DB.Find(&errs, "content = ?", cont).Error; err != nil {
		return err
	}

	return c.JSON(http.StatusOK, errs)
}

func (s *Server) handleAdminGetStagingZones(c echo.Context) error {
	s.CM.bucketLk.Lock()
	defer s.CM.bucketLk.Unlock()

	return c.JSON(http.StatusOK, s.CM.buckets)
}

func (s *Server) handleGetOffloadingCandidates(c echo.Context) error {
	conts, err := s.CM.getRemovalCandidates(c.Request().Context(), c.QueryParam("all") == "true", c.QueryParam("location"), nil)
	if err != nil {
		return err
	}

	return c.JSON(http.StatusOK, conts)
}

func (s *Server) handleRunOffloadingCollection(c echo.Context) error {
	var body struct {
		Execute        bool   `json:"execute"`
		SpaceRequested int64  `json:"spaceRequested"`
		Location       string `json:"location"`
		Users          []uint `json:"users"`
	}

	if err := c.Bind(&body); err != nil {
		return err
	}

	res, err := s.CM.ClearUnused(c.Request().Context(), body.SpaceRequested, body.Location, body.Users, !body.Execute)
	if err != nil {
		return err
	}

	return c.JSON(http.StatusOK, res)
}

func (s *Server) handleOffloadContent(c echo.Context) error {
	cont, err := strconv.Atoi(c.Param("content"))
	if err != nil {
		return err
	}

	removed, err := s.CM.OffloadContents(c.Request().Context(), []uint{uint(cont)})
	if err != nil {
		return err
	}

	return c.JSON(http.StatusOK, map[string]interface{}{
		"blocksRemoved": removed,
	})
}

type moveContentBody struct {
	Contents    []uint `json:"contents"`
	Destination string `json:"destination"`
}

func (s *Server) handleMoveContent(c echo.Context) error {
	ctx := c.Request().Context()
	var body moveContentBody
	if err := c.Bind(&body); err != nil {
		return err
	}

	var contents []util.Content
	if err := s.DB.Find(&contents, "id in ?", body.Contents).Error; err != nil {
		return err
	}

	if len(contents) != len(body.Contents) {
		log.Warnf("got back fewer contents than requested: %d != %d", len(contents), len(body.Contents))
	}

	var shuttle Shuttle
	if err := s.DB.First(&shuttle, "handle = ?", body.Destination).Error; err != nil {
		return err
	}

	if err := s.CM.sendConsolidateContentCmd(ctx, shuttle.Handle, contents); err != nil {
		return err
	}

	return c.JSON(http.StatusOK, map[string]string{})
}

func (s *Server) handleRefreshContent(c echo.Context) error {
	cont, err := strconv.Atoi(c.Param("content"))
	if err != nil {
		return err
	}

	if err := s.CM.RefreshContent(c.Request().Context(), uint(cont)); err != nil {
		return c.JSON(500, map[string]string{"error": err.Error()})
	}

	return c.JSON(http.StatusOK, map[string]string{})
}

func (s *Server) handleReadLocalContent(c echo.Context) error {
	cont, err := strconv.Atoi(c.Param("content"))
	if err != nil {
		return err
	}

	var content util.Content
	if err := s.DB.First(&content, "id = ?", cont).Error; err != nil {
		return err
	}

	bserv := blockservice.New(s.Node.Blockstore, offline.Exchange(s.Node.Blockstore))
	dserv := merkledag.NewDAGService(bserv)

	ctx := context.Background()
	nd, err := dserv.Get(ctx, content.Cid.CID)
	if err != nil {
		return c.JSON(400, map[string]string{
			"error": err.Error(),
		})
	}
	r, err := uio.NewDagReader(ctx, nd, dserv)
	if err != nil {
		return c.JSON(400, map[string]string{
			"error": err.Error(),
		})
	}

	io.Copy(c.Response(), r)
	return nil
}

func (s *Server) checkTokenAuth(token string) (*User, error) {
	var authToken AuthToken
	if err := s.DB.First(&authToken, "token = ?", token).Error; err != nil {
		if xerrors.Is(err, gorm.ErrRecordNotFound) {
			return nil, &util.HttpError{
				Code:    http.StatusUnauthorized,
				Reason:  util.ERR_INVALID_TOKEN,
				Details: "api key does not exist",
			}
		}
		return nil, err
	}

	if authToken.Expiry.Before(time.Now()) {
		return nil, &util.HttpError{
			Code:    http.StatusUnauthorized,
			Reason:  util.ERR_TOKEN_EXPIRED,
			Details: fmt.Sprintf("token for user %d expired %s", authToken.User, authToken.Expiry),
		}
	}

	var user User
	if err := s.DB.First(&user, "id = ?", authToken.User).Error; err != nil {
		if xerrors.Is(err, gorm.ErrRecordNotFound) {
			return nil, &util.HttpError{
				Code:    http.StatusUnauthorized,
				Reason:  util.ERR_INVALID_TOKEN,
				Details: "no user exists for the spicified api key",
			}
		}
		return nil, err
	}

	user.authToken = authToken
	return &user, nil
}

func (s *Server) AuthRequired(level int) echo.MiddlewareFunc {
	return func(next echo.HandlerFunc) echo.HandlerFunc {
		return func(c echo.Context) error {

			//	Check first if the Token is available. We should not continue if the
			//	token isn't even available.
			auth, err := util.ExtractAuth(c)
			if err != nil {
				return err
			}

			ctx, span := s.tracer.Start(c.Request().Context(), "authCheck")
			defer span.End()
			c.SetRequest(c.Request().WithContext(ctx))

			u, err := s.checkTokenAuth(auth)
			if err != nil {
				return err
			}

			span.SetAttributes(attribute.Int("user", int(u.ID)))

			if u.authToken.UploadOnly && level >= util.PermLevelUser {
				log.Warnw("api key is upload only", "user", u.ID, "perm", u.Perm, "required", level)

				return &util.HttpError{
					Code:    http.StatusForbidden,
					Reason:  util.ERR_NOT_AUTHORIZED,
					Details: "api key is upload only",
				}
			}

			if u.Perm >= level {
				c.Set("user", u)
				return next(c)
			}

			log.Warnw("user not authorized", "user", u.ID, "perm", u.Perm, "required", level)

			return &util.HttpError{
				Code:    http.StatusForbidden,
				Reason:  util.ERR_NOT_AUTHORIZED,
				Details: "user not authorized",
			}
		}
	}
}

type registerBody struct {
	Username     string `json:"username"`
	PasswordHash string `json:"passwordHash"`
	InviteCode   string `json:"inviteCode"`
}

func (s *Server) handleRegisterUser(c echo.Context) error {
	var reg registerBody
	if err := c.Bind(&reg); err != nil {
		return err
	}

	var invite InviteCode
	if err := s.DB.First(&invite, "code = ?", reg.InviteCode).Error; err != nil {
		if xerrors.Is(err, gorm.ErrRecordNotFound) {
			return &util.HttpError{
				Code:   http.StatusNotFound,
				Reason: util.ERR_INVALID_INVITE,
			}
		}
		return err
	}

	if invite.ClaimedBy != 0 {
		return &util.HttpError{
			Code:   http.StatusBadRequest,
			Reason: util.ERR_INVITE_ALREADY_USED,
		}
	}

	username := strings.ToLower(reg.Username)

	var exist *User
	if err := s.DB.First(&exist, "username = ?", username).Error; err != nil {
		if !xerrors.Is(err, gorm.ErrRecordNotFound) {
			return err
		}
	}

	if exist != nil && strings.ToLower(exist.Username) == username {
		return &util.HttpError{
			Code:   http.StatusBadRequest,
			Reason: util.ERR_USERNAME_TAKEN,
		}
	}

	newUser := &User{
		Username: username,
		UUID:     uuid.New().String(),
		PassHash: reg.PasswordHash,
		Perm:     util.PermLevelUser,
	}

	if err := s.DB.Create(newUser).Error; err != nil {
		return &util.HttpError{
			Code:   http.StatusInternalServerError,
			Reason: util.ERR_USER_CREATION_FAILED,
		}
	}

	authToken := &AuthToken{
		Token:  "EST" + uuid.New().String() + "ARY",
		User:   newUser.ID,
		Expiry: time.Now().Add(time.Hour * 24 * 7),
	}

	if err := s.DB.Create(authToken).Error; err != nil {
		return err
	}

	invite.ClaimedBy = newUser.ID
	if err := s.DB.Save(&invite).Error; err != nil {
		return err
	}

	return c.JSON(http.StatusOK, &loginResponse{
		Token:  authToken.Token,
		Expiry: authToken.Expiry,
	})
}

type loginBody struct {
	Username string `json:"username"`
	PassHash string `json:"passwordHash"`
}

type loginResponse struct {
	Token  string    `json:"token"`
	Expiry time.Time `json:"expiry"`
}

func (s *Server) handleLoginUser(c echo.Context) error {
	var body loginBody
	if err := c.Bind(&body); err != nil {
		return err
	}

	var user User
	if err := s.DB.First(&user, "username = ?", strings.ToLower(body.Username)).Error; err != nil {
		if xerrors.Is(err, gorm.ErrRecordNotFound) {
			return &util.HttpError{
				Code:   http.StatusForbidden,
				Reason: util.ERR_USER_NOT_FOUND,
			}
		}
		return err
	}

	if user.PassHash != body.PassHash {
		return &util.HttpError{
			Code:   http.StatusForbidden,
			Reason: util.ERR_INVALID_PASSWORD,
		}
	}

	authToken, err := s.newAuthTokenForUser(&user, time.Now().Add(time.Hour*24*30), nil)
	if err != nil {
		return err
	}

	return c.JSON(http.StatusOK, &loginResponse{
		Token:  authToken.Token,
		Expiry: authToken.Expiry,
	})
}

type changePasswordParams struct {
	NewPassHash string `json:"newPasswordHash"`
}

func (s *Server) handleUserChangePassword(c echo.Context, u *User) error {
	var params changePasswordParams
	if err := c.Bind(&params); err != nil {
		return err
	}

	if err := s.DB.Model(User{}).Where("id = ?", u.ID).Update("pass_hash", params.NewPassHash).Error; err != nil {
		return err
	}

	return c.JSON(http.StatusOK, map[string]string{})
}

type changeAddressParams struct {
	Address string `json:"address"`
}

func (s *Server) handleUserChangeAddress(c echo.Context, u *User) error {
	var params changeAddressParams
	if err := c.Bind(&params); err != nil {
		return err
	}

	addr, err := address.NewFromString(params.Address)
	if err != nil {
		log.Warnf("invalid filecoin address in change address request body: %w", err)

		return &util.HttpError{
			Code:   http.StatusUnauthorized,
			Reason: "invalid address in request body",
		}
	}

	if err := s.DB.Model(User{}).Where("id = ?", u.ID).Update("address", addr.String()).Error; err != nil {
		return err
	}

	return c.JSON(http.StatusOK, map[string]string{})
}

type userStatsResponse struct {
	TotalSize int64 `json:"totalSize"`
	NumPins   int64 `json:"numPins"`
}

// handleGetUserStats godoc
// @Summary      Create API keys for a user
// @Description  This endpoint is used to create API keys for a user.
// @Tags         User
// @Produce      json
// @Success      200  {object}  userStatsResponse
// @Router       /user/stats [get]
func (s *Server) handleGetUserStats(c echo.Context, u *User) error {
	var stats userStatsResponse
	if err := s.DB.Raw(` SELECT
						(SELECT SUM(size) FROM contents where user_id = ? AND aggregated_in = 0 AND active) as total_size,
						(SELECT COUNT(1) FROM contents where user_id = ? AND active) as num_pins`,
		u.ID, u.ID).Scan(&stats).Error; err != nil {
		return err
	}

	return c.JSON(http.StatusOK, stats)
}

func (s *Server) newAuthTokenForUser(user *User, expiry time.Time, perms []string) (*AuthToken, error) {
	if len(perms) > 1 {
		return nil, fmt.Errorf("invalid perms")
	}

	var uploadOnly bool
	if len(perms) == 1 {
		switch perms[0] {
		case "all":
			uploadOnly = false
		case "upload":
			uploadOnly = true
		default:
			return nil, fmt.Errorf("invalid perm: %q", perms[0])
		}
	}

	authToken := &AuthToken{
		Token:      "EST" + uuid.New().String() + "ARY",
		User:       user.ID,
		Expiry:     expiry,
		UploadOnly: uploadOnly,
	}

	if err := s.DB.Create(authToken).Error; err != nil {
		return nil, err
	}

	return authToken, nil
}

func (s *Server) handleGetViewer(c echo.Context, u *User) error {
	uep, err := s.getPreferredUploadEndpoints(u)
	if err != nil {
		return err
	}

	return c.JSON(http.StatusOK, &util.ViewerResponse{
		ID:       u.ID,
		Username: u.Username,
		Perms:    u.Perm,
		Address:  u.Address.Addr.String(),
		Miners:   s.getMinersOwnedByUser(u),
		Settings: util.UserSettings{
			Replication:           s.CM.Replication,
			Verified:              s.CM.VerifiedDeal,
			DealDuration:          dealDuration,
			MaxStagingWait:        maxStagingZoneLifetime,
			FileStagingThreshold:  int64(individualDealThreshold),
			ContentAddingDisabled: s.CM.contentAddingDisabled || u.StorageDisabled,
			DealMakingDisabled:    s.CM.dealMakingDisabled(),
			UploadEndpoints:       uep,
			Flags:                 u.Flags,
		},
		AuthExpiry: u.authToken.Expiry,
	})
}

func (s *Server) getMinersOwnedByUser(u *User) []string {
	var miners []storageMiner
	if err := s.DB.Find(&miners, "owner = ?", u.ID).Error; err != nil {
		log.Errorf("failed to query miners for user %d: %s", u.ID, err)
		return nil
	}

	var out []string
	for _, m := range miners {
		out = append(out, m.Address.Addr.String())
	}

	return out
}

func (s *Server) getPreferredUploadEndpoints(u *User) ([]string, error) {

	// TODO: this should be a lotttttt smarter
	s.CM.shuttlesLk.Lock()
	defer s.CM.shuttlesLk.Unlock()
	var shuttles []Shuttle
	for hnd, sh := range s.CM.shuttles {
		if sh.hostname == "" {
			continue
		}

		var shuttle Shuttle
		if err := s.DB.First(&shuttle, "handle = ?", hnd).Error; err != nil {
			log.Errorf("failed to look up shuttle by handle: %s", err)
			continue
		}

		if !shuttle.Open {
			continue
		}

		shuttles = append(shuttles, shuttle)
	}

	sort.Slice(shuttles, func(i, j int) bool {
		return shuttles[i].Priority > shuttles[j].Priority
	})

	var out []string
	for _, sh := range shuttles {
		host := "https://" + sh.Host
		if strings.HasPrefix(sh.Host, "http://") || strings.HasPrefix(sh.Host, "https://") {
			host = sh.Host
		}
		out = append(out, host+"/content/add")
	}
	if !s.CM.localContentAddingDisabled {
		out = append(out, s.CM.hostname+"/content/add")
	}

	return out, nil
}

func (s *Server) handleHealth(c echo.Context) error {
	return c.JSON(http.StatusOK, map[string]string{
		"status": "ok",
	})
}

type getApiKeysResp struct {
	Token  string    `json:"token"`
	Expiry time.Time `json:"expiry"`
}

// handleUserRevokeApiKey godoc
// @Summary      Revoke a User API Key.
// @Description  This endpoint is used to revoke a user API key. In estuary, every user is assigned with an API key, this API key is generated and issued for each user and is primarily use to access all estuary features. This endpoint can be used to revoke the API key thats assigned to the user.
// @Tags         User
// @Produce      json
// @Param        key path string true "Key"
// @Router       /user/api-keys/{key} [delete]
func (s *Server) handleUserRevokeApiKey(c echo.Context, u *User) error {
	kval := c.Param("key")

	if err := s.DB.Delete(&AuthToken{}, "\"user\" = ? AND token = ?", u.ID, kval).Error; err != nil {
		return err
	}

	return c.NoContent(200)
}

// handleUserCreateApiKey godoc
// @Summary      Create API keys for a user
// @Description  This endpoint is used to create API keys for a user. In estuary, each user is given an API key to access all features.
// @Tags         User
// @Produce      json
// @Success      200  {object}  getApiKeysResp
// @Failure      400  {object}  util.HttpError
// @Failure      404  {object}  util.HttpError
// @Failure      500  {object}  util.HttpError
// @Router       /user/api-keys [post]
func (s *Server) handleUserCreateApiKey(c echo.Context, u *User) error {
	expiry := time.Now().Add(time.Hour * 24 * 30)
	if exp := c.QueryParam("expiry"); exp != "" {
		if exp == "false" {
			expiry = time.Now().Add(time.Hour * 24 * 365 * 100) // 100 years is forever enough
		} else {
			dur, err := time.ParseDuration(exp)
			if err != nil {
				return err
			}
			expiry = time.Now().Add(dur)
		}
	}

	var perms []string
	if p := c.QueryParam("perms"); p != "" {
		perms = strings.Split(p, ",")
	}

	authToken, err := s.newAuthTokenForUser(u, expiry, perms)
	if err != nil {
		return err
	}

	return c.JSON(http.StatusOK, &getApiKeysResp{
		Token:  authToken.Token,
		Expiry: authToken.Expiry,
	})
}

// handleUserGetApiKeys godoc
// @Summary      Get API keys for a user
// @Description  This endpoint is used to get API keys for a user. In estuary, each user can be given multiple API keys (tokens). This endpoint can be used to retrieve all available API keys for a given user.
// @Tags         User
// @Produce      json
// @Success      200  {object}  []getApiKeysResp
// @Failure      400  {object}  util.HttpError
// @Failure      404  {object}  util.HttpError
// @Failure      500  {object}  util.HttpError
// @Router       /user/api-keys [get]
func (s *Server) handleUserGetApiKeys(c echo.Context, u *User) error {
	var keys []AuthToken
	if err := s.DB.Find(&keys, "auth_tokens.user = ?", u.ID).Error; err != nil {
		return err
	}

	out := []getApiKeysResp{}
	for _, k := range keys {
		out = append(out, getApiKeysResp{
			Token:  k.Token,
			Expiry: k.Expiry,
		})
	}

	return c.JSON(http.StatusOK, out)
}

type createCollectionBody struct {
	Name        string `json:"name"`
	Description string `json:"description"`
}

// handleCreateCollection godoc
// @Summary      Create a new collection
// @Description  This endpoint is used to create a new collection. A collection is a representaion of a group of objects added on the estuary. This endpoint can be used to create a new collection.
// @Tags         collections
// @Produce      json
// @Param        body     body     createCollectionBody  true        "Collection name and description"
// @Success      200  {object}  Collection
// @Failure      400  {object}  util.HttpError
// @Failure      404  {object}  util.HttpError
// @Failure      500  {object}  util.HttpError
// @Router       /collections/create [post]
func (s *Server) handleCreateCollection(c echo.Context, u *User) error {
	var body createCollectionBody
	if err := c.Bind(&body); err != nil {
		return err
	}

	col := &Collection{
		UUID:        uuid.New().String(),
		Name:        body.Name,
		Description: body.Description,
		UserID:      u.ID,
	}

	if err := s.DB.Create(col).Error; err != nil {
		return err
	}

	return c.JSON(http.StatusOK, col)
}

// handleListCollections godoc
// @Summary      List all collections
// @Description  This endpoint is used to list all collections. Whenever a user logs on estuary, it will list all collections that the user has access to. This endpoint provides a way to list all collections to the user.
// @Tags         collections
// @Produce      json
// @Param        id   path      int  true  "User ID"
// @Success      200  {object}  []main.Collection
// @Failure      400  {object}  util.HttpError
// @Failure      404  {object}  util.HttpError
// @Failure      500  {object}  util.HttpError
// @Router       /collections/list [get]
func (s *Server) handleListCollections(c echo.Context, u *User) error {
	var cols []Collection
	if err := s.DB.Find(&cols, "user_id = ?", u.ID).Error; err != nil {
		return err
	}

	return c.JSON(http.StatusOK, cols)
}

type addContentToCollectionParams struct {
	Contents     []uint   `json:"contents"`
	CollectionID string   `json:"coluuid"`
	Cids         []string `json:"cids"`
}

// handleAddContentsToCollection godoc
// @Summary      Add contents to a collection
// @Description  When a collection is created, users with valid API keys can add contents to the collection. This endpoint can be used to add contents to a collection.
// @Tags         collections
// @Accept       json
// @Produce      json
// @Param        body     body     main.addContentToCollectionParams  true     "Contents to add to collection"
// @Success      200  {object}  map[string]string
// @Router       /collections/add-content [post]
func (s *Server) handleAddContentsToCollection(c echo.Context, u *User) error {
	var params addContentToCollectionParams
	if err := c.Bind(&params); err != nil {
		return err
	}

	if len(params.Contents) > 128 {
		return fmt.Errorf("too many contents specified: %d (max 128)", len(params.Contents))
	}

	if len(params.Cids) > 128 {
		return fmt.Errorf("too many cids specified: %d (max 128)", len(params.Cids))
	}

	var col Collection
	if err := s.DB.First(&col, "uuid = ? and user_id = ?", params.CollectionID, u.ID).Error; err != nil {
		return fmt.Errorf("no collection found by that uuid for your user: %w", err)
	}

	var contents []util.Content
	if err := s.DB.Find(&contents, "id in ? and user_id = ?", params.Contents, u.ID).Error; err != nil {
		return err
	}

	for _, c := range params.Cids {
		cc, err := cid.Decode(c)
		if err != nil {
			return fmt.Errorf("cid in params was improperly formatted: %w", err)
		}

		var cont util.Content
		if err := s.DB.First(&cont, "cid = ? and user_id = ?", util.DbCID{CID: cc}, u.ID).Error; err != nil {
			return fmt.Errorf("failed to find content by given cid %s: %w", cc, err)
		}

		contents = append(contents, cont)
	}

	if len(contents) != len(params.Contents)+len(params.Cids) {
		return fmt.Errorf("%d specified content(s) were not found or user missing permissions", len(params.Contents)-len(contents))
	}

	var colrefs []CollectionRef
	for _, cont := range contents {
		colrefs = append(colrefs, CollectionRef{
			Collection: col.ID,
			Content:    cont.ID,
		})
	}

	if err := s.DB.Create(colrefs).Error; err != nil {
		return err
	}

	return c.JSON(http.StatusOK, map[string]string{})
}

// handleCommitCollection godoc
// @Summary      Produce a CID of the collection contents
// @Description  This endpoint is used to save the contents in a collection, producing a top-level CID that references all the current CIDs in the collection.
// @Param        coluuid     path     string  true     "coluuid"
// @Tags         collections
// @Produce      json
// @Success      200  {object}  string
// @Router       /collections/{coluuid}/commit [post]
func (s *Server) handleCommitCollection(c echo.Context, u *User) error {
	colid := c.Param("coluuid")

	var col Collection
	if err := s.DB.First(&col, "uuid = ? and user_id = ?", colid, u.ID).Error; err != nil {
		return err
	}

	contents := []util.ContentWithPath{}
	if err := s.DB.Model(CollectionRef{}).
		Where("collection = ?", col.ID).
		Joins("left join contents on contents.id = collection_refs.content").
		Select("contents.*, collection_refs.path").
		Scan(&contents).Error; err != nil {
		return err
	}

	// transform listen addresses (/ip/1.2.3.4/tcp/80) into full p2p multiaddresses
	// e.g. /ip/1.2.3.4/tcp/80/p2p/12D3KooWCVTKbuvrZ9ton6zma5LNhCEeZyuFtxcDzDTmWh2qPtWM
	fullP2pMultiAddrs := []multiaddr.Multiaddr{}
	for _, listenAddr := range s.Node.Host.Addrs() {
		fullP2pAddr := fmt.Sprintf("%s/p2p/%s", listenAddr, s.Node.Host.ID())
		fullP2pMultiAddr, err := multiaddr.NewMultiaddr(fullP2pAddr)
		if err != nil {
			return err
		}
		fullP2pMultiAddrs = append(fullP2pMultiAddrs, fullP2pMultiAddr)
	}

	// transform multiaddresses into AddrInfo objects
	var origins []*peer.AddrInfo
	for _, p := range fullP2pMultiAddrs {
		ai, err := peer.AddrInfoFromP2pAddr(p)
		if err != nil {
			return err
		}
		origins = append(origins, ai)
	}

	bserv := blockservice.New(s.Node.Blockstore, nil)
	dserv := merkledag.NewDAGService(bserv)

	// create DAG respecting directory structure
	collectionNode := unixfs.EmptyDirNode()
	for _, c := range contents {
		dirs, err := util.DirsFromPath(c.Path, c.Name)
		if err != nil {
			return err
		}

		lastDirNode, err := util.EnsurePathIsLinked(dirs, collectionNode, dserv)
		if err != nil {
			return err
		}
		lastDirNode.AddRawLink(c.Name, &ipld.Link{
			Size: uint64(c.Size),
			Cid:  c.Cid.CID,
		})
	}
	dserv.Add(context.Background(), collectionNode) // add new CID to local blockstore

	// update DB with new collection CID
	col.CID = collectionNode.Cid().String()
	if err := s.DB.Model(Collection{}).Where("id = ?", col.ID).UpdateColumn("c_id", collectionNode.Cid().String()).Error; err != nil {
		return err
	}

	ctx := c.Request().Context()
	makeDeal := false

	pinstatus, err := s.CM.pinContent(ctx, u.ID, collectionNode.Cid(), collectionNode.Cid().String(), nil, origins, 0, nil, makeDeal)
	if err != nil {
		return err
	}
	return c.JSON(http.StatusOK, pinstatus)
}

// handleGetCollectionContents godoc
// @Summary      Get contents in a collection
// @Description  This endpoint is used to get contents in a collection. If no colpath query param is passed
// @Tags         collections
// @Produce      json
// @Success      200  {object}  string
// @Param        coluuid query string true "Collection UUID"
// @Param        colpath query string false "Directory"
// @Router       /collections/content [get]
func (s *Server) handleGetCollectionContents(c echo.Context, u *User) error {
	coluuid := c.QueryParam("coluuid")

	var col Collection
	if err := s.DB.First(&col, "uuid = ? and user_id = ?", coluuid, u.ID).Error; err != nil {
		return err
	}

	// TODO: optimize this a good deal
	var refs []util.ContentWithPath
	if err := s.DB.Model(CollectionRef{}).
		Where("collection = ?", col.ID).
		Joins("left join contents on contents.id = collection_refs.content").
		Select("contents.*, collection_refs.path as path"). // TODO: change content.name to content.filename
		Scan(&refs).Error; err != nil {
		return err
	}

	dir := c.QueryParam("colpath")
	if dir == "" {
		return c.JSON(http.StatusOK, refs)
	}

	// if colpath is set, do the content listing
	dir = filepath.Clean(dir)

	dirs := make(map[string]bool)
	var out []collectionListResponse
	for _, r := range refs {
		if r.Path == "" || r.Name == "" {
			continue
		}

		path := r.Path
		relp, err := filepath.Rel(dir, path)
		if err != nil {
			return c.JSON(http.StatusInternalServerError, fmt.Errorf("listing CID directories is not allowed"))
		}

		// trying to list a CID dir, not allowed
		if relp == "." && r.Type == util.Directory {
			return c.JSON(http.StatusBadRequest, fmt.Errorf("listing CID directories is not allowed"))
		}

		// if the relative path requires pathing up, its definitely not in this dir
		if strings.HasPrefix(relp, "..") {
			continue
		}

		// TODO: maybe find a way to reuse s.Node or s.gwayHandler.dserv
		if err != nil { // Can't cast to unixfs node, set type as raw
			out = append(out, collectionListResponse{
				Name:   filepath.Base(relp),
				Type:   Raw,
				Size:   r.Size,
				ContID: r.ID,
				Cid:    &r.Cid,
			})
			continue
		}

		// if CID is a dir, set type as dir and mark dir as listed so we don't list it again
		if r.Type == util.Directory {
			if !dirs[relp] {
				dirs[relp] = true
				out = append(out, collectionListResponse{
					Name:   relp,
					Type:   Dir,
					Size:   r.Size,
					ContID: r.ID,
					Cid:    &r.Cid,
				})
			}
			continue
		}

		// if relative path has a /, the file is in a subdirectory
		// print the directory the file is in if we haven't already
		if strings.Contains(relp, "/") {
			parts := strings.Split(relp, "/")
			subDir := parts[0]
			if !dirs[subDir] {
				dirs[subDir] = true
				out = append(out, collectionListResponse{
					Name: parts[0],
					Type: Dir,
				})
				continue
			}
		}

		var contentType CidType
		contentType = File
		if r.Type == util.Directory {
			contentType = Dir
		}
		out = append(out, collectionListResponse{
			Name:   r.Name,
			Type:   contentType,
			Size:   r.Size,
			ContID: r.ID,
			Cid:    &util.DbCID{CID: r.Cid.CID},
		})
	}
	return c.JSON(http.StatusOK, out)
}

// handleDeleteCollection godoc
// @Summary      Deletes a collection
// @Description  This endpoint is used to delete an existing collection.
// @Tags         collections
// @Param        coluuid path string true "Collection ID"
// @Router       /collections/{coluuid} [delete]
func (s *Server) handleDeleteCollection(c echo.Context, u *User) error {
	coluuid := c.Param("coluuid")

	var col Collection
	if err := s.DB.First(&col, "uuid = ?", coluuid).Error; err != nil {
		if xerrors.Is(err, gorm.ErrRecordNotFound) {
			return &util.HttpError{
				Code:    http.StatusNotFound,
				Reason:  util.ERR_CONTENT_NOT_FOUND,
				Details: fmt.Sprintf("collection with ID(%s) was not found", coluuid),
			}
		}
	}

	if col.UserID != u.ID {
		return &util.HttpError{
			Code:    http.StatusForbidden,
			Reason:  util.ERR_NOT_AUTHORIZED,
			Details: "user is not owner of specified collection",
		}
	}

	if err := s.DB.Delete(&col).Error; err != nil {
		return err
	}
	return c.NoContent(http.StatusOK)
}

func (s *Server) tracingMiddleware(next echo.HandlerFunc) echo.HandlerFunc {
	return func(c echo.Context) error {

		r := c.Request()

		attrs := []attribute.KeyValue{
			semconv.HTTPMethodKey.String(r.Method),
			semconv.HTTPRouteKey.String(r.URL.Path),
			semconv.HTTPClientIPKey.String(r.RemoteAddr),
			semconv.HTTPRequestContentLengthKey.Int64(c.Request().ContentLength),
		}

		if reqid := r.Header.Get("EstClientReqID"); reqid != "" {
			if len(reqid) > 64 {
				reqid = reqid[:64]
			}
			attrs = append(attrs, attribute.String("ClientReqID", reqid))
		}

		tctx, span := s.tracer.Start(context.Background(),
			"HTTP "+r.Method+" "+c.Path(),
			trace.WithAttributes(attrs...),
		)
		defer span.End()

		r = r.WithContext(tctx)
		c.SetRequest(r)

		err := next(c)
		if err != nil {
			span.SetStatus(codes.Error, err.Error())
			span.RecordError(err)
		} else {
			span.SetStatus(codes.Ok, "")
		}

		span.SetAttributes(
			semconv.HTTPStatusCodeKey.Int(c.Response().Status),
			semconv.HTTPResponseContentLengthKey.Int64(c.Response().Size),
		)

		return err
	}
}

type adminUserResponse struct {
	Id       uint   `json:"id"`
	Username string `json:"username"`

	SpaceUsed int `json:"spaceUsed"`
	NumFiles  int `json:"numFiles"`
}

// handleAdminGetUsers godoc
// @Summary      Get all users
// @Description  This endpoint is used to get all users.
// @Tags       	 admin
// @Produce      json
// @Router       /admin/users [get]
func (s *Server) handleAdminGetUsers(c echo.Context) error {
	var resp []adminUserResponse
	if err := s.DB.Model(util.Content{}).
		Select("user_id as id,(?) as username,SUM(size) as space_used,count(*) as num_files", s.DB.Model(&User{}).Select("username").Where("id = user_id")).
		Group("user_id").Scan(&resp).Error; err != nil {
		return err
	}

	sort.Slice(resp, func(i, j int) bool {
		return resp[i].Id < resp[j].Id
	})

	return c.JSON(http.StatusOK, resp)
}

type publicStatsResponse struct {
	TotalStorage       sql.NullInt64 `json:"totalStorage"`
	TotalFilesStored   sql.NullInt64 `json:"totalFiles"`
	DealsOnChain       sql.NullInt64 `json:"dealsOnChain"`
	TotalObjectsRef    sql.NullInt64 `json:"totalObjectsRef"`
	TotalBytesUploaded sql.NullInt64 `json:"totalBytesUploaded"`
	TotalUsers         sql.NullInt64 `json:"totalUsers"`
	TotalStorageMiner  sql.NullInt64 `json:"totalStorageMiners"`
}

// handlePublicStats godoc
// @Summary      Public stats
// @Description  This endpoint is used to get public stats.
// @Tags         public
// @Produce      json
// @Router       /public/stats [get]
func (s *Server) handlePublicStats(c echo.Context) error {
	val, err := s.cacher.Get("public/stats", time.Minute*2, func() (interface{}, error) {
		return s.computePublicStats()
	})

	//	handle the extensive looks up differently. Cache them for 1 hour.
	valExt, err := s.cacher.Get("public/stats/ext", time.Minute*60, func() (interface{}, error) {
		return s.computePublicStatsWithExtensiveLookups()
	})

	// reuse the original stats and add the ones from the extensive lookup function.
	val.(*publicStatsResponse).TotalObjectsRef = valExt.(*publicStatsResponse).TotalObjectsRef
	val.(*publicStatsResponse).TotalBytesUploaded = valExt.(*publicStatsResponse).TotalBytesUploaded
	val.(*publicStatsResponse).TotalUsers = valExt.(*publicStatsResponse).TotalUsers
	val.(*publicStatsResponse).TotalStorageMiner = valExt.(*publicStatsResponse).TotalStorageMiner

	if err != nil {
		return err
	}

	jsonResponse := map[string]interface{}{
		"totalStorage":       val.(*publicStatsResponse).TotalStorage.Int64,
		"totalFilesStored":   val.(*publicStatsResponse).TotalFilesStored.Int64,
		"dealsOnChain":       val.(*publicStatsResponse).DealsOnChain.Int64,
		"totalObjectsRef":    val.(*publicStatsResponse).TotalObjectsRef.Int64,
		"totalBytesUploaded": val.(*publicStatsResponse).TotalBytesUploaded.Int64,
		"totalUsers":         val.(*publicStatsResponse).TotalUsers.Int64,
		"totalStorageMiner":  val.(*publicStatsResponse).TotalStorageMiner.Int64,
	}

	return c.JSON(http.StatusOK, jsonResponse)
}

func (s *Server) computePublicStats() (*publicStatsResponse, error) {
	var stats publicStatsResponse
	if err := s.DB.Model(util.Content{}).Where("active and not aggregated_in > 0").Select("SUM(size) as total_storage").Scan(&stats).Error; err != nil {
		return nil, err
	}

<<<<<<< HEAD
	if err := s.DB.Model(util.Content{}).Where("active and not aggregate").Count(&stats.TotalFilesStored).Error; err != nil {
=======
	if err := s.DB.Model(Content{}).Where("active and not aggregate").Count(&stats.TotalFilesStored.Int64).Error; err != nil {
>>>>>>> 3aff2fcb
		return nil, err
	}

	if err := s.DB.Model(contentDeal{}).Where("not failed and deal_id > 0").Count(&stats.DealsOnChain.Int64).Error; err != nil {
		return nil, err
	}

	return &stats, nil
}

func (s *Server) computePublicStatsWithExtensiveLookups() (*publicStatsResponse, error) {
	var stats publicStatsResponse

	//	this can be resource expensive but we are already caching it.
	if err := s.DB.Table("obj_refs").Count(&stats.TotalObjectsRef.Int64).Error; err != nil {
		return nil, err
	}

	if err := s.DB.Table("objects").Select("SUM(size)").Find(&stats.TotalBytesUploaded.Int64).Error; err != nil {
		return nil, err
	}

	if err := s.DB.Model(User{}).Count(&stats.TotalUsers.Int64).Error; err != nil {
		return nil, err
	}

	if err := s.DB.Table("storage_miners").Count(&stats.TotalStorageMiner.Int64).Error; err != nil {
		return nil, err
	}

	return &stats, nil
}

func (s *Server) handleGetBucketDiag(c echo.Context) error {
	return c.JSON(http.StatusOK, s.CM.getStagingZoneSnapshot(c.Request().Context()))
}

// handleGetStagingZoneForUser godoc
// @Summary      Get staging zone for user
// @Description  This endpoint is used to get staging zone for user.
// @Tags         content
// @Produce      json
// @Router       /content/staging-zones [get]
func (s *Server) handleGetStagingZoneForUser(c echo.Context, u *User) error {
	return c.JSON(http.StatusOK, s.CM.getStagingZonesForUser(c.Request().Context(), u.ID))
}

// handleUserExportData godoc
// @Summary      Export user data
// @Description  This endpoint is used to get API keys for a user.
// @Tags         User
// @Produce      json
// @Success      200  {object}  string
// @Router       /user/export [get]
func (s *Server) handleUserExportData(c echo.Context, u *User) error {
	export, err := s.exportUserData(u.ID)
	if err != nil {
		return err
	}

	return c.JSON(http.StatusOK, export)
}

// handleNetPeers godoc
// @Summary      Net Peers
// @Description  This endpoint is used to get net peers
// @Tags         public,net
// @Produce      json
// @Success      200  {array}  string
// @Router       /public/net/peers [get]
func (s *Server) handleNetPeers(c echo.Context) error {
	return c.JSON(http.StatusOK, s.Node.Host.Network().Peers())
}

// handleNetAddrs godoc
// @Summary      Net Addrs
// @Description  This endpoint is used to get net addrs
// @Tags         public,net
// @Produce      json
// @Success      200  {array}  string
// @Router       /public/net/addrs [get]
func (s *Server) handleNetAddrs(c echo.Context) error {
	id := s.Node.Host.ID()
	addrs := s.Node.Host.Addrs()

	return c.JSON(http.StatusOK, map[string]interface{}{
		"id":        id,
		"addresses": addrs,
	})
}

type dealMetricsInfo struct {
	Time              time.Time `json:"time"`
	DealsOnChain      int       `json:"dealsOnChain"`
	DealsOnChainBytes int64     `json:"dealsOnChainBytes"`
	DealsAttempted    int       `json:"dealsAttempted"`
	DealsSealed       int       `json:"dealsSealed"`
	DealsSealedBytes  int64     `json:"dealsSealedBytes"`
	DealsFailed       int       `json:"dealsFailed"`
}

type metricsDealJoin struct {
	CreatedAt        time.Time `json:"created_at"`
	Failed           bool      `json:"failed"`
	FailedAt         time.Time `json:"failed_at"`
	DealID           int64     `json:"deal_id"`
	Size             int64     `json:"size"`
	TransferStarted  time.Time `json:"transferStarted"`
	TransferFinished time.Time `json:"transferFinished"`
	OnChainAt        time.Time `json:"onChainAt"`
	SealedAt         time.Time `json:"sealedAt"`
}

// handleMetricsDealOnChain godoc
// @Summary      Get deal metrics
// @Description  This endpoint is used to get deal metrics
// @Tags         public,metrics
// @Produce      json
// @Router       /public/metrics/deals-on-chain [get]
func (s *Server) handleMetricsDealOnChain(c echo.Context) error {
	val, err := s.cacher.Get("public/metrics", time.Minute*2, func() (interface{}, error) {
		return s.computeDealMetrics()
	})

	if err != nil {
		return err
	}

	//	Make sure we don't return a nil val.
	dealMetrics := val.([]*dealMetricsInfo)
	if len(dealMetrics) < 1 {
		return c.JSON(http.StatusOK, []*dealMetricsInfo{})
	}

	return c.JSON(http.StatusOK, val)
}

func (s *Server) computeDealMetrics() ([]*dealMetricsInfo, error) {
	var deals []*metricsDealJoin
	if err := s.DB.Model(contentDeal{}).
		Joins("left join contents on content_deals.content = contents.id").
		Select("content_deals.failed as failed, failed_at, deal_id, size, transfer_started, transfer_finished, on_chain_at, sealed_at").
		Scan(&deals).Error; err != nil {
		return nil, err
	}

	coll := make(map[time.Time]*dealMetricsInfo)
	onchainbuckets := make(map[time.Time][]*metricsDealJoin)
	attempts := make(map[time.Time][]*metricsDealJoin)
	sealed := make(map[time.Time][]*metricsDealJoin)
	beginning := time.Now().Add(time.Hour * -100000)
	failed := make(map[time.Time][]*metricsDealJoin)

	for _, d := range deals {
		created := d.CreatedAt.Round(time.Hour * 24)
		attempts[created] = append(attempts[created], d)

		if !(d.DealID == 0 || d.Failed) {
			if d.OnChainAt.Before(beginning) {
				d.OnChainAt = time.Time{}
			}

			btime := d.OnChainAt.Round(time.Hour * 24)
			onchainbuckets[btime] = append(onchainbuckets[btime], d)
		}

		if d.SealedAt.After(beginning) {
			sbuck := d.SealedAt.Round(time.Hour * 24)
			sealed[sbuck] = append(sealed[sbuck], d)
		}

		if d.Failed {
			fbuck := d.FailedAt.Round(time.Hour * 24)
			failed[fbuck] = append(failed[fbuck], d)
		}
	}

	for bt, deals := range onchainbuckets {
		dmi := &dealMetricsInfo{
			Time:         bt,
			DealsOnChain: len(deals),
		}
		for _, d := range deals {
			dmi.DealsOnChainBytes += d.Size
		}

		coll[bt] = dmi
	}

	for bt, deals := range attempts {
		dmi, ok := coll[bt]
		if !ok {
			dmi = &dealMetricsInfo{
				Time: bt,
			}
			coll[bt] = dmi
		}

		dmi.DealsAttempted = len(deals)
	}

	for bt, deals := range sealed {
		dmi, ok := coll[bt]
		if !ok {
			dmi = &dealMetricsInfo{
				Time: bt,
			}
			coll[bt] = dmi
		}

		dmi.DealsSealed = len(deals)
		for _, d := range deals {
			dmi.DealsSealedBytes += d.Size
		}
	}

	for bt, deals := range failed {
		dmi, ok := coll[bt]
		if !ok {
			dmi = &dealMetricsInfo{
				Time: bt,
			}
			coll[bt] = dmi
		}

		dmi.DealsFailed = len(deals)
	}

	var out []*dealMetricsInfo
	for _, dmi := range coll {
		out = append(out, dmi)
	}

	sort.Slice(out, func(i, j int) bool {
		return out[i].Time.Before(out[j].Time)
	})

	return out, nil
}

type dealQuery struct {
	DealID    int64
	Contentid uint
	Cid       util.DbCID
	Aggregate bool
}

type dealPairs struct {
	Deals []int64   `json:"deals"`
	Cids  []cid.Cid `json:"cids"`
}

// handleGetAllDealsForUser godoc
// @Summary      Get all deals for a user
// @Description  This endpoint is used to get all deals for a user
// @Tags         content
// @Produce      json
// @Param        begin query string true "Begin"
// @Param        duration query string true "Duration"
// @Param        all query string true "All"
// @Router       /content/all-deals [get]
func (s *Server) handleGetAllDealsForUser(c echo.Context, u *User) error {

	begin := time.Now().Add(time.Hour * 24)
	duration := time.Hour * 24

	if beg := c.QueryParam("begin"); beg != "" {
		ts, err := time.Parse("2006-01-02T15:04", beg)
		if err != nil {
			return err
		}
		begin = ts
	}

	if dur := c.QueryParam("duration"); dur != "" {
		dur, err := time.ParseDuration(dur)
		if err != nil {
			return err
		}

		duration = dur
	}

	all := (c.QueryParam("all") != "")

	var deals []dealQuery
	if err := s.DB.Model(contentDeal{}).
		Where("deal_id > 0 AND (? OR (on_chain_at >= ? AND on_chain_at <= ?)) AND user_id = ?", all, begin, begin.Add(duration), u.ID).
		Joins("left join contents on content_deals.content = contents.id").
		Select("deal_id, contents.id as contentid, cid, aggregate").
		Scan(&deals).Error; err != nil {
		return err
	}

	contmap := make(map[uint][]dealQuery)
	for _, d := range deals {
		contmap[d.Contentid] = append(contmap[d.Contentid], d)
	}

	var out []dealPairs
	for cont, deals := range contmap {
		var dp dealPairs
		if deals[0].Aggregate {
			var conts []util.Content
			if err := s.DB.Model(util.Content{}).Where("aggregated_in = ?", cont).Select("cid").Scan(&conts).Error; err != nil {
				return err
			}

			for _, c := range conts {
				dp.Cids = append(dp.Cids, c.Cid.CID)
			}
		} else {
			dp.Cids = []cid.Cid{deals[0].Cid.CID}
		}

		for _, d := range deals {
			dp.Deals = append(dp.Deals, d.DealID)
		}
		out = append(out, dp)
	}

	return c.JSON(http.StatusOK, out)
}

type setDealMakingBody struct {
	Enabled bool `json:"enabled"`
}

func (s *Server) handleSetDealMaking(c echo.Context) error {
	var body setDealMakingBody
	if err := c.Bind(&body); err != nil {
		return err
	}

	s.CM.setDealMakingEnabled(body.Enabled)
	return c.JSON(http.StatusOK, map[string]string{})
}

func (s *Server) handleContentHealthCheck(c echo.Context) error {
	ctx := c.Request().Context()
	val, err := strconv.Atoi(c.Param("id"))
	if err != nil {
		return err
	}

	var cont util.Content
	if err := s.DB.First(&cont, "id = ?", val).Error; err != nil {
		return err
	}

	var u User
	if err := s.DB.First(&u, "id = ?", cont.UserID).Error; err != nil {
		return err
	}

	var deals []contentDeal
	if err := s.DB.Find(&deals, "content = ? and not failed", cont.ID).Error; err != nil {
		return err
	}

	var fixedAggregateSize bool
	if cont.Aggregate && cont.Size == 0 {
		// if this is an aggregate and its size is zero, then that means we
		// failed at some point while updating the aggregate, we can fix that
		var children []util.Content
		if err := s.DB.Find(&children, "aggregated_in = ?", cont.ID).Error; err != nil {
			return err
		}

		nd, err := s.CM.createAggregate(ctx, children)
		if err != nil {
			return fmt.Errorf("failed to create aggregate: %w", err)
		}

		// just to be safe, put it into the blockstore again
		if err := s.Node.Blockstore.Put(ctx, nd); err != nil {
			return err
		}

		size, err := nd.Size()
		if err != nil {
			return err
		}

		// now, update size and cid
		if err := s.DB.Model(util.Content{}).Where("id = ?", cont.ID).UpdateColumns(map[string]interface{}{
			"cid":  util.DbCID{nd.Cid()},
			"size": size,
		}).Error; err != nil {
			return err
		}
		fixedAggregateSize = true
	}

	if cont.Location != util.ContentLocationLocal {
		return c.JSON(http.StatusOK, map[string]interface{}{
			"deals":              deals,
			"content":            cont,
			"error":              "requested content was not local to this instance, cannot check health right now",
			"fixedAggregateSize": fixedAggregateSize,
		})
	}

	_, rootFetchErr := s.Node.Blockstore.Get(ctx, cont.Cid.CID)
	if rootFetchErr != nil {
		log.Errorf("failed to fetch root: %s", rootFetchErr)
	}

	if cont.Aggregate && rootFetchErr != nil {
		// if this is an aggregate and we dont have the root, thats funky, but we can regenerate the root
		var children []util.Content
		if err := s.DB.Find(&children, "aggregated_in = ?", cont.ID).Error; err != nil {
			return err
		}

		nd, err := s.CM.createAggregate(ctx, children)
		if err != nil {
			return fmt.Errorf("failed to create aggregate: %w", err)
		}

		if nd.Cid() != cont.Cid.CID {
			return fmt.Errorf("recreated aggregate cid does not match one recorded in db: %s != %s", nd.Cid(), cont.Cid.CID)
		}

		if err := s.Node.Blockstore.Put(ctx, nd); err != nil {
			return err
		}
	}

	var aggrLocs map[string]int
	var fixedAggregateLocation bool
	if c.QueryParam("check-locations") != "" && cont.Aggregate {
		// TODO: check if the contents of the aggregate are somewhere other than where the aggregate root is
		var aggr []util.Content
		if err := s.DB.Find(&aggr, "aggregated_in = ?", cont.ID).Error; err != nil {
			return err
		}

		aggrLocs = make(map[string]int)
		for _, child := range aggr {
			aggrLocs[child.Location]++
		}

		switch len(aggrLocs) {
		case 0:
			log.Warnf("content %d has nothing aggregated in it", cont.ID)
		case 1:
			loc := aggr[0].Location

			if loc != cont.Location {
				// should be safe to send a re-aggregate command to the shuttle in question
				var ids []uint
				for _, c := range aggr {
					ids = append(ids, c.ID)
				}

				dir, err := s.CM.createAggregate(ctx, aggr)
				if err != nil {
					return err
				}

				if err := s.CM.sendAggregateCmd(ctx, loc, cont, ids, dir.RawData()); err != nil {
					return err
				}

				fixedAggregateLocation = true
			}
		default:
			// well that sucks
			log.Warnf("content %d has messed up aggregation", cont.ID)
		}
	}

	var exch exchange.Interface
	if c.QueryParam("fetch") != "" {
		exch = s.Node.Bitswap
	}

	bserv := blockservice.New(s.Node.Blockstore, exch)
	dserv := merkledag.NewDAGService(bserv)

	cset := cid.NewSet()
	err = merkledag.Walk(ctx, func(ctx context.Context, c cid.Cid) ([]*ipld.Link, error) {
		node, err := dserv.Get(ctx, c)
		if err != nil {
			return nil, err
		}

		if c.Type() == cid.Raw {
			return nil, nil
		}

		return util.FilterUnwalkableLinks(node.Links()), nil
	}, cont.Cid.CID, cset.Visit, merkledag.Concurrent())

	errstr := ""
	if err != nil {
		errstr = err.Error()
	}

	out := map[string]interface{}{
		"user":               u.Username,
		"content":            cont,
		"deals":              deals,
		"traverseError":      errstr,
		"foundBlocks":        cset.Len(),
		"fixedAggregateSize": fixedAggregateSize,
	}
	if aggrLocs != nil {
		out["aggregatedContentLocations"] = aggrLocs
		out["fixedAggregateLocation"] = fixedAggregateLocation
	}
	return c.JSON(http.StatusOK, out)
}

func (s *Server) handleContentHealthCheckByCid(c echo.Context) error {
	ctx := c.Request().Context()
	cc, err := cid.Decode(c.Param("cid"))
	if err != nil {
		return err
	}

	var roots []util.Content
	if err := s.DB.Find(&roots, "cid = ?", cc.Bytes()).Error; err != nil {
		return err
	}

	var obj util.Object
	if err := s.DB.First(&obj, "cid = ?", cc.Bytes()).Error; err != nil {
		return c.JSON(404, map[string]interface{}{
			"error":                "object not found in database",
			"cid":                  cc.String(),
			"matchingRootContents": roots,
		})
	}

	var contents []util.Content
	if err := s.DB.Model(util.ObjRef{}).Joins("left join contents on obj_refs.content = contents.id").Where("object = ?", obj.ID).Select("contents.*").Scan(&contents).Error; err != nil {
		log.Errorf("failed to find contents for cid: %s", err)
	}

	_, rootFetchErr := s.Node.Blockstore.Get(ctx, cc)
	if rootFetchErr != nil {
		log.Errorf("failed to fetch root: %s", rootFetchErr)
	}

	var exch exchange.Interface
	if c.QueryParam("fetch") != "" {
		exch = s.Node.Bitswap
	}

	bserv := blockservice.New(s.Node.Blockstore, exch)
	dserv := merkledag.NewDAGService(bserv)

	cset := cid.NewSet()
	err = merkledag.Walk(ctx, func(ctx context.Context, c cid.Cid) ([]*ipld.Link, error) {
		node, err := dserv.Get(ctx, c)
		if err != nil {
			return nil, err
		}

		if c.Type() == cid.Raw {
			return nil, nil
		}

		return util.FilterUnwalkableLinks(node.Links()), nil
	}, cc, cset.Visit, merkledag.Concurrent())

	errstr := ""
	if err != nil {
		errstr = err.Error()
	}

	rferrstr := ""
	if rootFetchErr != nil {
		rferrstr = rootFetchErr.Error()
	}

	return c.JSON(http.StatusOK, map[string]interface{}{
		"contents":             contents,
		"cid":                  cc,
		"traverseError":        errstr,
		"foundBlocks":          cset.Len(),
		"rootFetchErr":         rferrstr,
		"matchingRootContents": roots,
	})
}

func (s *Server) handleShuttleInit(c echo.Context) error {
	shuttle := &Shuttle{
		Handle: "SHUTTLE" + uuid.New().String() + "HANDLE",
		Token:  "SECRET" + uuid.New().String() + "SECRET",
		Open:   false,
	}
	if err := s.DB.Create(shuttle).Error; err != nil {
		return err
	}

	return c.JSON(http.StatusOK, &util.InitShuttleResponse{
		Handle: shuttle.Handle,
		Token:  shuttle.Token,
	})
}

func (s *Server) handleShuttleList(c echo.Context) error {
	var shuttles []Shuttle
	if err := s.DB.Find(&shuttles).Error; err != nil {
		return err
	}

	var out []util.ShuttleListResponse
	for _, d := range shuttles {
		out = append(out, util.ShuttleListResponse{
			Handle:         d.Handle,
			Token:          d.Token,
			LastConnection: d.LastConnection,
			Online:         s.CM.shuttleIsOnline(d.Handle),
			AddrInfo:       s.CM.shuttleAddrInfo(d.Handle),
			Hostname:       s.CM.shuttleHostName(d.Handle),
			StorageStats:   s.CM.shuttleStorageStats(d.Handle),
		})
	}

	return c.JSON(http.StatusOK, out)
}

func (s *Server) handleShuttleConnection(c echo.Context) error {
	auth, err := util.ExtractAuth(c)
	if err != nil {
		return err
	}

	var shuttle Shuttle
	if err := s.DB.First(&shuttle, "token = ?", auth).Error; err != nil {
		return err
	}

	websocket.Handler(func(ws *websocket.Conn) {
		ws.MaxPayloadBytes = 128 << 20

		done := make(chan struct{})
		defer close(done)
		defer ws.Close()
		var hello drpc.Hello
		if err := websocket.JSON.Receive(ws, &hello); err != nil {
			log.Errorf("failed to read hello message from client: %s", err)
			return
		}

		cmds, unreg, err := s.CM.registerShuttleConnection(shuttle.Handle, &hello)
		if err != nil {
			log.Errorf("failed to register shuttle: %s", err)
			return
		}
		defer unreg()

		go func() {
			for {
				select {
				case cmd := <-cmds:
					// Write
					err := websocket.JSON.Send(ws, cmd)
					if err != nil {
						log.Errorf("failed to write command to shuttle: %s", err)
						return
					}
				case <-done:
					return
				}
			}
		}()

		go s.RestartAllTransfersForLocation(context.TODO(), shuttle.Handle)

		for {
			var msg drpc.Message
			if err := websocket.JSON.Receive(ws, &msg); err != nil {
				log.Errorf("failed to read message from shuttle: %s", err)
				return
			}

			go func(msg *drpc.Message) {
				msg.Handle = shuttle.Handle
				s.CM.IncomingRPCMessages <- msg
			}(&msg)
		}
	}).ServeHTTP(c.Response(), c.Request())
	return nil
}

// handleAutoretrieveInit godoc
// @Summary      Register autoretrieve server
// @Description  This endpoint registers a new autoretrieve server
// @Tags         autoretrieve
// @Param        addresses body string true "Autoretrieve's comma-separated list of addresses"
// @Param        pubKey body string true "Autoretrieve's public key"
// @Produce      json
// @Router       /admin/autoretrieve/init [post]
func (s *Server) handleAutoretrieveInit(c echo.Context) error {
	// validate peerid and peer multi addresses
	addresses := strings.Split(c.FormValue("addresses"), ",")
	addrInfo, err := autoretrieve.ValidatePeerInfo(c.FormValue("pubKey"), addresses)
	if err != nil {
		return err
	}

	ar := &autoretrieve.Autoretrieve{
		Handle:            "AUTORETRIEVE" + uuid.New().String() + "HANDLE",
		Token:             "SECRET" + uuid.New().String() + "SECRET",
		LastConnection:    time.Now(),
		LastAdvertisement: time.Time{},
		PubKey:            c.FormValue("pubKey"),
		Addresses:         c.FormValue("addresses"), // cant store []string in gorm
	}
	if err := s.DB.Create(ar).Error; err != nil {
		return err
	}

	return c.JSON(200, &autoretrieve.AutoretrieveInitResponse{
		Handle:            ar.Handle,
		Token:             ar.Token,
		LastConnection:    ar.LastConnection,
		AddrInfo:          addrInfo,
		AdvertiseInterval: s.Node.ArEngine.TickInterval.String(),
	})
}

// handleAutoretrieveList godoc
// @Summary      List autoretrieve servers
// @Description  This endpoint lists all registered autoretrieve servers
// @Tags         autoretrieve
// @Produce      json
// @Router       /admin/autoretrieve/list [get]
func (s *Server) handleAutoretrieveList(c echo.Context) error {
	var autoretrieves []autoretrieve.Autoretrieve
	if err := s.DB.Find(&autoretrieves).Error; err != nil {
		return err
	}

	var out []autoretrieve.AutoretrieveListResponse

	for _, ar := range autoretrieves {
		// any of the multiaddresses of the peer should work to get addrInfo
		// we get the first one
		addresses := strings.Split(ar.Addresses, ",")
		addrInfo, err := peer.AddrInfoFromString(addresses[0])
		if err != nil {
			return err
		}

		out = append(out, autoretrieve.AutoretrieveListResponse{
			Handle:            ar.Handle,
			LastConnection:    ar.LastConnection,
			LastAdvertisement: ar.LastAdvertisement,
			AddrInfo:          addrInfo,
		})
	}

	return c.JSON(http.StatusOK, out)
}

// handleAutoretrieveHeartbeat godoc
// @Summary      Marks autoretrieve server as up
// @Description  This endpoint updates the lastConnection field for autoretrieve
// @Tags         autoretrieve
// @Param        token header string true "Autoretrieve's auth token"
// @Produce      json
// @Router       /autoretrieve/heartbeat [post]
func (s *Server) handleAutoretrieveHeartbeat(c echo.Context) error {
	auth, err := util.ExtractAuth(c)
	if err != nil {
		return err
	}

	var ar autoretrieve.Autoretrieve
	if err := s.DB.First(&ar, "token = ?", auth).Error; err != nil {
		return err
	}

	ar.LastConnection = time.Now()
	if err := s.DB.Save(&ar).Error; err != nil {
		return err
	}

	// any of the multiaddresses of the peer should work to get addrInfo
	// we get the first one
	addresses := strings.Split(ar.Addresses, ",")
	addrInfo, err := peer.AddrInfoFromString(addresses[0])
	if err != nil {
		return err
	}

	out := autoretrieve.HeartbeatAutoretrieveResponse{
		Handle:            ar.Handle,
		LastConnection:    ar.LastConnection,
		LastAdvertisement: ar.LastAdvertisement,
		AddrInfo:          addrInfo,
		AdvertiseInterval: s.Node.ArEngine.TickInterval.String(),
	}

	return c.JSON(http.StatusOK, out)
}

type allDealsQuery struct {
	Miner  string
	Cid    util.DbCID
	DealID int64
}

func (s *Server) handleDebugGetAllDeals(c echo.Context) error {
	var out []allDealsQuery
	if err := s.DB.Model(contentDeal{}).Where("deal_id > 0 and not content_deals.failed").
		Joins("left join contents on content_deals.content = contents.id").
		Select("miner, contents.cid as cid, deal_id").
		Scan(&out).
		Error; err != nil {
		return err
	}
	return c.JSON(http.StatusOK, out)
}

type logLevelBody struct {
	System string `json:"system"`
	Level  string `json:"level"`
}

func (s *Server) handleLogLevel(c echo.Context) error {
	var body logLevelBody
	if err := c.Bind(&body); err != nil {
		return err
	}

	logging.SetLogLevel(body.System, body.Level)

	return c.JSON(http.StatusOK, map[string]interface{}{})
}

// handlePublicStorageFailures godoc
// @Summary      Get storage failures
// @Description  This endpoint returns a list of storage failures
// @Tags         deals
// @Produce      json
// @Router       /public/deals/failures [get]
func (s *Server) handlePublicStorageFailures(c echo.Context) error {
	recs, err := s.getStorageFailure(c, nil)
	if err != nil {
		return err
	}
	return c.JSON(http.StatusOK, recs)
}

// handleStorageFailures godoc
// @Summary      Get storage failures for user
// @Description  This endpoint returns a list of storage failures for user
// @Tags         deals
// @Produce      json
// @Router       /deals/failures [get]
func (s *Server) handleStorageFailures(c echo.Context, u *User) error {
	recs, err := s.getStorageFailure(c, u)
	if err != nil {
		return err
	}
	return c.JSON(http.StatusOK, recs)
}

func (s *Server) getStorageFailure(c echo.Context, u *User) ([]dfeRecord, error) {
	limit := 2000
	if limstr := c.QueryParam("limit"); limstr != "" {
		nlim, err := strconv.Atoi(limstr)
		if err != nil {
			return nil, err
		}
		limit = nlim
	}

	q := s.DB.Model(dfeRecord{}).Limit(limit).Order("created_at desc")
	if u != nil {
		q = q.Where("user_id=?", u.ID)
	}

	if bef := c.QueryParam("before"); bef != "" {
		beftime, err := time.Parse(time.RFC3339, bef)
		if err != nil {
			return nil, err
		}
		q = q.Where("created_at <= ?", beftime)
	}

	var recs []dfeRecord
	if err := q.Scan(&recs).Error; err != nil {
		return nil, err
	}
	return recs, nil
}

// handleCreateContent godoc
// @Summary      Add a new content
// @Description  This endpoint adds a new content
// @Tags         content
// @Produce      json
// @Param        body body string true "Content"
// @Router       /content/create [post]
func (s *Server) handleCreateContent(c echo.Context, u *User) error {
	var req util.ContentCreateBody
	if err := c.Bind(&req); err != nil {
		return err
	}

	rootCID, err := cid.Decode(req.Root)
	if err != nil {
		return err
	}

	if c.QueryParam("ignore-dupes") == "true" {
		isDup, err := s.isDupCIDContent(c, rootCID, u)
		if err != nil || isDup {
			return err
		}
	}

	var col Collection
	if req.CollectionID != "" {
		if err := s.DB.First(&col, "uuid = ?", req.CollectionID).Error; err != nil {
			return err
		}

		return &util.HttpError{
			Code:    http.StatusForbidden,
			Reason:  util.ERR_NOT_AUTHORIZED,
			Details: fmt.Sprintf("attempted to create content in collection %s not owned by the user (%d)", c, u.ID),
		}
	}

	content := &util.Content{
		Cid:         util.DbCID{CID: rootCID},
		Name:        req.Name,
		Active:      false,
		Pinning:     false,
		UserID:      u.ID,
		Replication: s.CM.Replication,
		Location:    req.Location,
	}

	if err := s.DB.Create(content).Error; err != nil {
		return err
	}

	if req.CollectionID != "" {
		if req.CollectionPath == "" {
			req.CollectionPath = "/"
		}

		sp, err := sanitizePath(req.CollectionPath)
		if err != nil {
			return err
		}

		path := &sp

		if err := s.DB.Create(&CollectionRef{
			Collection: col.ID,
			Content:    content.ID,
			Path:       path,
		}).Error; err != nil {
			return err
		}
	}

	return c.JSON(http.StatusOK, util.ContentCreateResponse{
		ID: content.ID,
	})
}

type claimMinerBody struct {
	Miner address.Address `json:"miner"`
	Claim string          `json:"claim"`
	Name  string          `json:"name"`
}

func (s *Server) handleUserClaimMiner(c echo.Context, u *User) error {
	ctx := c.Request().Context()

	var cmb claimMinerBody
	if err := c.Bind(&cmb); err != nil {
		return err
	}

	var sm []storageMiner
	if err := s.DB.Find(&sm, "address = ?", cmb.Miner.String()).Error; err != nil {
		return err
	}

	minfo, err := s.Api.StateMinerInfo(ctx, cmb.Miner, types.EmptyTSK)
	if err != nil {
		return err
	}

	acckey, err := s.Api.StateAccountKey(ctx, minfo.Worker, types.EmptyTSK)
	if err != nil {
		return err
	}

	sigb, err := hex.DecodeString(cmb.Claim)
	if err != nil {
		return err
	}

	if len(sigb) < 2 {
		return &util.HttpError{
			Code:   http.StatusBadRequest,
			Reason: util.ERR_INVALID_INPUT,
		}
	}

	sig := &crypto.Signature{
		Type: crypto.SigType(sigb[0]),
		Data: sigb[1:],
	}

	msg := s.msgForMinerClaim(cmb.Miner, u.ID)

	if err := sigs.Verify(sig, acckey, msg); err != nil {
		return err
	}

	if len(sm) == 0 {
		// This is a new miner, need to run some checks first
		if err := s.checkNewMiner(ctx, cmb.Miner); err != nil {
			return c.JSON(http.StatusBadRequest, map[string]interface{}{
				"success": false,
				"error":   err.Error(),
			})
		}

		if err := s.DB.Create(&storageMiner{
			Address: util.DbAddr{Addr: cmb.Miner},
			Name:    cmb.Name,
			Owner:   u.ID,
		}).Error; err != nil {
			return err
		}

	} else {
		if err := s.DB.Model(storageMiner{}).Where("id = ?", sm[0].ID).UpdateColumn("owner", u.ID).Error; err != nil {
			return err
		}
	}

	return c.JSON(http.StatusOK, map[string]interface{}{
		"success": true,
	})
}

func (s *Server) checkNewMiner(ctx context.Context, addr address.Address) error {
	minfo, err := s.Api.StateMinerInfo(ctx, addr, types.EmptyTSK)
	if err != nil {
		return err
	}

	if minfo.PeerId == nil {
		return fmt.Errorf("miner has no peer ID set")
	}

	if len(minfo.Multiaddrs) == 0 {
		return fmt.Errorf("miner has no addresses set on chain")
	}

	pow, err := s.Api.StateMinerPower(ctx, addr, types.EmptyTSK)
	if err != nil {
		return fmt.Errorf("could not check miners power: %w", err)
	}

	if types.BigCmp(pow.MinerPower.QualityAdjPower, types.NewInt(1<<40)) < 0 {
		return fmt.Errorf("miner must have at least 1TiB of power to be considered by estuary")
	}

	ask, err := s.FilClient.GetAsk(ctx, addr)
	if err != nil {
		return fmt.Errorf("failed to get ask from miner: %w", err)
	}

	if !ask.Ask.Ask.VerifiedPrice.Equals(big.NewInt(0)) {
		return fmt.Errorf("miners verified deal price is not zero")
	}

	return nil
}

func (s *Server) handleUserGetClaimMinerMsg(c echo.Context, u *User) error {
	m, err := address.NewFromString(c.Param("miner"))
	if err != nil {
		return err
	}

	return c.JSON(http.StatusOK, map[string]string{
		"hexmsg": hex.EncodeToString(s.msgForMinerClaim(m, u.ID)),
	})
}

func (s *Server) msgForMinerClaim(miner address.Address, uid uint) []byte {
	return []byte(fmt.Sprintf("---- user %d owns miner %s ----", uid, miner))
}

type progressResponse struct {
	GoodContents []uint
	InProgress   []uint
	NoDeals      []uint

	TotalTopLevel int64
	TotalPinning  int64
}

type contCheck struct {
	ID       uint
	NumDeals int
}

func (s *Server) handleAdminGetProgress(c echo.Context) error {
	var out progressResponse
	if err := s.DB.Model(util.Content{}).Where("not aggregated_in > 0 AND (pinning OR active) AND not failed").Count(&out.TotalTopLevel).Error; err != nil {
		return err
	}

	if err := s.DB.Model(util.Content{}).Where("pinning and not failed").Count(&out.TotalPinning).Error; err != nil {
		return err
	}

	var conts []contCheck
	if err := s.DB.Model(util.Content{}).Where("not aggregated_in > 0 and active").
		Select("id, (?) as num_deals",
			s.DB.Model(contentDeal{}).
				Where("content = contents.id and deal_id > 0 and not failed").
				Select("count(1)"),
		).Scan(&conts).Error; err != nil {
		return err
	}

	for _, c := range conts {
		if c.NumDeals >= s.CM.Replication {
			out.GoodContents = append(out.GoodContents, c.ID)
		} else if c.NumDeals > 0 {
			out.InProgress = append(out.InProgress, c.ID)
		} else {
			out.NoDeals = append(out.NoDeals, c.ID)
		}
	}

	return c.JSON(http.StatusOK, out)
}

func (s *Server) handleAdminBreakAggregate(c echo.Context) error {
	ctx := c.Request().Context()
	aggr, err := strconv.Atoi(c.Param("content"))
	if err != nil {
		return err
	}

	var cont util.Content
	if err := s.DB.First(&cont, "id = ?", aggr).Error; err != nil {
		return err
	}

	if !cont.Aggregate {
		return fmt.Errorf("content %d is not an aggregate", aggr)
	}

	var children []util.Content
	if err := s.DB.Find(&children, "aggregated_in = ?", aggr).Error; err != nil {
		return err
	}

	if c.QueryParam("check-missing-children") != "" {
		var childRes []map[string]interface{}
		bserv := blockservice.New(s.Node.Blockstore, nil)
		dserv := merkledag.NewDAGService(bserv)

		for _, c := range children {

			cset := cid.NewSet()
			err := merkledag.Walk(ctx, func(ctx context.Context, c cid.Cid) ([]*ipld.Link, error) {
				node, err := dserv.Get(ctx, c)
				if err != nil {
					return nil, err
				}

				if c.Type() == cid.Raw {
					return nil, nil
				}

				return util.FilterUnwalkableLinks(node.Links()), nil
			}, cont.Cid.CID, cset.Visit, merkledag.Concurrent())
			res := map[string]interface{}{
				"content":     c,
				"foundBlocks": cset.Len(),
			}
			if err != nil {
				res["walkErr"] = err.Error()
			}
			childRes = append(childRes, res)
		}

		return c.JSON(http.StatusOK, map[string]interface{}{
			"children": childRes,
		})
	}

	if err := s.DB.Model(util.Content{}).Where("aggregated_in = ?", aggr).UpdateColumns(map[string]interface{}{
		"aggregated_in": 0,
	}).Error; err != nil {
		return err
	}

	if err := s.DB.Model(util.Content{}).Where("id = ?", aggr).UpdateColumns(map[string]interface{}{
		"active": false,
	}).Error; err != nil {
		return err
	}

	return c.JSON(http.StatusOK, map[string]string{})
}

type publicNodeInfo struct {
	PrimaryAddress address.Address `json:"primaryAddress"`
}

// handleGetPublicNodeInfo godoc
// @Summary      Get public node info
// @Description  This endpoint returns information about the node
// @Tags         public
// @Produce      json
// @Router       /public/info [get]
func (s *Server) handleGetPublicNodeInfo(c echo.Context) error {
	return c.JSON(http.StatusOK, &publicNodeInfo{
		PrimaryAddress: s.FilClient.ClientAddr,
	})
}

type retrievalCandidate struct {
	Miner   address.Address
	RootCid cid.Cid
	DealID  uint
}

func (s *Server) handleGetRetrievalCandidates(c echo.Context) error {
	// Read the cid from the client request
	cid, err := cid.Decode(c.Param("cid"))
	if err != nil {
		return c.JSON(http.StatusBadRequest, map[string]string{
			"error": "invalid cid",
		})
	}

	var candidateInfos []struct {
		Miner  string
		Cid    util.DbCID
		DealID uint
	}
	if err := s.DB.
		Table("content_deals").
		Where("content IN (?) AND NOT content_deals.failed",
			s.DB.Table("contents").Select("CASE WHEN @aggregated_in = 0 THEN id ELSE aggregated_in END").Where("id in (?)",
				s.DB.Table("obj_refs").Select("content").Where(
					"object IN (?)", s.DB.Table("objects").Select("id").Where("cid = ?", util.DbCID{CID: cid}),
				),
			),
		).
		Joins("JOIN contents ON content_deals.content = contents.id").
		Select("miner, cid, deal_id").
		Scan(&candidateInfos).Error; err != nil {
		return err
	}

	var candidates []retrievalCandidate
	for _, candidateInfo := range candidateInfos {
		maddr, err := address.NewFromString(candidateInfo.Miner)
		if err != nil {
			return err
		}

		candidates = append(candidates, retrievalCandidate{
			Miner:   maddr,
			RootCid: candidateInfo.Cid.CID,
			DealID:  candidateInfo.DealID,
		})
	}

	return c.JSON(http.StatusOK, candidates)
}

func (s *Server) handleShuttleCreateContent(c echo.Context) error {
	var req util.ShuttleCreateContentBody
	if err := c.Bind(&req); err != nil {
		return err
	}

	log.Infow("handle shuttle create content", "root", req.Root, "user", req.User, "dsr", req.DagSplitRoot, "name", req.Name)

	root, err := cid.Decode(req.Root)
	if err != nil {
		return c.JSON(http.StatusBadRequest, map[string]interface{}{
			"error": map[string]interface{}{
				"reason": err,
			},
		})
	}

	content := &util.Content{
		Cid:         util.DbCID{CID: root},
		Name:        req.Name,
		Active:      false,
		Pinning:     false,
		UserID:      req.User,
		Replication: s.CM.Replication,
		Location:    req.Location,
	}
	if req.DagSplitRoot != 0 {
		content.DagSplit = true
		content.SplitFrom = req.DagSplitRoot
	}

	if err := s.DB.Create(content).Error; err != nil {
		return err
	}

	return c.JSON(http.StatusOK, util.ContentCreateResponse{
		ID: content.ID,
	})
}

func (s *Server) withAutoretrieveAuth() echo.MiddlewareFunc {
	return func(next echo.HandlerFunc) echo.HandlerFunc {
		return func(c echo.Context) error {
			auth, err := util.ExtractAuth(c)
			if err != nil {
				return err
			}

			var ar autoretrieve.Autoretrieve
			if err := s.DB.First(&ar, "token = ?", auth).Error; err != nil {
				log.Warnw("Autoretrieve server not authorized", "token", auth)
				return &util.HttpError{
					Code:    http.StatusUnauthorized,
					Reason:  util.ERR_NOT_AUTHORIZED,
					Details: "token not authorized",
				}
			}
			return next(c)
		}
	}
}

func (s *Server) withShuttleAuth() echo.MiddlewareFunc {
	return func(next echo.HandlerFunc) echo.HandlerFunc {
		return func(c echo.Context) error {
			auth, err := util.ExtractAuth(c)
			if err != nil {
				return err
			}

			var sh Shuttle
			if err := s.DB.First(&sh, "token = ?", auth).Error; err != nil {
				log.Warnw("Shuttle not authorized", "token", auth)
				return &util.HttpError{
					Code:   http.StatusUnauthorized,
					Reason: util.ERR_NOT_AUTHORIZED,
				}
			}
			return next(c)
		}
	}
}

func (s *Server) handleShuttleRepinAll(c echo.Context) error {
	handle := c.Param("shuttle")

	rows, err := s.DB.Model(util.Content{}).Where("location = ? and not offloaded", handle).Rows()
	if err != nil {
		return err
	}

	defer rows.Close()
	for rows.Next() {
		var cont util.Content
		if err := s.DB.ScanRows(rows, &cont); err != nil {
			return err
		}

		if err := s.CM.sendShuttleCommand(c.Request().Context(), handle, &drpc.Command{
			Op: drpc.CMD_AddPin,
			Params: drpc.CmdParams{
				AddPin: &drpc.AddPin{
					DBID:   cont.ID,
					UserId: cont.UserID,
					Cid:    cont.Cid.CID,
				},
			},
		}); err != nil {
			return err
		}
	}
	return nil
}

// this is required as ipfs pinning spec has strong requirements on response format
func openApiMiddleware(next echo.HandlerFunc) echo.HandlerFunc {
	return func(c echo.Context) error {
		err := next(c)
		if err == nil {
			return nil
		}

		var httpRespErr *util.HttpError
		if xerrors.As(err, &httpRespErr) {
			log.Errorf("handler error: %s", err)
			return c.JSON(httpRespErr.Code, &util.HttpErrorResponse{
				Error: util.HttpError{
					Reason:  httpRespErr.Reason,
					Details: httpRespErr.Details,
				},
			})
		}

		var echoErr *echo.HTTPError
		if xerrors.As(err, &echoErr) {
			return c.JSON(echoErr.Code, &util.HttpErrorResponse{
				Error: util.HttpError{
					Reason:  http.StatusText(echoErr.Code),
					Details: echoErr.Message.(string),
				},
			})
		}

		log.Errorf("handler error: %s", err)
		return c.JSON(http.StatusInternalServerError, &util.HttpErrorResponse{
			Error: util.HttpError{
				Reason:  http.StatusText(http.StatusInternalServerError),
				Details: err.Error(),
			},
		})
	}
}

type CidType string

const (
	Raw  CidType = "raw"
	File         = "file"
	Dir          = "directory"
)

type collectionListResponse struct {
	Name   string      `json:"name"`
	Type   CidType     `json:"type"`
	Size   int64       `json:"size"`
	ContID uint        `json:"contId"`
	Cid    *util.DbCID `json:"cid,omitempty"`
}

func sanitizePath(p string) (string, error) {
	if len(p) == 0 {
		return "", fmt.Errorf("can't sanitize empty path")
	}

	if p[0] != '/' {
		return "", fmt.Errorf("paths must start with /")
	}

	// TODO: prevent use of special weird characters

	cleanPath := filepath.Clean(p)

	// if original path ends in /, append / to cleaned path
	// needed for full path vs dir+filename magic to work in handleAddIpfs
	if strings.HasSuffix(p, "/") {
		cleanPath = cleanPath + "/"
	}
	return cleanPath, nil
}

// handleColfsAdd godoc
// @Summary      Add a file to a collection
// @Description  This endpoint adds a file to a collection
// @Tags         collections
// @Param        coluuid query string true "Collection ID"
// @Param        content query string true "Content"
// @Param        path query string true "Path to file"
// @Produce      json
// @Router       /collections/fs/add [post]
func (s *Server) handleColfsAdd(c echo.Context, u *User) error {
	coluuid := c.QueryParam("coluuid")
	contid := c.QueryParam("content")
	npath := c.QueryParam("path")

	var col Collection
	if err := s.DB.First(&col, "uuid = ?", coluuid).Error; err != nil {
		return err
	}

	if col.UserID != u.ID {
		return &util.HttpError{
			Code:    http.StatusForbidden,
			Reason:  util.ERR_NOT_AUTHORIZED,
			Details: "user is not owner of specified collection",
		}
	}

	var content util.Content
	if err := s.DB.First(&content, "id = ?", contid).Error; err != nil {
		return err
	}

	if content.UserID != u.ID {
		return &util.HttpError{
			Code:    http.StatusForbidden,
			Reason:  util.ERR_NOT_AUTHORIZED,
			Details: "user is not owner of specified content",
		}
	}

	var path *string
	if npath != "" {
		p, err := sanitizePath(npath)
		if err != nil {
			return err
		}
		path = &p
	}

	if err := s.DB.Create(&CollectionRef{Collection: col.ID, Content: content.ID, Path: path}).Error; err != nil {
		return errors.Wrap(err, "failed to add content to requested collection")
	}
	return c.JSON(http.StatusOK, map[string]string{})
}

func (s *Server) handleRunGc(c echo.Context) error {
	if err := s.CM.GarbageCollect(c.Request().Context()); err != nil {
		return err
	}

	return nil
}

func (s *Server) handleGateway(c echo.Context) error {
	npath := "/" + c.Param("path")
	proto, cc, segs, err := gateway.ParsePath(npath)
	if err != nil {
		return err
	}

	redir, err := s.checkGatewayRedirect(proto, cc, segs)
	if err != nil {
		return err
	}

	if redir == "" {

		req := c.Request().Clone(c.Request().Context())
		req.URL.Path = npath

		s.gwayHandler.ServeHTTP(c.Response().Writer, req)
		return nil
	}
	return c.Redirect(307, redir)
}

const bestGateway = "dweb.link"

func (s *Server) checkGatewayRedirect(proto string, cc cid.Cid, segs []string) (string, error) {
	if proto != "ipfs" {
		return fmt.Sprintf("https://%s/%s/%s/%s", bestGateway, proto, cc, strings.Join(segs, "/")), nil
	}

	var cont util.Content
	if err := s.DB.First(&cont, "cid = ? and active and not offloaded", &util.DbCID{CID: cc}).Error; err != nil {
		if xerrors.Is(err, gorm.ErrRecordNotFound) {
			return "", nil
		}
		return "", err
	}

	if cont.Location == util.ContentLocationLocal {
		return "", nil
	}

	if !s.CM.shuttleIsOnline(cont.Location) {
		return fmt.Sprintf("https://%s/%s/%s/%s", bestGateway, proto, cc, strings.Join(segs, "/")), nil
	}

	var shuttle Shuttle
	if err := s.DB.First(&shuttle, "handle = ?", cont.Location).Error; err != nil {
		return "", err
	}

	return fmt.Sprintf("https://%s/gw/%s/%s/%s", shuttle.Host, proto, cc, strings.Join(segs, "/")), nil
}

func (s *Server) isDupCIDContent(c echo.Context, rootCID cid.Cid, u *User) (bool, error) {
	var count int64
	if err := s.DB.Model(util.Content{}).Where("cid = ? and user_id = ?", rootCID.Bytes(), u.ID).Count(&count).Error; err != nil {
		return false, err
	}
	if count > 0 {
		return true, c.JSON(409, map[string]string{"message": fmt.Sprintf("this content is already preserved under cid:%s", rootCID.String())})
	}
	return false, nil
}

func (s *Server) getShuttleConfig(hostname string, authToken string) (interface{}, error) {
	u, err := url.Parse(hostname)
	if err != nil {
		return nil, errors.Errorf("failed to parse url for shuttle(%s) config: %s", hostname, err)
	}
	u.Path = ""

	req, err := http.NewRequest("GET", fmt.Sprintf("%s://%s/admin/system/config", u.Scheme, u.Host), nil)
	if err != nil {
		return nil, errors.Errorf("failed to build GET request for shuttle(%s) config: %s", hostname, err)
	}
	req.Header.Set("Authorization", "Bearer "+authToken)

	resp, err := http.DefaultClient.Do(req)
	if err != nil {
		return nil, errors.Errorf("failed to request shuttle(%s) config: %s", hostname, err)
	}
	defer resp.Body.Close()

	if resp.StatusCode != 200 {
		bodyBytes, err := ioutil.ReadAll(resp.Body)
		if err != nil {
			return nil, errors.Errorf("failed to read shuttle(%s) config err resp: %s", hostname, err)
		}
		return nil, errors.Errorf("failed to get shuttle(%s) config: %s", hostname, bodyBytes)
	}

	var out interface{}
	if err := json.NewDecoder(resp.Body).Decode(&out); err != nil {
		return nil, errors.Errorf("failed to decode shuttle config response: %s", err)
	}
	return out, nil
}<|MERGE_RESOLUTION|>--- conflicted
+++ resolved
@@ -3738,11 +3738,7 @@
 		return nil, err
 	}
 
-<<<<<<< HEAD
-	if err := s.DB.Model(util.Content{}).Where("active and not aggregate").Count(&stats.TotalFilesStored).Error; err != nil {
-=======
-	if err := s.DB.Model(Content{}).Where("active and not aggregate").Count(&stats.TotalFilesStored.Int64).Error; err != nil {
->>>>>>> 3aff2fcb
+	if err := s.DB.Model(util.Content{}).Where("active and not aggregate").Count(&stats.TotalFilesStored.Int64).Error; err != nil {
 		return nil, err
 	}
 
