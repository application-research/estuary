package pinner

import (
	"bytes"
	"context"
	"encoding/gob"
	"os"
	"path/filepath"
	"strconv"
	"sync"
	"time"

	"github.com/application-research/estuary/pinner/pinning_op"
	pinning_progress "github.com/application-research/estuary/pinner/progress"
	"github.com/application-research/estuary/pinner/types"
	"github.com/application-research/goque"
	"github.com/libp2p/go-libp2p/core/peer"
	ma "github.com/multiformats/go-multiaddr"
	"github.com/vmihailenco/msgpack/v5"

	logging "github.com/ipfs/go-log/v2"
	"github.com/pkg/errors"
	"github.com/syndtr/goleveldb/leveldb"
)

var log = logging.Logger("pinner")

type PinFunc func(context.Context, *pinning_op.PinningOperation, pinning_progress.PinProgressCB) error
type PinStatusFunc func(contID uint, location string, status types.PinningStatus) error

func NewPinManager(pinfunc PinFunc, scf PinStatusFunc, opts *PinManagerOpts) *PinManager {
	if scf == nil {
		scf = func(contID uint, location string, status types.PinningStatus) error {
			return nil
		}
	}
	if opts == nil {
		opts = DefaultOpts
	}
	if opts.QueueDataDir == "" {
		log.Fatal("Deque needs queue data dir")
	}

	pinQueue := createDQue(opts.QueueDataDir)
	//we need to have a variable pinQueueCount which keeps track in memory count in the queue
	//Since the disk dequeue is durable
	//we initialize pinQueueCount on boot by iterating through the queue
	pinQueueCount := buildPinQueueCount(pinQueue)

	return &PinManager{
		pinQueue:         pinQueue,
		activePins:       make(map[uint]int),
		pinQueueCount:    pinQueueCount,
		pinQueueIn:       make(chan *pinning_op.PinningOperation, 64),
		pinQueueOut:      make(chan *pinning_op.PinningOperation),
		pinComplete:      make(chan *pinning_op.PinningOperation, 64),
		duplicateGuard:   createLevelDB(opts.QueueDataDir),
		RunPinFunc:       pinfunc,
		StatusChangeFunc: scf,
		maxActivePerUser: opts.MaxActivePerUser,
		QueueDataDir:     opts.QueueDataDir,
	}
}

var DefaultOpts = &PinManagerOpts{
	MaxActivePerUser: 15,
	QueueDataDir:     "/tmp/",
}

type PinManagerOpts struct {
	MaxActivePerUser int
	QueueDataDir     string
}

type PinManager struct {
	pinQueueIn       chan *pinning_op.PinningOperation
	pinQueueOut      chan *pinning_op.PinningOperation
	pinComplete      chan *pinning_op.PinningOperation
	duplicateGuard   *leveldb.DB
	activePins       map[uint]int // used to limit the number of pins per user
	pinQueueCount    map[uint]int // keep track of queue count per user
	pinQueue         *goque.PrefixQueue
	pinQueueLk       sync.Mutex
	RunPinFunc       PinFunc
	StatusChangeFunc PinStatusFunc
	maxActivePerUser int
	QueueDataDir     string
}

type PinningOperationData struct {
	ContId uint
}

func getPinningData(po *pinning_op.PinningOperation) PinningOperationData {
	return PinningOperationData{
		ContId: po.ContId,
	}
}

func (pm *PinManager) complete(po *pinning_op.PinningOperation) {
	pm.pinQueueLk.Lock()
	defer pm.pinQueueLk.Unlock()

	opdata := getPinningData(po)
	err := pm.duplicateGuard.Delete(createLevelDBKey(opdata), nil)
	if err != nil {
		//Delete will not returns error if key doesn't exist
		log.Errorf("Error deleting item from duplicate guard ", err)
	}

	pm.activePins[po.UserId]--
	if pm.activePins[po.UserId] == 0 {
		delete(pm.activePins, po.UserId)
	}

	po.Complete()
}

func (pm *PinManager) PinQueueSize() int {
	pm.pinQueueLk.Lock()
	defer pm.pinQueueLk.Unlock()
	return int(pm.pinQueue.Length())
}

func (pm *PinManager) Add(op *pinning_op.PinningOperation) {
	if op != nil {
		go func() {
			sanitizePeers(op.Peers)
			pm.pinQueueIn <- op
		}()
	}
}

var maxTimeout = 24 * time.Hour

func (pm *PinManager) doPinning(op *pinning_op.PinningOperation) error {
	ctx, cancel := context.WithTimeout(context.Background(), maxTimeout)
	defer cancel()

	op.SetStatus(types.PinningStatusPinning)

	if err := pm.RunPinFunc(ctx, op, func(size int64) {
		op.UpdateProgress(size)
	}); err != nil {
		op.Fail(err)
		if err2 := pm.StatusChangeFunc(op.ContId, op.Location, types.PinningStatusFailed); err2 != nil {
			return err2
		}
		return errors.Wrap(err, "shuttle RunPinFunc failed")
	}
	pm.complete(op)
	return nil
}

func (pm *PinManager) popNextPinOp() *pinning_op.PinningOperation {
	if pm.pinQueue.Length() == 0 {
		return nil // no content in queue
	}

	var minCount = 10000
	var user uint
	success := false
	//if user id = 0 has any pins to work on, use that
	if pm.pinQueueCount[0] > 0 {
		user = 0
		success = true
	} else {
		//if not find user with least number of active workers and use that
		for u := range pm.pinQueueCount {
			active := pm.activePins[u]
			if active < minCount {
				minCount = active
				user = u
				success = true

			}
		}
	}
	if minCount >= pm.maxActivePerUser && user != 0 {
		//return nil if the min count is greater than the limit and user is not 0
		//TODO investigate whether we should pop the work off anyway and not return nil
		return nil
	}
	if !success {
		//no valid pin found
		return nil
	}

	item, err := pm.pinQueue.Dequeue(getUserForQueue(user))
	pm.pinQueueCount[user]--
	if pm.pinQueueCount[user] == 0 {
		delete(pm.pinQueueCount, user)
	}

	pm.activePins[user]++

	// Dequeue the next item in the queue
	if err != nil {
		log.Errorf("Error dequeuing item ", err)
		return nil
	}
	// Assert type of the response to an Item pointer so we can work with it
	next, err := decodeMsgPack(item.Value)
	if err != nil {
		log.Errorf("Cannot decode PinningOperation pointer")
		return nil
	}
	return next
}

//currently only used for the tests since the tests need to open and close multiple dbs
//handling errors paritally for gosec security scanner
func (pm *PinManager) closeQueueDataStructures() {
	err := pm.pinQueue.Close()
	if err != nil {
		log.Fatal(err)
	}
	err = pm.duplicateGuard.Close()
	if err != nil {
		log.Fatal(err)
	}
}

func createLevelDBKey(value PinningOperationData) []byte {
	var buffer bytes.Buffer
	enc := gob.NewEncoder(&buffer)
	if err := enc.Encode(value.ContId); err != nil {
		log.Fatal("Unable to encode value")
	}
	return buffer.Bytes()
}

func createLevelDB(QueueDataDir string) *leveldb.DB {

	dname := filepath.Join(QueueDataDir, "duplicateGuard")
	err := os.MkdirAll(dname, os.ModePerm)
	if err != nil {
		log.Fatal("Unable to create directory for LevelDB. Out of disk? Too many open files? try ulimit -n 50000")
	}
	db, err := leveldb.OpenFile(dname, nil)
	if err != nil {
		log.Fatal("Unable to create LevelDB. Out of disk? Too many open files? try ulimit -n 50000")
	}
	return db
}

// queue defines the unique queue for a prefix.
type queue struct {
	Head uint64
	Tail uint64
}

func buildPinQueueCount(q *goque.PrefixQueue) map[uint]int {
	mapString, err := q.PrefixQueueCount()
	if err != nil {
		log.Fatal(err)
	}

	mapUint := make(map[uint]int)
	for key, element := range mapString {
		keyU, err := strconv.ParseUint(key, 10, 32)
		if err != nil {
			log.Fatal(err)
		}
		mapUint[uint(keyU)] = int(element)
	}
	return mapUint

}

func createDQue(QueueDataDir string) *goque.PrefixQueue {
	dname := filepath.Join(QueueDataDir, "pinQueueMsgPack")
	if err := os.MkdirAll(dname, os.ModePerm); err != nil {
		log.Fatal("Unable to create directory for LevelDB. Out of disk? Too many open files? try ulimit -n 50000")
	}

	q, err := goque.OpenPrefixQueue(dname)
	if err != nil {
		log.Fatal("Unable to create Queue. Out of disk? Too many open files? try ulimit -n 50000")
	}
	return q
}

func getUserForQueue(UserId uint) []byte {
	return []byte(strconv.Itoa(int(UserId)))
}

func sanitizePeers(peers []*peer.AddrInfo) {
	for _, peer := range peers {
		addrs := []ma.Multiaddr{}
		for _, addr := range peer.Addrs {
			if addr != nil {
				addrs = append(addrs, addr)
			}
		}
		peer.Addrs = addrs
	}
}

<<<<<<< HEAD
func encodeMsgPack(po *pinning_op.PinningOperation) ([]byte, error) {
	return msgpack.Marshal(&po)
}
=======
type AddrInfoString struct {
	ID    peer.ID
	Addrs []string
}
type PinningOperationSerialize struct {
	Po    PinningOperation
	Peers []AddrInfoString
}

func encode_msgpack(po *PinningOperation) ([]byte, error) {
	peers := po.Peers
	po.Peers = []*peer.AddrInfo{}
	serialPeers := []AddrInfoString{}
	for i := 0; i < len(peers); i++ {
		newaddrs := []string{}
		for j := 0; j < len(peers[i].Addrs); j++ {
			newaddrs = append(newaddrs, peers[i].Addrs[j].String())
		}
		newpeer := AddrInfoString{ID: peers[i].ID, Addrs: newaddrs}
		serialPeers = append(serialPeers, newpeer)
	}
	savedObject := PinningOperationSerialize{Po: *po, Peers: serialPeers}
	bytes, err := msgpack.Marshal(&savedObject)
	po.Peers = peers
	return bytes, err
}
func decode_msgpack(po_bytes []byte) (*PinningOperation, error) {
	var next *PinningOperationSerialize
	err := msgpack.Unmarshal(po_bytes, &next)
	if err != nil {
		log.Fatal(err)
	}
	po := next.Po
	newPeers := []*peer.AddrInfo{}
	peers := next.Peers
	for i := 0; i < len(peers); i++ {
		newaddrs := []ma.Multiaddr{}
		for j := 0; j < len(peers[i].Addrs); j++ {
			newma, err := ma.NewMultiaddr(peers[i].Addrs[j])
			if err != nil {
				log.Fatal(err)
			}
			newaddrs = append(newaddrs, newma)
		}
		newpeer := peer.AddrInfo{ID: peers[i].ID, Addrs: newaddrs}
		newPeers = append(newPeers, &newpeer)
	}
	po.Peers = newPeers
	return &po, err
}

func (pm *PinManager) enqueuePinOp(po *PinningOperation) {
>>>>>>> ee7f6421

func decodeMsgPack(poBytes []byte) (*pinning_op.PinningOperation, error) {
	var next *pinning_op.PinningOperation
	return next, msgpack.Unmarshal(poBytes, &next)
}

func (pm *PinManager) enqueuePinOp(po *pinning_op.PinningOperation) {
	poData := getPinningData(po)
	if _, err := pm.duplicateGuard.Get(createLevelDBKey(poData), nil); err != leveldb.ErrNotFound {
		//work already exists in the queue not adding duplicate
		return
	}

	u := po.UserId
	if po.SkipLimiter {
		u = 0
	}

	opBytes, err := encodeMsgPack(po)
	if err != nil {
		log.Fatal("Unable to encode data to add to queue.")
	}

	// Add it to the queue.
	_, err = pm.pinQueue.Enqueue(getUserForQueue(u), opBytes)
	if err != nil {
		log.Fatal("Unable to add pin to queue.", err)
	}

	err = pm.duplicateGuard.Put(createLevelDBKey(poData), []byte{255}, nil)
	if err != nil {
		log.Fatal("Unable to add to duplicate guard.")
	}

	pm.pinQueueCount[u]++
}

func (pm *PinManager) Run(workers int) {
	for i := 0; i < workers; i++ {
		go pm.pinWorker()
	}

	var next *pinning_op.PinningOperation

	pm.pinQueueLk.Lock()
	next = pm.popNextPinOp()
	pm.pinQueueLk.Unlock()

	for {
		select {
		case op := <-pm.pinQueueIn:
			if next == nil {
				next = op
			} else {
				pm.pinQueueLk.Lock()
				pm.enqueuePinOp(op)
				pm.pinQueueLk.Unlock()
			}
		case pm.pinQueueOut <- next:
			pm.pinQueueLk.Lock()
			next = pm.popNextPinOp()
			pm.pinQueueLk.Unlock()
		case <-pm.pinComplete:
			pm.pinQueueLk.Lock()
			if next == nil {
				next = pm.popNextPinOp()
			}
			pm.pinQueueLk.Unlock()
		}
	}
}

func (pm *PinManager) pinWorker() {
	for op := range pm.pinQueueOut {
		if op != nil {
			if err := pm.doPinning(op); err != nil {
				log.Errorf("pinning queue error: %+v", err)
			}
			pm.pinComplete <- op
		}
	}
}<|MERGE_RESOLUTION|>--- conflicted
+++ resolved
@@ -297,21 +297,17 @@
 	}
 }
 
-<<<<<<< HEAD
-func encodeMsgPack(po *pinning_op.PinningOperation) ([]byte, error) {
-	return msgpack.Marshal(&po)
-}
-=======
 type AddrInfoString struct {
 	ID    peer.ID
 	Addrs []string
 }
+
 type PinningOperationSerialize struct {
-	Po    PinningOperation
+	Po    pinning_op.PinningOperation
 	Peers []AddrInfoString
 }
 
-func encode_msgpack(po *PinningOperation) ([]byte, error) {
+func encodeMsgPack(po *pinning_op.PinningOperation) ([]byte, error) {
 	peers := po.Peers
 	po.Peers = []*peer.AddrInfo{}
 	serialPeers := []AddrInfoString{}
@@ -328,7 +324,8 @@
 	po.Peers = peers
 	return bytes, err
 }
-func decode_msgpack(po_bytes []byte) (*PinningOperation, error) {
+
+func decodeMsgPack(po_bytes []byte) (*pinning_op.PinningOperation, error) {
 	var next *PinningOperationSerialize
 	err := msgpack.Unmarshal(po_bytes, &next)
 	if err != nil {
@@ -353,14 +350,6 @@
 	return &po, err
 }
 
-func (pm *PinManager) enqueuePinOp(po *PinningOperation) {
->>>>>>> ee7f6421
-
-func decodeMsgPack(poBytes []byte) (*pinning_op.PinningOperation, error) {
-	var next *pinning_op.PinningOperation
-	return next, msgpack.Unmarshal(poBytes, &next)
-}
-
 func (pm *PinManager) enqueuePinOp(po *pinning_op.PinningOperation) {
 	poData := getPinningData(po)
 	if _, err := pm.duplicateGuard.Get(createLevelDBKey(poData), nil); err != leveldb.ErrNotFound {
