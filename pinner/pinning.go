--- conflicted
+++ resolved
@@ -1,18 +1,26 @@
 package pinner
 
 import (
+	"context"
+	"encoding/json"
 	"fmt"
+	"net/http"
 	"path/filepath"
 
 	"github.com/application-research/estuary/collections"
+	"github.com/application-research/estuary/constants"
 	"github.com/application-research/estuary/pinner/operation"
-	"github.com/application-research/estuary/pinner/types"
+	"github.com/application-research/estuary/pinner/status"
 	"github.com/application-research/estuary/util"
+	"github.com/ipfs/go-blockservice"
 	"github.com/ipfs/go-cid"
+	"github.com/ipfs/go-merkledag"
 	"github.com/labstack/echo/v4"
 	"github.com/libp2p/go-libp2p/core/peer"
+	"github.com/pkg/errors"
 	"golang.org/x/xerrors"
 	"gorm.io/gorm"
+	"gorm.io/gorm/clause"
 )
 
 const (
@@ -21,7 +29,7 @@
 
 type PinCidParam struct {
 	User             *util.User
-	CidToPin         types.IpfsPin
+	CidToPin         IpfsPin
 	Overwrite        bool
 	IgnoreDuplicates bool
 	Replication      int
@@ -33,14 +41,8 @@
 	CidToGet string
 }
 
-type PinningHelperError struct {
-	error
-	Reason  string
-	Details string
-}
-
 // PinCidAndQueue adds a cid to the pin queue, and pins it if possible
-func (pm *EstuaryPinManager) PinCidAndRequestMakeDeal(eCtx echo.Context, param PinCidParam) (*types.IpfsPinStatusResponse, *operation.PinningOperation, error) {
+func (pm *EstuaryPinManager) PinCidAndRequestMakeDeal(eCtx echo.Context, param PinCidParam) (*IpfsPinStatusResponse, error) {
 	ctx := eCtx.Request().Context()
 
 	// get the filename and set it to the cid if it's not set
@@ -56,7 +58,7 @@
 		colp, _ := param.CidToPin.Meta[ColDir].(string)
 		path, err := collections.ConstructDirectoryPath(colp)
 		if err != nil {
-			return nil, nil, err
+			return nil, err
 		}
 		fullPath := filepath.Join(path, filename)
 
@@ -69,11 +71,11 @@
 
 		// see if there's already a file with that name/path on that collection
 		pathInCollection := collections.Contains(&srchCol, fullPath, pm.db)
-
 		// 	this helper is not in the context of HTTP request so we need to respect that
 		//	by returning a generic struct which can be casted by the caller.
 		if pathInCollection && !param.Overwrite {
-			return nil, nil, &PinningHelperError{
+			return nil, &util.HttpError{
+				Code:    http.StatusBadRequest,
 				Reason:  util.ERR_CONTENT_IN_COLLECTION,
 				Details: "file already exists in collection, specify 'overwrite=true' to overwrite",
 			}
@@ -95,7 +97,7 @@
 	//	 decode the cid
 	obj, err := cid.Decode(param.CidToPin.CID)
 	if err != nil {
-		return nil, nil, err
+		return nil, err
 	}
 
 	//	ignore duplicates can be set as a parameter, or if the cid is already pinned
@@ -103,33 +105,29 @@
 	if param.IgnoreDuplicates {
 		var count int64
 		if err := pm.db.Model(util.Content{}).Where("cid = ? and user_id = ?", obj.Bytes(), param.User.ID).Count(&count).Error; err != nil {
-			return nil, nil, err
+			return nil, err
 		}
 		if count > 0 {
-			return nil, nil, eCtx.JSON(302, map[string]string{"message": "content with given cid already preserved"})
-		}
-	}
-
-<<<<<<< HEAD
+			return nil, eCtx.JSON(302, map[string]string{"message": "content with given cid already preserved"})
+		}
+	}
+
 	// this is set to true by default but the param object has a way to override it.
-	status, pinOp, err := pm.cm.PinContent(ctx, param.User.ID, obj, param.CidToPin.Name, cols, origins, 0, param.CidToPin.Meta, param.MakeDeal)
-=======
-	//	 this is set to true by default but the param object has a way to override it.
-	status, pinOp, err := param.CM.PinContent(ctx, param.User.ID, obj, param.CidToPin.Name, cols, origins, 0, param.CidToPin.Meta, param.Replication, param.MakeDeal)
->>>>>>> 74d255ae
-	if err != nil {
-		return nil, nil, err
-	}
-	return status, pinOp, nil
+	status, err := pm.PinContent(ctx, param.User.ID, obj, param.CidToPin.Name, cols, origins, 0, param.CidToPin.Meta, param.Replication, param.MakeDeal)
+	if err != nil {
+		return nil, err
+	}
+	return status, nil
 }
 
 // GetPinStatus returns the status of a pin operation
-func (pm *EstuaryPinManager) GetPin(param GetPinParam) (*types.IpfsPinStatusResponse, error) {
+func (pm *EstuaryPinManager) GetPin(param GetPinParam) (*IpfsPinStatusResponse, error) {
 	contentId := param.CidToGet
 	var content util.Content
 	if err := pm.db.First(&content, "id = ? AND not replace", contentId).Error; err != nil {
 		if xerrors.Is(err, gorm.ErrRecordNotFound) {
-			return nil, &PinningHelperError{
+			return nil, &util.HttpError{
+				Code:    http.StatusBadRequest,
 				Reason:  util.ERR_CONTENT_NOT_FOUND,
 				Details: fmt.Sprintf("Content with id %s not found", contentId),
 			}
@@ -141,9 +139,223 @@
 		return nil, err
 	}
 
-	st, err := pm.cm.PinStatus(content, nil)
+	st, err := pm.PinStatus(content, nil)
 	if err != nil {
 		return nil, err
 	}
 	return st, nil
+}
+
+func (m *EstuaryPinManager) PinContent(ctx context.Context, user uint, obj cid.Cid, filename string, cols []*collections.CollectionRef, origins []*peer.AddrInfo, replaceID uint, meta map[string]interface{}, replication int, makeDeal bool) (*IpfsPinStatusResponse, error) {
+	if replaceID > 0 {
+		// mark as replace since it will removed and so it should not be fetched anymore
+		if err := m.db.Model(&util.Content{}).Where("id = ?", replaceID).Update("replace", true).Error; err != nil {
+			return nil, err
+		}
+	}
+
+	var metaStr string
+	if meta != nil {
+		b, err := json.Marshal(meta)
+		if err != nil {
+			return nil, err
+		}
+		metaStr = string(b)
+	}
+
+	var originsStr string
+	if origins != nil {
+		b, err := json.Marshal(origins)
+		if err != nil {
+			return nil, err
+		}
+		originsStr = string(b)
+	}
+
+	loc, err := m.shuttleMgr.GetLocationForStorage(ctx, obj, user)
+	if err != nil {
+		return nil, xerrors.Errorf("selecting location for content failed: %w", err)
+	}
+
+	cont := util.Content{
+		Cid:         util.DbCID{CID: obj},
+		Name:        filename,
+		UserID:      user,
+		Active:      false,
+		Pinning:     false,
+		Replication: replication,
+		PinMeta:     metaStr,
+		Location:    loc,
+		Origins:     originsStr,
+	}
+	if err := m.db.Create(&cont).Error; err != nil {
+		return nil, err
+	}
+
+	if len(cols) > 0 {
+		for _, c := range cols {
+			c.Content = cont.ID
+		}
+
+		if err := m.db.Clauses(clause.OnConflict{
+			Columns:   []clause.Column{{Name: "path"}, {Name: "collection"}},
+			DoUpdates: clause.AssignmentColumns([]string{"created_at", "content"}),
+		}).Create(cols).Error; err != nil {
+			return nil, err
+		}
+	}
+
+	var pinOp *operation.PinningOperation
+	if loc == constants.ContentLocationLocal {
+		pinOp = m.getPinOperation(cont, origins, replaceID, makeDeal)
+		m.Add(pinOp)
+	} else {
+		if err := m.shuttleMgr.PinContent(ctx, loc, cont, origins); err != nil {
+			return nil, err
+		}
+	}
+
+	ipfsRes, err := m.PinStatus(cont, origins)
+	if err != nil {
+		return nil, err
+	}
+	return ipfsRes, nil
+}
+
+func (m *EstuaryPinManager) getPinOperation(cont util.Content, peers []*peer.AddrInfo, replaceID uint, makeDeal bool) *operation.PinningOperation {
+	if cont.Location != constants.ContentLocationLocal {
+		m.log.Errorf("calling addPinToQueue on non-local content")
+	}
+
+	return &operation.PinningOperation{
+		ContId:   cont.ID,
+		UserId:   cont.UserID,
+		Obj:      cont.Cid.CID,
+		Name:     cont.Name,
+		Peers:    operation.SerializePeers(peers),
+		Started:  cont.CreatedAt,
+		Status:   status.GetContentPinningStatus(cont),
+		Replace:  replaceID,
+		Location: cont.Location,
+		MakeDeal: makeDeal,
+		Meta:     cont.PinMeta,
+	}
+}
+
+func (m *EstuaryPinManager) PinStatus(cont util.Content, origins []*peer.AddrInfo) (*IpfsPinStatusResponse, error) {
+	delegates := m.PinDelegatesForContent(cont)
+
+	meta := make(map[string]interface{}, 0)
+	if cont.PinMeta != "" {
+		if err := json.Unmarshal([]byte(cont.PinMeta), &meta); err != nil {
+			m.log.Warnf("content %d has invalid pinmeta: %s", cont, err)
+		}
+	}
+
+	originStrs := make([]string, 0)
+	for _, o := range origins {
+		ai, err := peer.AddrInfoToP2pAddrs(o)
+		if err == nil {
+			for _, a := range ai {
+				originStrs = append(originStrs, a.String())
+			}
+		}
+	}
+
+	ps := &IpfsPinStatusResponse{
+		RequestID: fmt.Sprintf("%d", cont.ID),
+		Status:    status.GetContentPinningStatus(cont),
+		Created:   cont.CreatedAt,
+		Pin: IpfsPin{
+			CID:     cont.Cid.CID.String(),
+			Name:    cont.Name,
+			Meta:    meta,
+			Origins: originStrs,
+		},
+		Content:   cont,
+		Delegates: delegates,
+		Info:      make(map[string]interface{}, 0), // TODO: all sorts of extra info we could add...
+	}
+	return ps, nil
+}
+
+func (m *EstuaryPinManager) PinDelegatesForContent(cont util.Content) []string {
+	out := make([]string, 0)
+	if cont.Location == constants.ContentLocationLocal {
+		for _, a := range m.nd.Host.Addrs() {
+			out = append(out, fmt.Sprintf("%s/p2p/%s", a, m.nd.Host.ID()))
+		}
+		return out
+	}
+
+	ai, err := m.addrInfoForContentLocation(cont.Location)
+	if err != nil {
+		m.log.Warnf("failed to get address info for shuttle %q: %s", cont.Location, err)
+		return out
+	}
+
+	if ai == nil {
+		m.log.Warnf("no address info for shuttle: %s", cont.Location)
+		return out
+	}
+
+	for _, a := range ai.Addrs {
+		out = append(out, fmt.Sprintf("%s/p2p/%s", a, ai.ID))
+	}
+	return out
+}
+
+func (m *EstuaryPinManager) addrInfoForContentLocation(handle string) (*peer.AddrInfo, error) {
+	if handle == constants.ContentLocationLocal {
+		return &peer.AddrInfo{
+			ID:    m.nd.Host.ID(),
+			Addrs: m.nd.Host.Addrs(),
+		}, nil
+	}
+	return m.shuttleMgr.AddrInfo(handle)
+}
+
+func (m *EstuaryPinManager) doPinning(ctx context.Context, op *operation.PinningOperation) error {
+	ctx, span := m.tracer.Start(ctx, "doPinning")
+	defer span.End()
+
+	// remove replacement async - move this out
+	if op.Replace > 0 {
+		go func() {
+			if err := m.cm.RemoveContent(ctx, op.Replace, true); err != nil {
+				m.log.Infof("failed to remove content in replacement: %d with: %d", op.Replace, op.ContId)
+			}
+		}()
+	}
+
+	var c *util.Content
+	if err := m.db.First(&c, "id = ?", op.ContId).Error; err != nil {
+		return errors.Wrap(err, "failed to look up content for dopinning")
+	}
+
+	prs := operation.UnSerializePeers(op.Peers)
+	for _, pi := range prs {
+		if err := m.nd.Host.Connect(ctx, *pi); err != nil {
+			m.log.Warnf("failed to connect to origin node for pinning operation: %s", err)
+		}
+	}
+
+	bserv := blockservice.New(m.nd.Blockstore, m.nd.Bitswap)
+	dserv := merkledag.NewDAGService(bserv)
+	dsess := dserv.Session(ctx)
+
+	if err := m.cm.AddDatabaseTrackingToContent(ctx, c, dsess, op.Obj); err != nil {
+		return err
+	}
+
+	// this provide call goes out immediately
+	if err := m.nd.FullRT.Provide(ctx, op.Obj, true); err != nil {
+		m.log.Warnf("provider broadcast failed: %s", err)
+	}
+
+	// this one adds to a queue
+	if err := m.nd.Provider.Provide(op.Obj); err != nil {
+		m.log.Warnf("providing failed: %s", err)
+	}
+	return nil
 }