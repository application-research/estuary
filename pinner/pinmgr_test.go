package pinner

import (
	"context"
	"fmt"
	"os"
	"sync"
	"testing"
	"time"

	"github.com/application-research/estuary/pinner/operation"
	"github.com/application-research/estuary/pinner/progress"
	pinning_progress "github.com/application-research/estuary/pinner/progress"
	"github.com/application-research/estuary/pinner/types"
	"github.com/libp2p/go-libp2p/core/peer"

	ma "github.com/multiformats/go-multiaddr"
	"github.com/stretchr/testify/assert"
)

var countLock sync.Mutex

func onPinStatusUpdate(cont uint, location string, status types.PinningStatus) error {
	return nil
}

func newManager(count *int) *PinManager {
	_ = os.RemoveAll("/tmp/duplicateGuard")
	_ = os.RemoveAll("/tmp/pinQueueMsgPack")

	return NewPinManager(
		func(ctx context.Context, op *operation.PinningOperation, cb pinning_progress.PinProgressCB) error {
			go cb(1)
			countLock.Lock()
			*count += 1
			countLock.Unlock()
			return nil
		}, onPinStatusUpdate, &PinManagerOpts{
			MaxActivePerUser: 30,
			QueueDataDir:     "/tmp/",
		})
}

func newManagerNoDelete(count *int) *PinManager {
	return NewPinManager(
		func(ctx context.Context, op *operation.PinningOperation, cb progress.PinProgressCB) error {
			go cb(1)
			countLock.Lock()
			*count += 1
			countLock.Unlock()
			return nil
		}, onPinStatusUpdate, &PinManagerOpts{
			MaxActivePerUser: 30,
			QueueDataDir:     "/tmp/",
		})
}

<<<<<<< HEAD
func TestPeerSanitizeNil(t *testing.T) {
	t.Run("", func(t *testing.T) {
		peers := []*peer.AddrInfo{{ID: peer.ID("12D3KooWCsxFFH242NZ4bjRMJEVc61La6Ha4yGVNXeEEwpf8KWCX"), Addrs: []ma.Multiaddr{nil}}}
		peers_original := []*peer.AddrInfo{{ID: peer.ID("12D3KooWCsxFFH242NZ4bjRMJEVc61La6Ha4yGVNXeEEwpf8KWCX"), Addrs: []ma.Multiaddr{nil}}}
		peers_sanitized_expected := []*peer.AddrInfo{{ID: peer.ID("12D3KooWCsxFFH242NZ4bjRMJEVc61La6Ha4yGVNXeEEwpf8KWCX"), Addrs: []ma.Multiaddr{}}}
		sanitizePeers(peers)
		assert.NotEqual(t, peers_original, peers, "sanitized peers does not equal peer with nil value")
		assert.Equal(t, peers_sanitized_expected, peers, "Sanitized peer does not equal expected value")
	})
}

func TestPeerSanitizeValuesNoNil(t *testing.T) {
	t.Run("", func(t *testing.T) {
		addr, err := ma.NewMultiaddr("/ip4/1.2.3.4/tcp/80")
		if err != nil {
			panic(err)
		}

		peers := []*peer.AddrInfo{{ID: peer.ID("12D3KooWCsxFFH242NZ4bjRMJEVc61La6Ha4yGVNXeEEwpf8KWCX"), Addrs: []ma.Multiaddr{addr}}}
		peers_original := []*peer.AddrInfo{{ID: peer.ID("12D3KooWCsxFFH242NZ4bjRMJEVc61La6Ha4yGVNXeEEwpf8KWCX"), Addrs: []ma.Multiaddr{addr}}}
		peers_sanitized_expected := []*peer.AddrInfo{{ID: peer.ID("12D3KooWCsxFFH242NZ4bjRMJEVc61La6Ha4yGVNXeEEwpf8KWCX"), Addrs: []ma.Multiaddr{addr}}}
		sanitizePeers(peers)
		assert.Equal(t, peers_original, peers, "sanitized peers does not equal expected value")
		assert.Equal(t, peers_sanitized_expected, peers, "Sanitized peer does not equal expected value")
	})
}

func TestPeerSanitizeValuesNil(t *testing.T) {
	t.Run("", func(t *testing.T) {
		addr, err := ma.NewMultiaddr("/ip4/1.2.3.4/tcp/80")
		if err != nil {
			panic(err)
		}

		peers := []*peer.AddrInfo{{ID: peer.ID("12D3KooWCsxFFH242NZ4bjRMJEVc61La6Ha4yGVNXeEEwpf8KWCX"), Addrs: []ma.Multiaddr{addr, nil}}}
		peers_original := []*peer.AddrInfo{{ID: peer.ID("12D3KooWCsxFFH242NZ4bjRMJEVc61La6Ha4yGVNXeEEwpf8KWCX"), Addrs: []ma.Multiaddr{addr, nil}}}
		peers_sanitized_expected := []*peer.AddrInfo{{ID: peer.ID("12D3KooWCsxFFH242NZ4bjRMJEVc61La6Ha4yGVNXeEEwpf8KWCX"), Addrs: []ma.Multiaddr{addr}}}
		sanitizePeers(peers)
		assert.NotEqual(t, peers_original, peers, "sanitized peers does not equal peer with nil value")
		assert.Equal(t, peers_sanitized_expected, peers, "Sanitized peer does not equal expected value")
	})
}

=======
>>>>>>> 7a459966
func TestConstructMultiAddr(t *testing.T) {
	t.Run("", func(t *testing.T) {
		_, err := ma.NewMultiaddr("/ip4/172.17.0.2/udp/4001/quic")
		if err != nil {
			fmt.Println(err)
			panic(err)
		}
	})
}

func TestEncodeDecode(t *testing.T) {
	t.Run("", func(t *testing.T) {
		addr, err := ma.NewMultiaddr("/ip4/172.17.0.2/udp/4001/quic")
		if err != nil {
			fmt.Println(err)
		}

		peer := []*peer.AddrInfo{{ID: peer.ID("12D3KooWCsxFFH242NZ4bjRMJEVc61La6Ha4yGVNXeEEwpf8KWCX"), Addrs: []ma.Multiaddr{addr}}}
<<<<<<< HEAD
		po := &operation.PinningOperation{Peers: peer, Name: "pinning operation name"}
		bytes, err := encodeMsgPack(po)
		if err != nil {
			fmt.Println(err)
		}
		newpo, err := decodeMsgPack(bytes)
=======
		po := &PinningOperation{Peers: SerializePeers(peer), Name: "pinning operation name"}

		bytes, err := encode_msgpack(po)
		if err != nil {
			fmt.Println(err)
		}

		newpo, err := decode_msgpack(bytes)
>>>>>>> 7a459966
		if err != nil {
			fmt.Println(err)
		}

		newPoPeers, err := UnSerializePeers(newpo.Peers)
		if err != nil {
			assert.Nil(t, err, "GetPeers should not fail")
			return
		}

		assert.Equal(t, newpo.Name, po.Name, "name doesnt match")
		assert.Equal(t, newPoPeers[0].Addrs[0].String(), peer[0].Addrs[0].String(), "addr doesnt match")
		assert.Equal(t, newPoPeers[0].ID, peer[0].ID, "ID doesnt match")
	})
}

<<<<<<< HEAD
func newPinData(name string, userid int, contid int) operation.PinningOperation {
=======
func newPinData(name string, userid int, contid int) PinningOperation {
>>>>>>> 7a459966
	peers := []*peer.AddrInfo{{ID: peer.ID("12D3KooWCsxFFH242NZ4bjRMJEVc61La6Ha4yGVNXeEEwpf8KWCX"), Addrs: []ma.Multiaddr{nil}}}
	return operation.PinningOperation{
		Name:   name,
		Peers:  SerializePeers(peers),
		UserId: uint(userid),
		ContId: uint(contid),
	}
}

var sleeptime time.Duration = 100

func TestSend1Pin1worker(t *testing.T) {
	//run 1 worker
	t.Run("", func(t *testing.T) {
		i := 1
		var count = 0
		mgr := newManager(&count)
		go mgr.Run(1)
		pin := newPinData("name"+fmt.Sprint(i), i, i)
		go mgr.Add(&pin)

		sleepWhileWork(mgr, 0)
		assert.Equal(t, 0, int(mgr.pinQueue.Length()), "first pin doesn't enter queue")
		assert.Equal(t, 1, count, "DoPin called once")
		mgr.closeQueueDataStructures()
	})
}

func TestSend1Pin0workers(t *testing.T) {
	t.Run("", func(t *testing.T) {
		//run 0 workers
		i := 1
		var count = 0
		mgr := newManager(&count)
		go mgr.Run(0)
		pin := newPinData("name"+fmt.Sprint(i), i, i)
		go mgr.Add(&pin)

		sleepWhileWork(mgr, 0)
		assert.Equal(t, 0, mgr.PinQueueSize(), "first pin doesn't enter queue")
		assert.Equal(t, 0, count, "DoPin called once")
		mgr.closeQueueDataStructures()
	})
}

func TestNUniqueNames(t *testing.T) {
	t.Run("", func(t *testing.T) {
		var count = 0
		var N = 20
		mgr := newManager(&count)

		go mgr.Run(0)
		for i := 0; i < N; i++ {
			pin := newPinData("name"+fmt.Sprint(i), i, i)
			go mgr.Add(&pin)
		}
		sleepWhileWork(mgr, N-1)
		assert.Equal(t, N-1, mgr.PinQueueSize(), "queue should have N pins in it")
		mgr.closeQueueDataStructures()
	})
}

func TestNUniqueNamesWorker(t *testing.T) {
	t.Run("", func(t *testing.T) {
		var count = 0
		var N = 20
		mgr := newManager(&count)
		go mgr.Run(5)
		for i := 0; i < N; i++ {
			pin := newPinData("name"+fmt.Sprint(i), i, i)
			go mgr.Add(&pin)
		}
		sleepWhileWork(mgr, 0)
		assert.Equal(t, 0, mgr.PinQueueSize(), "queue should be empty")
		assert.Equal(t, N, count, "work done should be N")
		mgr.closeQueueDataStructures()
	})
}

func TestNUniqueNamesSameUserWorker(t *testing.T) {
	t.Run("", func(t *testing.T) {
		var count = 0
		var N = 20
		mgr := newManager(&count)

		for j := 0; j < N; j++ {
			for i := 0; i < N; i++ {
				pin := newPinData("name"+fmt.Sprint(i), i, i*N+j)
				go mgr.Add(&pin)
			}
		}

		go mgr.Run(1)

		sleepWhileWork(mgr, 0)
		assert.Equal(t, 0, mgr.PinQueueSize(), "queue should be empty")
		assert.LessOrEqual(t, N+1, count, "Should do  at least N work + 1 for the first item")
		assert.Greater(t, N*N+1, count, "Should less than N*N work + 1 for the first item")
		mgr.closeQueueDataStructures()
	})
}

func TestNUniqueNamesSameUser(t *testing.T) {
	t.Run("", func(t *testing.T) {
		var count = 0
		var N = 20
		mgr := newManager(&count)
		go mgr.Run(0)
		for j := 0; j < N; j++ {

			for i := 0; i < N; i++ {
				pin := newPinData("name"+fmt.Sprint(i), i, i)
				go mgr.Add(&pin)
			}
		}
		sleepWhileWork(mgr, N)
		assert.Equal(t, N, mgr.PinQueueSize(), "queue should have N pins in it")
		assert.Equal(t, count, 0, "no work done")
		mgr.closeQueueDataStructures()
	})
}

func TestNDuplicateNamesWorker(t *testing.T) {
	t.Run("", func(t *testing.T) {
		var count = 0
		var N = 20
		mgr := newManager(&count)

		pin := newPinData("name", 0, 0)
		go mgr.Add(&pin)
		time.Sleep(100 * time.Millisecond)

		for i := 0; i < N; i++ {
			pin := newPinData("name", 0, 0)
			go mgr.Add(&pin)
		}

		go mgr.Run(8)

		sleepWhileWork(mgr, 0)
		assert.Equal(t, 0, mgr.PinQueueSize(), "queue should have 0 pins in it")
		assert.Less(t, count, N, "work done should be less than N pins ")
		//with the way the chnnels works it's sometimes finishes the work before it gets added to the queue
		mgr.closeQueueDataStructures()
	})
}
func TestNDuplicateNames(t *testing.T) {
	t.Run("", func(t *testing.T) {
		var count = 0
		var N = 20
		mgr := newManager(&count)
		go mgr.Run(0)

		for i := 0; i < N; i++ {
			pin := newPinData("name", 0, 0)
			go mgr.Add(&pin)
		}
		sleepWhileWork(mgr, 1)
		assert.Equal(t, 1, mgr.PinQueueSize(), "queue should have only 1 pin in it")
		assert.Equal(t, 0, count, "no work")
		mgr.closeQueueDataStructures()
	})
}

func TestNDuplicateNamesNDuplicateUsersNTimeWork5Workers(t *testing.T) {
	t.Run("", func(t *testing.T) {
		var count = 0
		var N = 20
		mgr := newManager(&count)
		go mgr.Run(5)
		for k := 0; k < N; k++ {
			for j := 0; j < N; j++ {
				for i := 0; i < N; i++ {
					pin := newPinData("name"+fmt.Sprint(i), j, i*N+j)
					go mgr.Add(&pin)
				}
			}
		}
		sleepWhileWork(mgr, 0)
		assert.Equal(t, 0, mgr.PinQueueSize(), "queue should have 0 pins in it")
		assert.Greater(t, count, N*N, "work done should be greater than N*N")
		assert.Less(t, count, N*N*N, "work done should be less than N*N*N")
		mgr.closeQueueDataStructures()
	})
}

func TestNDuplicateNamesNDuplicateUsersNTime(t *testing.T) {
	t.Run("", func(t *testing.T) {
		var count = 0
		var N = 20
		mgr := newManager(&count)
		go mgr.Run(0)

		for i := 0; i < N; i++ {
			pin := newPinData("name"+fmt.Sprint(i), i, i)
			go mgr.Add(&pin)
		}

		sleepWhileWork(mgr, N-1)
		assert.Equal(t, N-1, mgr.PinQueueSize(), "queue should have N*N pins in it")
		assert.Equal(t, 0, count, "no work done")
		mgr.closeQueueDataStructures()
	})
}

func TestNDuplicateNamesNDuplicateUsersNTimeWork(t *testing.T) {
	t.Run("", func(t *testing.T) {
		var count = 0
		var N = 20
		mgr := newManager(&count)
		go mgr.Run(1)
		for k := 0; k < N; k++ {
			for j := 0; j < N; j++ {
				for i := 0; i < N; i++ {
					pin := newPinData("name"+fmt.Sprint(i), j, i*N+j)
					go mgr.Add(&pin)
				}
			}
		}
		sleepWhileWork(mgr, 0)
		assert.Equal(t, 0, mgr.PinQueueSize(), "queue should have 0 pins in it")
		assert.Greater(t, count, N*N, "work done should be greater than N*N")
		assert.Less(t, count, N*N*N, "work done should be less than N*N*N")
		mgr.closeQueueDataStructures()
	})
}

func sleepWhileWork(mgr *PinManager, SIZE int) {
	var N = 20
	for i := 0; i < N; i++ {
		time.Sleep(sleeptime * time.Millisecond)
		if mgr.PinQueueSize() == SIZE {
			time.Sleep(sleeptime * time.Millisecond)
			return
		}
	}
	fmt.Println("Waking up before finding correct result")
}

func TestNDuplicateNamesNDuplicateUsersNTimes(t *testing.T) {
	var count = 0
	var N = 20
	mgr := newManager(&count)
	go mgr.Run(0)

	for k := 0; k < N; k++ {
		for j := 0; j < N; j++ {
			for i := 0; i < N; i++ {
				pin := newPinData("name"+fmt.Sprint(i), j, i)
				go mgr.Add(&pin)
			}
		}
	}

	sleepWhileWork(mgr, N)
	assert.Equal(t, N, mgr.PinQueueSize(), "queue should have N pins in it")
	assert.Equal(t, 0, count, "no work")
	mgr.closeQueueDataStructures()
}

func TestResumeQueue(t *testing.T) {
	t.Run("", func(t *testing.T) {
		var count = 0
		var N = 20
		mgr := newManager(&count)
		go mgr.Run(0)
		for k := 0; k < N; k++ {
			for j := 0; j < N; j++ {
				for i := 0; i < N; i++ {
					pin := newPinData("name"+fmt.Sprint(i), j, j*N+i)
					go mgr.Add(&pin)
				}
			}
		}
		sleepWhileWork(mgr, N*N)
		assert.Equal(t, N*N, mgr.PinQueueSize(), "queue should have N pins in it")
		assert.Equal(t, 0, count, "no work")
		mgr.closeQueueDataStructures()
		time.Sleep(time.Second)

		mgr2 := newManagerNoDelete(&count)
		assert.Equal(t, N*N, mgr2.PinQueueSize(), "queue should have N pins in it")
		assert.Equal(t, 0, count, "no work")
		mgr2.closeQueueDataStructures()

		workermgr := newManagerNoDelete(&count)
		assert.Equal(t, N*N, workermgr.PinQueueSize(), "queue should have N pins in it")
		assert.Equal(t, 0, count, "no work")

		go workermgr.Run(N)
		sleepWhileWork(workermgr, 0)
		assert.Equal(t, 0, workermgr.PinQueueSize(), "queue should have no pins in it")
		assert.Equal(t, N*N, count, "all work should be done")
	})
}

/*

test run that iterates above and makes the above code redundant.

func test_run(worker_count int, repeat_count int, user_id_count int, name_count int, t *testing.T) {

	var count int = 0
	var work_completed_count int = 0
	var queue_end_count int = repeat_count*user_id_count*name_count - 1 // total work done minus 1 because first entry is stored as "next" and doesnot enter queue
	if worker_count > 0 {
		work_completed_count = repeat_count * user_id_count * name_count
		queue_end_count = 0 // queue shoud be empty at end
		mgr := newManager(&count)
		go mgr.Run(worker_count)

		for k := 0; k < repeat_count; k++ {
			for j := 0; j < user_id_count; j++ {
				for i := 0; i < name_count; i++ {
					pin := newPinData("name"+fmt.Sprint(i), j)
					go mgr.Add(&pin)
				}
			}
		}
		time.Sleep(sleeptime * time.Millisecond)
		assert.Equal(t, queue_end_count, mgr.PinQueueSize(), "queue has wrong number of pins in it")
		assert.Equal(t, work_completed_count, count, "incorrect amount of work done")
	}

}

func TestPinMgr(t *testing.T) {
	t.Parallel() // marks TLog as capable of running in parallel with other tests

	for worker_count := 0; worker_count < N; worker_count++ {

		for repeat_count := 0; repeat_count < N; repeat_count++ {
			for user_id_count := 0; user_id_count < N; user_id_count++ {
				t.Run(fmt.Sprint("Test_%i_%i_%i_%i", worker_count, repeat_count, user_id_count, user_id_count), func(t *testing.T) {
					t.Parallel() // marks each test case as capable of running in parallel with each other
					test_run(worker_count, repeat_count, user_id_count, user_id_count, t)
				})
			}
		}
	}
}
*/<|MERGE_RESOLUTION|>--- conflicted
+++ resolved
@@ -55,52 +55,6 @@
 		})
 }
 
-<<<<<<< HEAD
-func TestPeerSanitizeNil(t *testing.T) {
-	t.Run("", func(t *testing.T) {
-		peers := []*peer.AddrInfo{{ID: peer.ID("12D3KooWCsxFFH242NZ4bjRMJEVc61La6Ha4yGVNXeEEwpf8KWCX"), Addrs: []ma.Multiaddr{nil}}}
-		peers_original := []*peer.AddrInfo{{ID: peer.ID("12D3KooWCsxFFH242NZ4bjRMJEVc61La6Ha4yGVNXeEEwpf8KWCX"), Addrs: []ma.Multiaddr{nil}}}
-		peers_sanitized_expected := []*peer.AddrInfo{{ID: peer.ID("12D3KooWCsxFFH242NZ4bjRMJEVc61La6Ha4yGVNXeEEwpf8KWCX"), Addrs: []ma.Multiaddr{}}}
-		sanitizePeers(peers)
-		assert.NotEqual(t, peers_original, peers, "sanitized peers does not equal peer with nil value")
-		assert.Equal(t, peers_sanitized_expected, peers, "Sanitized peer does not equal expected value")
-	})
-}
-
-func TestPeerSanitizeValuesNoNil(t *testing.T) {
-	t.Run("", func(t *testing.T) {
-		addr, err := ma.NewMultiaddr("/ip4/1.2.3.4/tcp/80")
-		if err != nil {
-			panic(err)
-		}
-
-		peers := []*peer.AddrInfo{{ID: peer.ID("12D3KooWCsxFFH242NZ4bjRMJEVc61La6Ha4yGVNXeEEwpf8KWCX"), Addrs: []ma.Multiaddr{addr}}}
-		peers_original := []*peer.AddrInfo{{ID: peer.ID("12D3KooWCsxFFH242NZ4bjRMJEVc61La6Ha4yGVNXeEEwpf8KWCX"), Addrs: []ma.Multiaddr{addr}}}
-		peers_sanitized_expected := []*peer.AddrInfo{{ID: peer.ID("12D3KooWCsxFFH242NZ4bjRMJEVc61La6Ha4yGVNXeEEwpf8KWCX"), Addrs: []ma.Multiaddr{addr}}}
-		sanitizePeers(peers)
-		assert.Equal(t, peers_original, peers, "sanitized peers does not equal expected value")
-		assert.Equal(t, peers_sanitized_expected, peers, "Sanitized peer does not equal expected value")
-	})
-}
-
-func TestPeerSanitizeValuesNil(t *testing.T) {
-	t.Run("", func(t *testing.T) {
-		addr, err := ma.NewMultiaddr("/ip4/1.2.3.4/tcp/80")
-		if err != nil {
-			panic(err)
-		}
-
-		peers := []*peer.AddrInfo{{ID: peer.ID("12D3KooWCsxFFH242NZ4bjRMJEVc61La6Ha4yGVNXeEEwpf8KWCX"), Addrs: []ma.Multiaddr{addr, nil}}}
-		peers_original := []*peer.AddrInfo{{ID: peer.ID("12D3KooWCsxFFH242NZ4bjRMJEVc61La6Ha4yGVNXeEEwpf8KWCX"), Addrs: []ma.Multiaddr{addr, nil}}}
-		peers_sanitized_expected := []*peer.AddrInfo{{ID: peer.ID("12D3KooWCsxFFH242NZ4bjRMJEVc61La6Ha4yGVNXeEEwpf8KWCX"), Addrs: []ma.Multiaddr{addr}}}
-		sanitizePeers(peers)
-		assert.NotEqual(t, peers_original, peers, "sanitized peers does not equal peer with nil value")
-		assert.Equal(t, peers_sanitized_expected, peers, "Sanitized peer does not equal expected value")
-	})
-}
-
-=======
->>>>>>> 7a459966
 func TestConstructMultiAddr(t *testing.T) {
 	t.Run("", func(t *testing.T) {
 		_, err := ma.NewMultiaddr("/ip4/172.17.0.2/udp/4001/quic")
@@ -119,28 +73,19 @@
 		}
 
 		peer := []*peer.AddrInfo{{ID: peer.ID("12D3KooWCsxFFH242NZ4bjRMJEVc61La6Ha4yGVNXeEEwpf8KWCX"), Addrs: []ma.Multiaddr{addr}}}
-<<<<<<< HEAD
-		po := &operation.PinningOperation{Peers: peer, Name: "pinning operation name"}
+		po := &operation.PinningOperation{Peers: operation.SerializePeers(peer), Name: "pinning operation name"}
+
 		bytes, err := encodeMsgPack(po)
 		if err != nil {
 			fmt.Println(err)
 		}
+
 		newpo, err := decodeMsgPack(bytes)
-=======
-		po := &PinningOperation{Peers: SerializePeers(peer), Name: "pinning operation name"}
-
-		bytes, err := encode_msgpack(po)
 		if err != nil {
 			fmt.Println(err)
 		}
 
-		newpo, err := decode_msgpack(bytes)
->>>>>>> 7a459966
-		if err != nil {
-			fmt.Println(err)
-		}
-
-		newPoPeers, err := UnSerializePeers(newpo.Peers)
+		newPoPeers, err := operation.UnSerializePeers(newpo.Peers)
 		if err != nil {
 			assert.Nil(t, err, "GetPeers should not fail")
 			return
@@ -152,15 +97,11 @@
 	})
 }
 
-<<<<<<< HEAD
 func newPinData(name string, userid int, contid int) operation.PinningOperation {
-=======
-func newPinData(name string, userid int, contid int) PinningOperation {
->>>>>>> 7a459966
 	peers := []*peer.AddrInfo{{ID: peer.ID("12D3KooWCsxFFH242NZ4bjRMJEVc61La6Ha4yGVNXeEEwpf8KWCX"), Addrs: []ma.Multiaddr{nil}}}
 	return operation.PinningOperation{
 		Name:   name,
-		Peers:  SerializePeers(peers),
+		Peers:  operation.SerializePeers(peers),
 		UserId: uint(userid),
 		ContId: uint(contid),
 	}
