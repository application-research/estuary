package pinner

import (
	"context"
	"fmt"
	"os"
	"sync"
	"testing"
	"time"

	"github.com/application-research/estuary/pinner/types"
	"github.com/stretchr/testify/assert"
)

var countLock sync.Mutex

func onPinStatusUpdate(cont uint, location string, status types.PinningStatus) error {
	//fmt.Println("onPinStatusUpdate", status, cont)
	return nil
}
func newManager(count *int) *PinManager {

	_ = os.RemoveAll("/tmp/duplicateGuard")
	_ = os.RemoveAll("/tmp/pinQueue")

	return NewPinManager(
		func(ctx context.Context, op *PinningOperation, cb PinProgressCB) error {
			go cb(1)
			countLock.Lock()
			*count += 1
			countLock.Unlock()
			return nil
		}, onPinStatusUpdate, &PinManagerOpts{
			MaxActivePerUser: 30,
			QueueDataDir:     "/tmp/",
<<<<<<< HEAD
		})
}

func newManagerNoDelete(count *int) *PinManager {
	return NewPinManager(
		func(ctx context.Context, op *PinningOperation, cb PinProgressCB) error {
			go cb(1)
			count_lock.Lock()
			*count += 1
			count_lock.Unlock()
			return nil
		}, onPinStatusUpdate, &PinManagerOpts{
			MaxActivePerUser: 30,
			QueueDataDir:     "/tmp/",
=======
>>>>>>> 42dfe565
		})
}

func newManagerNoDelete(count *int) *PinManager {
	return NewPinManager(
		func(ctx context.Context, op *PinningOperation, cb PinProgressCB) error {
			go cb(1)
			countLock.Lock()
			*count += 1
			countLock.Unlock()
			return nil
		}, onPinStatusUpdate, &PinManagerOpts{
			MaxActivePerUser: 30,
			QueueDataDir:     "/tmp/",
		})
}

func newPinData(name string, userid int, contid int) PinningOperation {
	return PinningOperation{
		Name:   name,
		UserId: uint(userid),
		lk:     sync.Mutex{},
<<<<<<< HEAD
		ContId: uint(userid),
=======
		ContId: uint(contid),
>>>>>>> 42dfe565
	}
}

var N = 20
var sleeptime time.Duration = 100

func TestSend1Pin1worker(t *testing.T) {
	//run 1 worker

	i := 1
	var count = 0
	mgr := newManager(&count)
	go mgr.Run(1)
	pin := newPinData("name"+fmt.Sprint(i), i, i)
	go mgr.Add(&pin)

	sleepWhileWork(mgr, 0)
	assert.Equal(t, 0, int(mgr.pinQueue.Length()), "first pin doesn't enter queue")
	assert.Equal(t, 1, count, "DoPin called once")
	mgr.closeQueueDataStructures()
}

func TestSend1Pin0workers(t *testing.T) {

	//run 0 workers
	i := 1
	var count = 0
	mgr := newManager(&count)
	go mgr.Run(0)
	pin := newPinData("name"+fmt.Sprint(i), i, i)
	go mgr.Add(&pin)

	sleepWhileWork(mgr, 0)
	assert.Equal(t, 0, mgr.PinQueueSize(), "first pin doesn't enter queue")
	assert.Equal(t, 0, count, "DoPin called once")
	mgr.closeQueueDataStructures()
}

func TestNUniqueNames(t *testing.T) {
	var count = 0
	mgr := newManager(&count)

	go mgr.Run(0)
	for i := 0; i < N; i++ {
		pin := newPinData("name"+fmt.Sprint(i), i, i)
		go mgr.Add(&pin)
	}
	sleepWhileWork(mgr, N-1)
	assert.Equal(t, N-1, mgr.PinQueueSize(), "queue should have N pins in it")
	mgr.closeQueueDataStructures()
}

func TestNUniqueNamesWorker(t *testing.T) {
	var count = 0
	mgr := newManager(&count)
	go mgr.Run(5)
	for i := 0; i < N; i++ {
		pin := newPinData("name"+fmt.Sprint(i), i, i)
		go mgr.Add(&pin)
	}
	sleepWhileWork(mgr, 0)
	assert.Equal(t, 0, mgr.PinQueueSize(), "queue should be empty")
<<<<<<< HEAD
	assert.Equal(t, N, count, "work should be done N times")
=======
	assert.Equal(t, N, count, "work done should be N")
>>>>>>> 42dfe565
	mgr.closeQueueDataStructures()
}

func TestNUniqueNamesSameUserWorker(t *testing.T) {

	var count = 0
	mgr := newManager(&count)

	for j := 0; j < N; j++ {

		for i := 0; i < N; i++ {
			pin := newPinData("name"+fmt.Sprint(i), i, i*N+j)
			go mgr.Add(&pin)
		}
	}

	go mgr.Run(1)

	sleepWhileWork(mgr, 0)
	assert.Equal(t, 0, mgr.PinQueueSize(), "queue should be empty")
	assert.LessOrEqual(t, N+1, count, "Should do  at least N work + 1 for the first item")
	assert.Greater(t, N*N+1, count, "Should less than N*N work + 1 for the first item")
	mgr.closeQueueDataStructures()
}

func TestNUniqueNamesSameUser(t *testing.T) {
	var count = 0
	mgr := newManager(&count)
	go mgr.Run(0)
	for j := 0; j < N; j++ {

		for i := 0; i < N; i++ {
			pin := newPinData("name"+fmt.Sprint(i), i, i)
			go mgr.Add(&pin)
		}
	}
	sleepWhileWork(mgr, N)
	assert.Equal(t, N, mgr.PinQueueSize(), "queue should have N pins in it")
	assert.Equal(t, count, 0, "no work done")
	mgr.closeQueueDataStructures()
}

func TestNDuplicateNamesWorker(t *testing.T) {
	var count = 0
	mgr := newManager(&count)

<<<<<<< HEAD
	pin := newPinData("name", 0)
=======
	pin := newPinData("name", 0, 0)
>>>>>>> 42dfe565
	go mgr.Add(&pin)
	time.Sleep(100 * time.Millisecond)

	for i := 0; i < N; i++ {
		pin := newPinData("name", 0, 0)
		go mgr.Add(&pin)
	}

	go mgr.Run(8)

	sleepWhileWork(mgr, 0)
	assert.Equal(t, 0, mgr.PinQueueSize(), "queue should have 0 pins in it")
	assert.Less(t, count, N, "work done should be less than N pins ")
	//with the way the chnnels works it's sometimes finishes the work before it gets added to the queue
	mgr.closeQueueDataStructures()

}
func TestNDuplicateNames(t *testing.T) {
	var count = 0
	mgr := newManager(&count)
	go mgr.Run(0)

	for i := 0; i < N; i++ {
		pin := newPinData("name", 0, 0)
		go mgr.Add(&pin)
	}
	sleepWhileWork(mgr, 1)
	assert.Equal(t, 1, mgr.PinQueueSize(), "queue should have only 1 pin in it")
	assert.Equal(t, 0, count, "no work")
	mgr.closeQueueDataStructures()
}

func TestNDuplicateNamesNDuplicateUsersNTimeWork5Workers(t *testing.T) {
	var count = 0
	mgr := newManager(&count)
	go mgr.Run(5)
	for k := 0; k < N; k++ {
		for j := 0; j < N; j++ {
			for i := 0; i < N; i++ {
				pin := newPinData("name"+fmt.Sprint(i), j, i*N+j)
				go mgr.Add(&pin)
			}
		}
	}
	sleepWhileWork(mgr, 0)
	assert.Equal(t, 0, mgr.PinQueueSize(), "queue should have 0 pins in it")
<<<<<<< HEAD
	assert.Less(t, N*N, count, "work done should be greater than N*N")
	assert.Greater(t, N*N*N, count, "work done should be less than N*N*N")
	mgr.closeQueueDataStructures()
}
func TestNDuplicateNamesNDuplicateUsersNTime(t *testing.T) {
	var count int = 0
	mgr := newManager(&count)
	go mgr.Run(0)

	for i := 0; i < N; i++ {
		pin := newPinData("name"+fmt.Sprint(i), i)
		go mgr.Add(&pin)
	}

	sleepWhileWork(mgr, N-1)
	assert.Equal(t, N-1, mgr.PinQueueSize(), "queue should have N*N pins in it")
	assert.Equal(t, 0, count, "no work done")
=======
	assert.Greater(t, count, N*N, "work done should be greater than N*N")
	assert.Less(t, count, N*N*N, "work done should be less than N*N*N")
>>>>>>> 42dfe565
	mgr.closeQueueDataStructures()
}

func TestNDuplicateNamesNDuplicateUsersNTime(t *testing.T) {
	var count = 0
	mgr := newManager(&count)
	go mgr.Run(0)

	for i := 0; i < N; i++ {
		pin := newPinData("name"+fmt.Sprint(i), i, i)
		go mgr.Add(&pin)
	}

	sleepWhileWork(mgr, N-1)
	assert.Equal(t, N-1, mgr.PinQueueSize(), "queue should have N*N pins in it")
	assert.Equal(t, 0, count, "no work done")
	mgr.closeQueueDataStructures()
}

func TestNDuplicateNamesNDuplicateUsersNTimeWork(t *testing.T) {
	t.Run("", func(t *testing.T) {
		var count = 0
		mgr := newManager(&count)
		go mgr.Run(1)
		for k := 0; k < N; k++ {
			for j := 0; j < N; j++ {
				for i := 0; i < N; i++ {
					pin := newPinData("name"+fmt.Sprint(i), j, i*N+j)
					go mgr.Add(&pin)
				}
			}
		}
<<<<<<< HEAD
	}
	sleepWhileWork(mgr, 0)
	assert.Equal(t, 0, mgr.PinQueueSize(), "queue should have 0 pins in it")
	assert.Less(t, N*N, count, "work should be greater than than N*N pins in it")
	assert.Greater(t, N*N*N, count, "work should be less than N*N*N pins in it")
	mgr.closeQueueDataStructures()
=======
		sleepWhileWork(mgr, 0)
		assert.Equal(t, 0, mgr.PinQueueSize(), "queue should have 0 pins in it")
		assert.Greater(t, count, N*N, "work done should be greater than N*N")
		assert.Less(t, count, N*N*N, "work done should be less than N*N*N")
		mgr.closeQueueDataStructures()
	})
>>>>>>> 42dfe565
}

func sleepWhileWork(mgr *PinManager, SIZE int) {
	for i := 0; i < N; i++ {
		time.Sleep(sleeptime * time.Millisecond)
		if mgr.PinQueueSize() == SIZE {
			time.Sleep(sleeptime * time.Millisecond)
			return
		}
	}
	fmt.Println("Waking up before finding correct result")
}

func TestNDuplicateNamesNDuplicateUsersNTimes(t *testing.T) {

	var count = 0
	mgr := newManager(&count)
	go mgr.Run(0)

	for k := 0; k < N; k++ {
		for j := 0; j < N; j++ {
			for i := 0; i < N; i++ {
				pin := newPinData("name"+fmt.Sprint(i), j, i)
				go mgr.Add(&pin)
			}
		}
	}

	sleepWhileWork(mgr, N)
	assert.Equal(t, N, mgr.PinQueueSize(), "queue should have N pins in it")
	assert.Equal(t, 0, count, "no work")
	mgr.closeQueueDataStructures()
}
func TestResumeQueue(t *testing.T) {
<<<<<<< HEAD

	var count int = 0
	mgr := newManager(&count)
	go mgr.Run(0)
	for k := 0; k < N; k++ {
		for j := 0; j < N; j++ {
			for i := 0; i < N; i++ {
				pin := newPinData("name"+fmt.Sprint(i), j*N+i)
				go mgr.Add(&pin)
			}
		}
	}
	sleepWhileWork(mgr, N*N)
	assert.Equal(t, N*N, mgr.PinQueueSize(), "queue should have N pins in it")
	assert.Equal(t, 0, count, "no work")
	mgr.closeQueueDataStructures()
	time.Sleep(time.Second)

	mgr2 := newManagerNoDelete(&count)
	assert.Equal(t, N*N, mgr2.PinQueueSize(), "queue should have N pins in it")
	assert.Equal(t, 0, count, "no work")
	mgr2.closeQueueDataStructures()

	workermgr := newManagerNoDelete(&count)
	assert.Equal(t, N*N, workermgr.PinQueueSize(), "queue should have N pins in it")
	assert.Equal(t, 0, count, "no work")

	go workermgr.Run(N)
	sleepWhileWork(workermgr, 0)
	assert.Equal(t, 0, workermgr.PinQueueSize(), "queue should have no pins in it")
	assert.Equal(t, N*N, count, "all work should be done")

=======
	t.Run("", func(t *testing.T) {
		var count = 0
		mgr := newManager(&count)
		go mgr.Run(0)
		for k := 0; k < N; k++ {
			for j := 0; j < N; j++ {
				for i := 0; i < N; i++ {
					pin := newPinData("name"+fmt.Sprint(i), j, j*N+i)
					go mgr.Add(&pin)
				}
			}
		}
		sleepWhileWork(mgr, N*N)
		assert.Equal(t, N*N, mgr.PinQueueSize(), "queue should have N pins in it")
		assert.Equal(t, 0, count, "no work")
		mgr.closeQueueDataStructures()
		time.Sleep(time.Second)

		mgr2 := newManagerNoDelete(&count)
		assert.Equal(t, N*N, mgr2.PinQueueSize(), "queue should have N pins in it")
		assert.Equal(t, 0, count, "no work")
		mgr2.closeQueueDataStructures()

		workermgr := newManagerNoDelete(&count)
		assert.Equal(t, N*N, workermgr.PinQueueSize(), "queue should have N pins in it")
		assert.Equal(t, 0, count, "no work")

		go workermgr.Run(N)
		sleepWhileWork(workermgr, 0)
		assert.Equal(t, 0, workermgr.PinQueueSize(), "queue should have no pins in it")
		assert.Equal(t, N*N, count, "all work should be done")
	})
>>>>>>> 42dfe565
}

/*

test run that iterates above and makes the above code redundant.

func test_run(worker_count int, repeat_count int, user_id_count int, name_count int, t *testing.T) {

	var count int = 0
	var work_completed_count int = 0
	var queue_end_count int = repeat_count*user_id_count*name_count - 1 // total work done minus 1 because first entry is stored as "next" and doesnot enter queue
	if worker_count > 0 {
		work_completed_count = repeat_count * user_id_count * name_count
		queue_end_count = 0 // queue shoud be empty at end
		mgr := newManager(&count)
		go mgr.Run(worker_count)

		for k := 0; k < repeat_count; k++ {
			for j := 0; j < user_id_count; j++ {
				for i := 0; i < name_count; i++ {
					pin := newPinData("name"+fmt.Sprint(i), j)
					go mgr.Add(&pin)
				}
			}
		}
		time.Sleep(sleeptime * time.Millisecond)
		assert.Equal(t, queue_end_count, mgr.PinQueueSize(), "queue has wrong number of pins in it")
		assert.Equal(t, work_completed_count, count, "incorrect amount of work done")
	}

}

func TestPinMgr(t *testing.T) {
	t.Parallel() // marks TLog as capable of running in parallel with other tests

	for worker_count := 0; worker_count < N; worker_count++ {

		for repeat_count := 0; repeat_count < N; repeat_count++ {
			for user_id_count := 0; user_id_count < N; user_id_count++ {
				t.Run(fmt.Sprint("Test_%i_%i_%i_%i", worker_count, repeat_count, user_id_count, user_id_count), func(t *testing.T) {
					t.Parallel() // marks each test case as capable of running in parallel with each other
					test_run(worker_count, repeat_count, user_id_count, user_id_count, t)
				})
			}
		}
	}
}
*/<|MERGE_RESOLUTION|>--- conflicted
+++ resolved
@@ -33,23 +33,6 @@
 		}, onPinStatusUpdate, &PinManagerOpts{
 			MaxActivePerUser: 30,
 			QueueDataDir:     "/tmp/",
-<<<<<<< HEAD
-		})
-}
-
-func newManagerNoDelete(count *int) *PinManager {
-	return NewPinManager(
-		func(ctx context.Context, op *PinningOperation, cb PinProgressCB) error {
-			go cb(1)
-			count_lock.Lock()
-			*count += 1
-			count_lock.Unlock()
-			return nil
-		}, onPinStatusUpdate, &PinManagerOpts{
-			MaxActivePerUser: 30,
-			QueueDataDir:     "/tmp/",
-=======
->>>>>>> 42dfe565
 		})
 }
 
@@ -72,11 +55,7 @@
 		Name:   name,
 		UserId: uint(userid),
 		lk:     sync.Mutex{},
-<<<<<<< HEAD
-		ContId: uint(userid),
-=======
 		ContId: uint(contid),
->>>>>>> 42dfe565
 	}
 }
 
@@ -139,11 +118,7 @@
 	}
 	sleepWhileWork(mgr, 0)
 	assert.Equal(t, 0, mgr.PinQueueSize(), "queue should be empty")
-<<<<<<< HEAD
-	assert.Equal(t, N, count, "work should be done N times")
-=======
 	assert.Equal(t, N, count, "work done should be N")
->>>>>>> 42dfe565
 	mgr.closeQueueDataStructures()
 }
 
@@ -190,11 +165,7 @@
 	var count = 0
 	mgr := newManager(&count)
 
-<<<<<<< HEAD
-	pin := newPinData("name", 0)
-=======
 	pin := newPinData("name", 0, 0)
->>>>>>> 42dfe565
 	go mgr.Add(&pin)
 	time.Sleep(100 * time.Millisecond)
 
@@ -241,28 +212,8 @@
 	}
 	sleepWhileWork(mgr, 0)
 	assert.Equal(t, 0, mgr.PinQueueSize(), "queue should have 0 pins in it")
-<<<<<<< HEAD
-	assert.Less(t, N*N, count, "work done should be greater than N*N")
-	assert.Greater(t, N*N*N, count, "work done should be less than N*N*N")
-	mgr.closeQueueDataStructures()
-}
-func TestNDuplicateNamesNDuplicateUsersNTime(t *testing.T) {
-	var count int = 0
-	mgr := newManager(&count)
-	go mgr.Run(0)
-
-	for i := 0; i < N; i++ {
-		pin := newPinData("name"+fmt.Sprint(i), i)
-		go mgr.Add(&pin)
-	}
-
-	sleepWhileWork(mgr, N-1)
-	assert.Equal(t, N-1, mgr.PinQueueSize(), "queue should have N*N pins in it")
-	assert.Equal(t, 0, count, "no work done")
-=======
 	assert.Greater(t, count, N*N, "work done should be greater than N*N")
 	assert.Less(t, count, N*N*N, "work done should be less than N*N*N")
->>>>>>> 42dfe565
 	mgr.closeQueueDataStructures()
 }
 
@@ -295,21 +246,12 @@
 				}
 			}
 		}
-<<<<<<< HEAD
-	}
-	sleepWhileWork(mgr, 0)
-	assert.Equal(t, 0, mgr.PinQueueSize(), "queue should have 0 pins in it")
-	assert.Less(t, N*N, count, "work should be greater than than N*N pins in it")
-	assert.Greater(t, N*N*N, count, "work should be less than N*N*N pins in it")
-	mgr.closeQueueDataStructures()
-=======
 		sleepWhileWork(mgr, 0)
 		assert.Equal(t, 0, mgr.PinQueueSize(), "queue should have 0 pins in it")
 		assert.Greater(t, count, N*N, "work done should be greater than N*N")
 		assert.Less(t, count, N*N*N, "work done should be less than N*N*N")
 		mgr.closeQueueDataStructures()
 	})
->>>>>>> 42dfe565
 }
 
 func sleepWhileWork(mgr *PinManager, SIZE int) {
@@ -344,40 +286,6 @@
 	mgr.closeQueueDataStructures()
 }
 func TestResumeQueue(t *testing.T) {
-<<<<<<< HEAD
-
-	var count int = 0
-	mgr := newManager(&count)
-	go mgr.Run(0)
-	for k := 0; k < N; k++ {
-		for j := 0; j < N; j++ {
-			for i := 0; i < N; i++ {
-				pin := newPinData("name"+fmt.Sprint(i), j*N+i)
-				go mgr.Add(&pin)
-			}
-		}
-	}
-	sleepWhileWork(mgr, N*N)
-	assert.Equal(t, N*N, mgr.PinQueueSize(), "queue should have N pins in it")
-	assert.Equal(t, 0, count, "no work")
-	mgr.closeQueueDataStructures()
-	time.Sleep(time.Second)
-
-	mgr2 := newManagerNoDelete(&count)
-	assert.Equal(t, N*N, mgr2.PinQueueSize(), "queue should have N pins in it")
-	assert.Equal(t, 0, count, "no work")
-	mgr2.closeQueueDataStructures()
-
-	workermgr := newManagerNoDelete(&count)
-	assert.Equal(t, N*N, workermgr.PinQueueSize(), "queue should have N pins in it")
-	assert.Equal(t, 0, count, "no work")
-
-	go workermgr.Run(N)
-	sleepWhileWork(workermgr, 0)
-	assert.Equal(t, 0, workermgr.PinQueueSize(), "queue should have no pins in it")
-	assert.Equal(t, N*N, count, "all work should be done")
-
-=======
 	t.Run("", func(t *testing.T) {
 		var count = 0
 		mgr := newManager(&count)
@@ -410,7 +318,6 @@
 		assert.Equal(t, 0, workermgr.PinQueueSize(), "queue should have no pins in it")
 		assert.Equal(t, N*N, count, "all work should be done")
 	})
->>>>>>> 42dfe565
 }
 
 /*
