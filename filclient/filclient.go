package filclient

import (
	"context"
	"fmt"
	"path/filepath"
	"strings"
	"sync"
	"time"

	"github.com/filecoin-project/go-address"
	cario "github.com/filecoin-project/go-commp-utils/pieceio/cario"
	datatransfer "github.com/filecoin-project/go-data-transfer"
	"github.com/filecoin-project/go-data-transfer/channelmonitor"
	dtimpl "github.com/filecoin-project/go-data-transfer/impl"
	dtnet "github.com/filecoin-project/go-data-transfer/network"
	gst "github.com/filecoin-project/go-data-transfer/transport/graphsync"
	commcid "github.com/filecoin-project/go-fil-commcid"
	"github.com/filecoin-project/go-fil-markets/retrievalmarket"
	"github.com/filecoin-project/go-fil-markets/shared"
	"github.com/filecoin-project/go-fil-markets/storagemarket"
	"github.com/filecoin-project/go-fil-markets/storagemarket/impl/clientutils"
	"github.com/filecoin-project/go-fil-markets/storagemarket/impl/requestvalidation"
	"github.com/filecoin-project/go-fil-markets/storagemarket/network"
	"github.com/filecoin-project/go-state-types/abi"
	"github.com/filecoin-project/go-state-types/big"
	"github.com/filecoin-project/lotus/api"
	"github.com/filecoin-project/lotus/chain/actors/builtin/paych"
	rpcstmgr "github.com/filecoin-project/lotus/chain/stmgr/rpc"
	"github.com/filecoin-project/lotus/chain/types"
	"github.com/filecoin-project/lotus/chain/wallet"
	paychmgr "github.com/filecoin-project/lotus/paychmgr"
	"github.com/filecoin-project/specs-actors/actors/builtin"
	"github.com/filecoin-project/specs-actors/actors/builtin/market"
	"github.com/ipfs/go-cid"
	"github.com/ipfs/go-datastore"
	"github.com/ipfs/go-datastore/namespace"
	graphsync "github.com/ipfs/go-graphsync/impl"
	gsnet "github.com/ipfs/go-graphsync/network"
	storeutil "github.com/ipfs/go-graphsync/storeutil"
	blockstore "github.com/ipfs/go-ipfs-blockstore"
	logging "github.com/ipfs/go-log"
	ipld "github.com/ipld/go-ipld-prime"
	"github.com/libp2p/go-libp2p-core/host"
	inet "github.com/libp2p/go-libp2p-core/network"
	"github.com/libp2p/go-libp2p-core/peer"
	protocol "github.com/libp2p/go-libp2p-protocol"
	"github.com/multiformats/go-multiaddr"
	"go.opentelemetry.io/otel"
	"go.opentelemetry.io/otel/attribute"
	"go.opentelemetry.io/otel/trace"
	"golang.org/x/xerrors"

	commp "github.com/filecoin-project/go-fil-commp-hashhash"

	cborutil "github.com/filecoin-project/go-cbor-util"
)

var Tracer trace.Tracer = otel.Tracer("filclient")

var log = logging.Logger("filclient")

const DealProtocol = "/fil/storage/mk/1.1.0"
const QueryAskProtocol = "/fil/storage/ask/1.1.0"
const DealStatusProtocol = "/fil/storage/status/1.1.0"
const RetrievalQueryProtocol = "/fil/retrieval/qry/1.0.0"

type FilClient struct {
	mpusher *MsgPusher

	pchmgr *paychmgr.Manager

	host host.Host

	api api.Gateway

	wallet *wallet.LocalWallet

	ClientAddr address.Address

	blockstore blockstore.Blockstore

	dataTransfer datatransfer.Manager

	computePieceComm GetPieceCommFunc

	RetrievalProgressLogging bool
}

type GetPieceCommFunc func(ctx context.Context, payloadCid cid.Cid, bstore blockstore.Blockstore) (cid.Cid, abi.UnpaddedPieceSize, error)

func NewClient(h host.Host, api api.Gateway, w *wallet.LocalWallet, addr address.Address, bs blockstore.Blockstore, ds datastore.Batching, ddir string) (*FilClient, error) {
	ctx, shutdown := context.WithCancel(context.Background())

	mpusher := NewMsgPusher(api, w)

	smapi := rpcstmgr.NewRPCStateManager(api)

	pchds := namespace.Wrap(ds, datastore.NewKey("paych"))
	store := paychmgr.NewStore(pchds)

	papi := &paychApiProvider{
		Gateway: api,
		wallet:  w,
		mp:      mpusher,
	}

	pchmgr := paychmgr.NewManager(ctx, shutdown, smapi, store, papi)
	if err := pchmgr.Start(); err != nil {
		return nil, err
	}

	gse := graphsync.New(
		context.Background(),
		gsnet.NewFromLibp2pHost(h),
		storeutil.LinkSystemForBlockstore(bs),
		graphsync.MaxInProgressRequests(200),
	)

	tpt := gst.NewTransport(h.ID(), gse)
	dtn := dtnet.NewFromLibp2pHost(h)

	dtRestartConfig := dtimpl.ChannelRestartConfig(channelmonitor.Config{
		/* old values for old stuff
		MonitorPushChannels:    true,
		AcceptTimeout:          time.Second * 30,
		MinBytesTransferred:    4 << 10,
		ChecksPerInterval:      20,
		RestartBackoff:         time.Second * 20,
		MaxConsecutiveRestarts: 10,
		CompleteTimeout:        time.Second * 90,
		*/

		AcceptTimeout:          time.Minute * 30,
		RestartDebounce:        time.Second * 10,
		RestartBackoff:         time.Second * 20,
		MaxConsecutiveRestarts: 15,
		//RestartAckTimeout:      time.Second * 30,
		CompleteTimeout: time.Minute * 40,

		// Called when a restart completes successfully
		//OnRestartComplete func(id datatransfer.ChannelID)
	})
	mgr, err := dtimpl.NewDataTransfer(ds, filepath.Join(ddir, "cidlistsdir"), dtn, tpt, dtRestartConfig)
	if err != nil {
		return nil, err
	}

	err = mgr.RegisterVoucherType(&requestvalidation.StorageDataTransferVoucher{}, nil)
	if err != nil {
		return nil, err
	}

	err = mgr.RegisterVoucherType(&retrievalmarket.DealProposal{}, nil)
	if err != nil {
		return nil, err
	}

	err = mgr.RegisterVoucherType(&retrievalmarket.DealPayment{}, nil)
	if err != nil {
		return nil, err
	}

	err = mgr.RegisterVoucherResultType(&retrievalmarket.DealResponse{})
	if err != nil {
		return nil, err
	}

	if err := mgr.Start(context.TODO()); err != nil {
		return nil, err
	}

	/*
		mgr.SubscribeToEvents(func(event datatransfer.Event, channelState datatransfer.ChannelState) {
			fmt.Printf("[%s] event: %s %d %s %s\n", time.Now().Format("15:04:05"), event.Message, event.Code, datatransfer.Events[event.Code], event.Timestamp.Format("15:04:05"))
			fmt.Printf("channelstate: %s %s\n", datatransfer.Statuses[channelState.Status()], channelState.Message())
		})
	*/

	return &FilClient{
		host:             h,
		api:              api,
		wallet:           w,
		ClientAddr:       addr,
		blockstore:       bs,
		dataTransfer:     mgr,
		pchmgr:           pchmgr,
		mpusher:          mpusher,
		computePieceComm: GeneratePieceCommitment,
	}, nil
}

func (fc *FilClient) SetPieceCommFunc(pcf GetPieceCommFunc) {
	fc.computePieceComm = pcf
}

func (fc *FilClient) streamToMiner(ctx context.Context, maddr address.Address, protocol protocol.ID) (inet.Stream, error) {
	ctx, span := Tracer.Start(ctx, "streamToMiner", trace.WithAttributes(
		attribute.Stringer("miner", maddr),
	))
	defer span.End()

	mpid, err := fc.connectToMiner(ctx, maddr)
	if err != nil {
		return nil, fmt.Errorf("failed to connect to miner: %s", err)
	}

	s, err := fc.host.NewStream(ctx, mpid, protocol)
	if err != nil {
		return nil, xerrors.Errorf("failed to open stream to peer: %w", err)
	}

	return s, nil
}

type ApiError struct {
	Under error
}

func (e *ApiError) Error() string {
	return fmt.Sprintf("api error: %s", e.Under)
}

func (e *ApiError) Unwrap() error {
	return e.Under
}

func (fc *FilClient) connectToMiner(ctx context.Context, maddr address.Address) (peer.ID, error) {
	minfo, err := fc.api.StateMinerInfo(ctx, maddr, types.EmptyTSK)
	if err != nil {
		return "", &ApiError{err}
	}

	if minfo.PeerId == nil {
		return "", fmt.Errorf("miner %s has no peer ID set", maddr)
	}

	var maddrs []multiaddr.Multiaddr
	for _, mma := range minfo.Multiaddrs {
		ma, err := multiaddr.NewMultiaddrBytes(mma)
		if err != nil {
			return "", fmt.Errorf("miner %s had invalid multiaddrs in their info: %w", maddr, err)
		}
		maddrs = append(maddrs, ma)
	}

	if err := fc.host.Connect(ctx, peer.AddrInfo{
		ID:    *minfo.PeerId,
		Addrs: maddrs,
	}); err != nil {
		return "", err
	}

	return *minfo.PeerId, nil
}

func (fc *FilClient) GetMinerVersion(ctx context.Context, maddr address.Address) (string, error) {
	pid, err := fc.connectToMiner(ctx, maddr)
	if err != nil {
		return "", err
	}

	agent, err := fc.host.Peerstore().Get(pid, "AgentVersion")
	if err != nil {
		return "", nil
	}

	return agent.(string), nil
}

func (fc *FilClient) GetAsk(ctx context.Context, maddr address.Address) (*network.AskResponse, error) {
	ctx, span := Tracer.Start(ctx, "doGetAsk", trace.WithAttributes(
		attribute.Stringer("miner", maddr),
	))
	defer span.End()

	s, err := fc.streamToMiner(ctx, maddr, QueryAskProtocol)
	if err != nil {
		return nil, err
	}
	defer s.Close()

	areq := &network.AskRequest{maddr}

	if err := cborutil.WriteCborRPC(s, areq); err != nil {
		return nil, xerrors.Errorf("failed to send query ask request: %w", err)
	}

	var resp network.AskResponse
	if err := cborutil.ReadCborRPC(s, &resp); err != nil {
		return nil, xerrors.Errorf("failed to read query response: %w", err)
	}

	return &resp, nil
}

const epochsPerHour = 60 * 2

func ComputePrice(askPrice types.BigInt, size abi.PaddedPieceSize, duration abi.ChainEpoch) (*abi.TokenAmount, error) {
	cost := big.Mul(big.Div(big.Mul(big.NewInt(int64(size)), askPrice), big.NewInt(1<<30)), big.NewInt(int64(duration)))

	return (*abi.TokenAmount)(&cost), nil
}

func (fc *FilClient) MakeDeal(ctx context.Context, miner address.Address, data cid.Cid, price types.BigInt, minSize abi.PaddedPieceSize, duration abi.ChainEpoch, verified bool) (*network.Proposal, error) {
	ctx, span := Tracer.Start(ctx, "makeDeal", trace.WithAttributes(
		attribute.Stringer("miner", miner),
		attribute.Stringer("price", price),
		attribute.Int64("minSize", int64(minSize)),
		attribute.Int64("duration", int64(duration)),
		attribute.Stringer("cid", data),
	))
	defer span.End()

	commP, size, err := fc.computePieceComm(ctx, data, fc.blockstore)
	if err != nil {
		return nil, err
	}

	if size.Padded() < minSize {
		padded, err := ZeroPadPieceCommitment(commP, size, minSize.Unpadded())
		if err != nil {
			return nil, err
		}

		commP = padded
		size = minSize.Unpadded()
	}

	head, err := fc.api.ChainHead(ctx)
	if err != nil {
		return nil, err
	}

	collBounds, err := fc.api.StateDealProviderCollateralBounds(ctx, size.Padded(), verified, types.EmptyTSK)
	if err != nil {
		return nil, err
	}

	// set provider collateral 10% above minimum to avoid fluctuations causing deal failure
	provCol := big.Div(big.Mul(collBounds.Min, big.NewInt(11)), big.NewInt(10))

	// give miners a week to seal and commit the sector
	dealStart := head.Height() + (epochsPerHour * 24 * 7)

	end := dealStart + duration

	pricePerEpoch := big.Div(big.Mul(big.NewInt(int64(size.Padded())), price), big.NewInt(1<<30))

	label, err := clientutils.LabelField(data)
	if err != nil {
		return nil, xerrors.Errorf("failed to construct label field: %w", err)
	}

	proposal := &market.DealProposal{
		PieceCID:     commP,
		PieceSize:    size.Padded(),
		VerifiedDeal: verified,
		Client:       fc.ClientAddr,
		Provider:     miner,

		Label: label,

		StartEpoch: dealStart,
		EndEpoch:   end,

		StoragePricePerEpoch: pricePerEpoch,
		ProviderCollateral:   provCol,
		ClientCollateral:     big.Zero(),
	}

	raw, err := cborutil.Dump(proposal)
	if err != nil {
		return nil, err
	}
	sig, err := fc.wallet.WalletSign(ctx, fc.ClientAddr, raw, api.MsgMeta{Type: api.MTDealProposal})
	if err != nil {
		return nil, err
	}

	sigprop := &market.ClientDealProposal{
		Proposal:        *proposal,
		ClientSignature: *sig,
	}

	return &network.Proposal{
		DealProposal: sigprop,
		Piece: &storagemarket.DataRef{
			TransferType: storagemarket.TTGraphsync,
			Root:         data,
		},
		FastRetrieval: true,
	}, nil
}

func (fc *FilClient) SendProposal(ctx context.Context, netprop *network.Proposal) (*network.SignedResponse, error) {
	ctx, span := Tracer.Start(ctx, "sendProposal")
	defer span.End()

	s, err := fc.streamToMiner(ctx, netprop.DealProposal.Proposal.Provider, DealProtocol)
	if err != nil {
		return nil, xerrors.Errorf("opening stream to miner: %w", err)
	}

	defer s.Close()

	if err := cborutil.WriteCborRPC(s, netprop); err != nil {
		return nil, xerrors.Errorf("failed to write proposal to miner: %w", err)
	}

	var resp network.SignedResponse
	if err := cborutil.ReadCborRPC(s, &resp); err != nil {
		return nil, xerrors.Errorf("failed to read response from miner: %w", err)
	}

	return &resp, nil
}

func GeneratePieceCommitment(ctx context.Context, payloadCid cid.Cid, bstore blockstore.Blockstore) (cid.Cid, abi.UnpaddedPieceSize, error) {
	cario := cario.NewCarIO()
	preparedCar, err := cario.PrepareCar(context.Background(), bstore, payloadCid, shared.AllSelector())
	if err != nil {
		return cid.Undef, 0, err
	}

	writer := new(commp.Calc)
	err = preparedCar.Dump(writer)
	if err != nil {
		return cid.Undef, 0, err
	}

	commpc, size, err := writer.Digest()
	if err != nil {
		return cid.Undef, 0, err
	}

	commCid, err := commcid.DataCommitmentV1ToCID(commpc)
	if err != nil {
		return cid.Undef, 0, err
	}

	return commCid, abi.PaddedPieceSize(size).Unpadded(), nil
}

func ZeroPadPieceCommitment(c cid.Cid, curSize abi.UnpaddedPieceSize, toSize abi.UnpaddedPieceSize) (cid.Cid, error) {

	rawPaddedCommp, err := commp.PadCommP(
		// we know how long a pieceCid "hash" is, just blindly extract the trailing 32 bytes
		c.Hash()[len(c.Hash())-32:],
		uint64(curSize.Padded()),
		uint64(toSize.Padded()),
	)
	if err != nil {
		return cid.Undef, err
	}
	return commcid.DataCommitmentV1ToCID(rawPaddedCommp)
}

func (fc *FilClient) DealStatus(ctx context.Context, miner address.Address, propCid cid.Cid) (*storagemarket.ProviderDealState, error) {
	cidb, err := cborutil.Dump(propCid)
	if err != nil {
		return nil, err
	}

	sig, err := fc.wallet.WalletSign(ctx, fc.ClientAddr, cidb, api.MsgMeta{Type: api.MTUnknown})
	if err != nil {
		return nil, xerrors.Errorf("signing status request failed: %w", err)
	}

	req := &network.DealStatusRequest{
		Proposal:  propCid,
		Signature: *sig,
	}

	s, err := fc.streamToMiner(ctx, miner, DealStatusProtocol)
	if err != nil {
		return nil, err
	}

	if err := cborutil.WriteCborRPC(s, req); err != nil {
		return nil, xerrors.Errorf("failed to write status request: %w", err)
	}

	var resp network.DealStatusResponse
	if err := cborutil.ReadCborRPC(s, &resp); err != nil {
		return nil, xerrors.Errorf("reading response: %w", err)
	}

	// TODO: check the signatures and stuff?

	return &resp.DealState, nil
}

func (fc *FilClient) minerPeer(ctx context.Context, miner address.Address) (peer.ID, error) {
	minfo, err := fc.api.StateMinerInfo(ctx, miner, types.EmptyTSK)
	if err != nil {
		return "", err
	}
	if minfo.PeerId == nil {
		return "", fmt.Errorf("miner has no peer id")
	}

	return *minfo.PeerId, nil
}

func (fc *FilClient) minerOwner(ctx context.Context, miner address.Address) (address.Address, error) {
	minfo, err := fc.api.StateMinerInfo(ctx, miner, types.EmptyTSK)
	if err != nil {
		return address.Undef, err
	}
	if minfo.PeerId == nil {
		return address.Undef, fmt.Errorf("miner has no peer id")
	}

	return minfo.Owner, nil
}

type ChannelState struct {
	//datatransfer.Channel

	// SelfPeer returns the peer this channel belongs to
	SelfPeer   peer.ID `json:"selfPeer"`
	RemotePeer peer.ID `json:"remotePeer"`

	// Status is the current status of this channel
	Status    datatransfer.Status `json:"status"`
	StatusStr string              `json:"statusMessage"`

	// Sent returns the number of bytes sent
	Sent uint64 `json:"sent"`

	// Received returns the number of bytes received
	Received uint64 `json:"received"`

	// Message offers additional information about the current status
	Message string `json:"message"`

	BaseCid string `json:"baseCid"`

	ChannelID datatransfer.ChannelID `json:"channelId"`

	// Vouchers returns all vouchers sent on this channel
	//Vouchers []datatransfer.Voucher

	// VoucherResults are results of vouchers sent on the channel
	//VoucherResults []datatransfer.VoucherResult

	// LastVoucher returns the last voucher sent on the channel
	//LastVoucher datatransfer.Voucher

	// LastVoucherResult returns the last voucher result sent on the channel
	//LastVoucherResult datatransfer.VoucherResult

	// ReceivedCids returns the cids received so far on the channel
	//ReceivedCids []cid.Cid

	// Queued returns the number of bytes read from the node and queued for sending
	//Queued uint64
}

func ChannelStateConv(st datatransfer.ChannelState) *ChannelState {
	return &ChannelState{
		SelfPeer:   st.SelfPeer(),
		RemotePeer: st.OtherPeer(),
		Status:     st.Status(),
		StatusStr:  datatransfer.Statuses[st.Status()],
		Sent:       st.Sent(),
		Received:   st.Received(),
		Message:    st.Message(),
		BaseCid:    st.BaseCID().String(),
		ChannelID:  st.ChannelID(),
		//Vouchers:          st.Vouchers(),
		//VoucherResults:    st.VoucherResults(),
		//LastVoucher:       st.LastVoucher(),
		//LastVoucherResult: st.LastVoucherResult(),
		//ReceivedCids:      st.ReceivedCids(),
		//Queued:            st.Queued(),
	}
}

func (fc *FilClient) TransfersInProgress(ctx context.Context) (map[datatransfer.ChannelID]datatransfer.ChannelState, error) {
	return fc.dataTransfer.InProgressChannels(ctx)
}

func (fc *FilClient) TransferStatus(ctx context.Context, chanid *datatransfer.ChannelID) (*ChannelState, error) {
	st, err := fc.dataTransfer.ChannelState(ctx, *chanid)
	if err != nil {
		return nil, err
	}

	return ChannelStateConv(st), nil
}

var ErrNoTransferFound = fmt.Errorf("no transfer found")

func (fc *FilClient) TransferStatusForContent(ctx context.Context, content cid.Cid, miner address.Address) (*ChannelState, error) {
	start := time.Now()
	defer func() {
		log.Infof("check transfer status took: %s", time.Since(start))
	}()
	mpid, err := fc.minerPeer(ctx, miner)
	if err != nil {
		return nil, err
	}

	inprog, err := fc.dataTransfer.InProgressChannels(ctx)
	if err != nil {
		return nil, err
	}

	for chanid, state := range inprog {
		if chanid.Responder == mpid {
			if state.IsPull() {
				// this isnt a storage deal transfer...
				continue
			}
			if state.BaseCID() == content {
				return ChannelStateConv(state), nil
			}
		}
	}

	return nil, ErrNoTransferFound
}

func (fc *FilClient) RestartTransfer(ctx context.Context, chanid *datatransfer.ChannelID) error {
	return fc.dataTransfer.RestartDataTransferChannel(ctx, *chanid)
}

func (fc *FilClient) StartDataTransfer(ctx context.Context, miner address.Address, propCid cid.Cid, dataCid cid.Cid) (*datatransfer.ChannelID, error) {
	ctx, span := Tracer.Start(ctx, "startDataTransfer")
	defer span.End()

	mpid, err := fc.minerPeer(ctx, miner)
	if err != nil {
		return nil, xerrors.Errorf("getting miner peer: %w", err)
	}

	voucher := &requestvalidation.StorageDataTransferVoucher{Proposal: propCid}

	fc.host.ConnManager().Protect(mpid, "transferring")

	chanid, err := fc.dataTransfer.OpenPushDataChannel(ctx, mpid, voucher, dataCid, shared.AllSelector())
	if err != nil {
		return nil, xerrors.Errorf("opening push data channel: %w", err)
	}

	return &chanid, nil
}

type Balance struct {
	Account         address.Address `json:"account"`
	Balance         types.FIL       `json:"balance"`
	MarketEscrow    types.FIL       `json:"marketEscrow"`
	MarketLocked    types.FIL       `json:"marketLocked"`
	MarketAvailable types.FIL       `json:"marketAvailable"`

	VerifiedClientBalance *abi.StoragePower `json:"verifiedClientBalance"`
}

func (fc *FilClient) Balance(ctx context.Context) (*Balance, error) {
	act, err := fc.api.StateGetActor(ctx, fc.ClientAddr, types.EmptyTSK)
	if err != nil {
		return nil, err
	}

	market, err := fc.api.StateMarketBalance(ctx, fc.ClientAddr, types.EmptyTSK)
	if err != nil {
		return nil, err
	}

	vcstatus, err := fc.api.StateVerifiedClientStatus(ctx, fc.ClientAddr, types.EmptyTSK)
	if err != nil {
		return nil, err
	}

	avail := types.BigSub(market.Escrow, market.Locked)

	return &Balance{
		Account:               fc.ClientAddr,
		Balance:               types.FIL(act.Balance),
		MarketEscrow:          types.FIL(market.Escrow),
		MarketLocked:          types.FIL(market.Locked),
		MarketAvailable:       types.FIL(avail),
		VerifiedClientBalance: vcstatus,
	}, nil
}

type LockFundsResp struct {
	MsgCid cid.Cid
}

func (fc *FilClient) LockMarketFunds(ctx context.Context, amt types.FIL) (*LockFundsResp, error) {

	act, err := fc.api.StateGetActor(ctx, fc.ClientAddr, types.EmptyTSK)
	if err != nil {
		return nil, err
	}

	if types.BigCmp(types.BigInt(amt), act.Balance) > 0 {
		return nil, fmt.Errorf("not enough funds to add: %s < %s", types.FIL(act.Balance), amt)
	}

	encAddr, err := cborutil.Dump(&fc.ClientAddr)
	if err != nil {
		return nil, err
	}

	msg := &types.Message{
		From:   fc.ClientAddr,
		To:     builtin.StorageMarketActorAddr,
		Method: builtin.MethodsMarket.AddBalance,
		Value:  types.BigInt(amt),
		Params: encAddr,
		Nonce:  act.Nonce,
	}

	smsg, err := fc.mpusher.MpoolPushMessage(ctx, msg, &api.MessageSendSpec{})
	if err != nil {
		return nil, err
	}

	return &LockFundsResp{
		MsgCid: smsg.Cid(),
	}, nil
}

func (fc *FilClient) CheckChainDeal(ctx context.Context, dealid abi.DealID) (bool, *api.MarketDeal, error) {
	deal, err := fc.api.StateMarketStorageDeal(ctx, dealid, types.EmptyTSK)
	if err != nil {
		nfs := fmt.Sprintf("deal %d not found", dealid)
		if strings.Contains(err.Error(), nfs) {
			return false, nil, nil
		}

		return false, nil, err
	}

	return true, deal, nil
}

func (fc *FilClient) CheckOngoingTransfer(ctx context.Context, miner address.Address, st *ChannelState) (outerr error) {
	defer func() {
		// TODO: this is only here because for some reason restarting a data transfer can just panic
		// https://github.com/filecoin-project/go-data-transfer/issues/150
		if e := recover(); e != nil {
			outerr = fmt.Errorf("panic while checking transfer: %s", e)
		}
	}()
	// make sure we at least have an open connection to the miner
	if fc.host.Network().Connectedness(st.RemotePeer) != inet.Connected {
		// try reconnecting
		mpid, err := fc.connectToMiner(ctx, miner)
		if err != nil {
			return xerrors.Errorf("failed to reconnect to miner: %w", err)
		}

		if mpid != st.RemotePeer {
			return fmt.Errorf("miner peer ID is different than RemotePeer in data transfer channel")
		}
	}

	return fc.dataTransfer.RestartDataTransferChannel(ctx, st.ChannelID)

}

func (fc *FilClient) RetrievalQuery(ctx context.Context, maddr address.Address, pcid cid.Cid, optionalSelectorCurrentlyIgnored ipld.Node) (*retrievalmarket.QueryResponse, error) {
	ctx, span := Tracer.Start(ctx, "retrievalQuery", trace.WithAttributes(
		attribute.Stringer("miner", maddr),
	))
	defer span.End()

	s, err := fc.streamToMiner(ctx, maddr, RetrievalQueryProtocol)
	if err != nil {
		return nil, err
	}

	q := &retrievalmarket.Query{
		PayloadCID: pcid,
	}

	if err := cborutil.WriteCborRPC(s, q); err != nil {
		return nil, err
	}

	var resp retrievalmarket.QueryResponse
	if err := cborutil.ReadCborRPC(s, &resp); err != nil {
		return nil, err
	}

	return &resp, nil
}

func (fc *FilClient) getPaychWithMinFunds(ctx context.Context, dest address.Address) (address.Address, error) {

	avail, err := fc.pchmgr.AvailableFundsByFromTo(fc.ClientAddr, dest)
	if err != nil {
		return address.Undef, err
	}

	reqBalance, err := types.ParseFIL("0.01")
	if err != nil {
		return address.Undef, err
	}
	fmt.Println("available", avail.ConfirmedAmt)

	if types.BigCmp(avail.ConfirmedAmt, types.BigInt(reqBalance)) >= 0 {
		return *avail.Channel, nil
	}

	amount := abi.TokenAmount(types.BigMul(types.BigInt(reqBalance), types.NewInt(2)))

	fmt.Println("getting payment channel: ", fc.ClientAddr, dest, amount)
	pchaddr, mcid, err := fc.pchmgr.GetPaych(ctx, fc.ClientAddr, dest, amount)
	if err != nil {
		return address.Undef, xerrors.Errorf("failed to get payment channel: %w", err)
	}

	fmt.Println("got payment channel: ", pchaddr, mcid)
	if !mcid.Defined() {
		if pchaddr == address.Undef {
			return address.Undef, xerrors.Errorf("GetPaych returned nothing")
		}

		return pchaddr, nil
	}

	return fc.pchmgr.GetPaychWaitReady(ctx, mcid)
}

type RetrievalStats struct {
	Peer         peer.ID
	Size         uint64
	Duration     time.Duration
	AverageSpeed uint64
	TotalPayment abi.TokenAmount
	NumPayments  int
	AskPrice     abi.TokenAmount

	// TODO: we should be able to get this if we hook into the graphsync event stream
	//TimeToFirstByte time.Duration
}

func (fc *FilClient) RetrieveContent(ctx context.Context, miner address.Address, proposal *retrievalmarket.DealProposal) (*RetrievalStats, error) {
	log.Infof("starting retrieval with miner: %s", miner)

	ctx, span := Tracer.Start(ctx, "fcRetrieveContent")
	defer span.End()

	// Stats
	startTime := time.Now()
	totalPayment := abi.NewTokenAmount(0)

	mpID, err := fc.minerPeer(ctx, miner)
	if err != nil {
		return nil, xerrors.Errorf("failed to get miner peer: %w", err)
	}

	minerOwner, err := fc.minerOwner(ctx, miner)
	if err != nil {
		return nil, err
	}

	// Get the payment channel and create a lane for this retrieval
	pchAddr, err := fc.getPaychWithMinFunds(ctx, minerOwner)
	if err != nil {
		return nil, xerrors.Errorf("failed to get payment channel: %w", err)
	}
	pchLane, err := fc.pchmgr.AllocateLane(pchAddr)
	if err != nil {
		return nil, xerrors.Errorf("failed to allocate lane: %w", err)
	}

<<<<<<< HEAD
	sel := shared.AllSelector()
	if proposal.SelectorSpecified() {
		var err error
		sel, err = retrievalmarket.DecodeNode(proposal.Selector)
		if err != nil {
			return nil, xerrors.Errorf("selector is invalid: %w", err)
		}
	}
	var vouch datatransfer.Voucher = proposal
	// Use the data transfer protocol to propose the retrieval deal
	chanid, err := fc.dataTransfer.OpenPullDataChannel(ctx, mpid, vouch, proposal.PayloadCID, sel)
	if err != nil {
		return nil, err
	}
=======
	var chanid datatransfer.ChannelID
	var chanidMu sync.Mutex
>>>>>>> 051c53b4

	// Set up incoming events handler

	// The next nonce (incrementing unique ID starting from 0) for the next voucher
	var nonce uint64 = 0

	// Used to limit prints to the console about received status
	lastReceivedUpdate := time.Now()

	// dtRes receives either an error (failure) or nil (success) which is waited
	// on and handled below before exiting the function
	dtRes := make(chan error, 1)

	finish := func(err error) {
		select {
		case dtRes <- err:
		default:
		}
	}

	unsubscribe := fc.dataTransfer.SubscribeToEvents(func(event datatransfer.Event, state datatransfer.ChannelState) {
		// Copy chanid so it can be used later in the callback
		chanidMu.Lock()
		chanidLk := chanid
		chanidMu.Unlock()

		// Skip all events that aren't related to this channel
		if state.ChannelID() != chanidLk {
			return
		}

		switch event.Code {
		case datatransfer.NewVoucherResult:
			switch resType := state.LastVoucherResult().(type) {
			case *retrievalmarket.DealResponse:
				switch resType.Status {
				case retrievalmarket.DealStatusAccepted:
					log.Info("deal accepted")

				// Respond with a payment voucher when funds are requested
				case retrievalmarket.DealStatusFundsNeeded:
					log.Infof("sending payment voucher (nonce: %v, amount: %v)", nonce, resType.PaymentOwed)

					totalPayment = types.BigAdd(totalPayment, resType.PaymentOwed)

					vres, err := fc.pchmgr.CreateVoucher(ctx, pchAddr, paych.SignedVoucher{
						ChannelAddr: pchAddr,
						Lane:        pchLane,
						Nonce:       nonce,
						Amount:      totalPayment,
					})
					if err != nil {
						finish(err)
					}

					if types.BigCmp(vres.Shortfall, big.NewInt(0)) > 0 {
						finish(xerrors.Errorf("not enough funds remaining in payment channel (shortfall = %s)", vres.Shortfall))
					}

					if err := fc.dataTransfer.SendVoucher(ctx, chanidLk, &retrievalmarket.DealPayment{
						ID:             proposal.ID,
						PaymentChannel: pchAddr,
						PaymentVoucher: vres.Voucher,
					}); err != nil {
						finish(xerrors.Errorf("failed to send payment voucher: %w", err))
					}

					nonce++
				case retrievalmarket.DealStatusFundsNeededUnseal:
					finish(xerrors.Errorf("received unexpected payment request for unsealing data"))
				default:
					log.Debugf("unrecognized voucher response status: %v", retrievalmarket.DealStatuses[resType.Status])
				}
			default:
				log.Debugf("unrecognized voucher response type: %v", resType)
			}
		case datatransfer.DataReceivedProgress:
			if fc.RetrievalProgressLogging && time.Since(lastReceivedUpdate) >= time.Millisecond*100 {
				fmt.Printf("received: %v\r", state.Received())
				lastReceivedUpdate = time.Now()
			}
		case datatransfer.DataReceived:
			// Ignore this
		case datatransfer.FinishTransfer:
			finish(nil)
		case datatransfer.Cancel:
			finish(xerrors.Errorf("data transfer canceled"))
		default:
			log.Debugf("unrecognized data transfer event: %v", datatransfer.Events[event.Code])
		}
	})
	defer unsubscribe()

	// Submit the retrieval deal proposal to the miner
	chanidMu.Lock()
	chanid, err = fc.dataTransfer.OpenPullDataChannel(ctx, mpID, proposal, proposal.PayloadCID, shared.AllSelector())
	chanidMu.Unlock()
	if err != nil {
		return nil, err
	}
	// Wait for the retrieval to finish before exiting the function
	select {
	case err := <-dtRes:
		if err != nil {
			return nil, xerrors.Errorf("data transfer error: %w", err)
		}
	case <-ctx.Done():
		return nil, ctx.Err()
	}

	// Compile the retrieval stats

	state, err := fc.dataTransfer.ChannelState(ctx, chanid)
	if err != nil {
		return nil, xerrors.Errorf("could not get channel state: %w", err)
	}

	duration := time.Since(startTime)
	speed := uint64(float64(state.Received()) / duration.Seconds())

	return &RetrievalStats{
		Peer:         state.OtherPeer(),
		Size:         state.Received(),
		Duration:     duration,
		AverageSpeed: speed,
		TotalPayment: totalPayment,
		NumPayments:  int(nonce),
		AskPrice:     proposal.PricePerByte,
	}, nil
}<|MERGE_RESOLUTION|>--- conflicted
+++ resolved
@@ -871,25 +871,8 @@
 		return nil, xerrors.Errorf("failed to allocate lane: %w", err)
 	}
 
-<<<<<<< HEAD
-	sel := shared.AllSelector()
-	if proposal.SelectorSpecified() {
-		var err error
-		sel, err = retrievalmarket.DecodeNode(proposal.Selector)
-		if err != nil {
-			return nil, xerrors.Errorf("selector is invalid: %w", err)
-		}
-	}
-	var vouch datatransfer.Voucher = proposal
-	// Use the data transfer protocol to propose the retrieval deal
-	chanid, err := fc.dataTransfer.OpenPullDataChannel(ctx, mpid, vouch, proposal.PayloadCID, sel)
-	if err != nil {
-		return nil, err
-	}
-=======
 	var chanid datatransfer.ChannelID
 	var chanidMu sync.Mutex
->>>>>>> 051c53b4
 
 	// Set up incoming events handler
 
@@ -984,8 +967,16 @@
 	defer unsubscribe()
 
 	// Submit the retrieval deal proposal to the miner
+	sel := shared.AllSelector()
+	if proposal.SelectorSpecified() {
+		var err error
+		sel, err = retrievalmarket.DecodeNode(proposal.Selector)
+		if err != nil {
+			return nil, xerrors.Errorf("selector is invalid: %w", err)
+		}
+	}
 	chanidMu.Lock()
-	chanid, err = fc.dataTransfer.OpenPullDataChannel(ctx, mpID, proposal, proposal.PayloadCID, shared.AllSelector())
+	chanid, err = fc.dataTransfer.OpenPullDataChannel(ctx, mpID, proposal, proposal.PayloadCID, sel)
 	chanidMu.Unlock()
 	if err != nil {
 		return nil, err
