package main

import (
	"context"
	"encoding/json"
	"fmt"
	"net/http"
	"sort"
	"strconv"
	"strings"
	"time"

	"github.com/application-research/estuary/collections"
	"github.com/application-research/estuary/constants"
	drpc "github.com/application-research/estuary/drpc"
	"github.com/application-research/estuary/pinner"
	"github.com/application-research/estuary/pinner/types"
	"github.com/application-research/estuary/util"
	"github.com/ipfs/go-blockservice"
	"github.com/ipfs/go-cid"
	"github.com/ipfs/go-merkledag"
	"github.com/labstack/echo/v4"
	"github.com/libp2p/go-libp2p-core/peer"
	"github.com/pkg/errors"
	"go.opentelemetry.io/otel/attribute"
	trace "go.opentelemetry.io/otel/trace"
	"golang.org/x/xerrors"
	"gorm.io/gorm"
	"gorm.io/gorm/clause"
)

const (
	DEFAULT_IPFS_PIN_LIMIT = 10 // https://github.com/ipfs/pinning-services-api-spec/blob/main/ipfs-pinning-service.yaml#L610
	IPFS_PIN_LIMIT_MIN     = 1
	IPFS_PIN_LIMIT_MAX     = 1000
)

func (cm *ContentManager) pinStatus(cont util.Content, origins []*peer.AddrInfo) (*types.IpfsPinStatusResponse, error) {
	delegates := cm.pinDelegatesForContent(cont)

	cm.pinLk.Lock()
	po, ok := cm.pinJobs[cont.ID]
	cm.pinLk.Unlock()
	if !ok {
		meta := make(map[string]interface{}, 0)
		if cont.PinMeta != "" {
			if err := json.Unmarshal([]byte(cont.PinMeta), &meta); err != nil {
				log.Warnf("content %d has invalid pinmeta: %s", cont, err)
			}
		}

		originStrs := make([]string, 0)
		for _, o := range origins {
			ai, err := peer.AddrInfoToP2pAddrs(o)
			if err == nil {
				for _, a := range ai {
					originStrs = append(originStrs, a.String())
				}
			}
		}

		ps := &types.IpfsPinStatusResponse{
			RequestID: fmt.Sprintf("%d", cont.ID),
			Status:    types.PinningStatusPinning,
			Created:   cont.CreatedAt,
			Pin: types.IpfsPin{
				CID:     cont.Cid.CID.String(),
				Name:    cont.Name,
				Meta:    meta,
				Origins: originStrs,
			},
			Delegates: delegates,
			Info:      make(map[string]interface{}, 0), // TODO: all sorts of extra info we could add...
		}

		if cont.Active {
			ps.Status = types.PinningStatusPinned
		}

		if cont.Failed {
			ps.Status = types.PinningStatusFailed
		}
		return ps, nil
	}

	status := po.PinStatus()
	status.Delegates = delegates
	return status, nil
}

func (cm *ContentManager) pinDelegatesForContent(cont util.Content) []string {
	if cont.Location == constants.ContentLocationLocal {
		var out []string
		for _, a := range cm.Host.Addrs() {
			out = append(out, fmt.Sprintf("%s/p2p/%s", a, cm.Host.ID()))
		}

		return out
	} else {
		ai, err := cm.addrInfoForShuttle(cont.Location)
		if err != nil {
			log.Errorf("failed to get address info for shuttle %q: %s", cont.Location, err)
			return nil
		}

		if ai == nil {
			log.Warnf("no address info for shuttle: %s", cont.Location)
			return nil
		}

		var out []string
		for _, a := range ai.Addrs {
			out = append(out, fmt.Sprintf("%s/p2p/%s", a, ai.ID))
		}
		return out
	}
}

func (s *Server) doPinning(ctx context.Context, op *pinner.PinningOperation, cb pinner.PinProgressCB) error {
	ctx, span := s.tracer.Start(ctx, "doPinning")
	defer span.End()

	// remove replacement async - move this out
	if op.Replace > 0 {
		go func() {
			if err := s.CM.removeContent(ctx, op.Replace, true); err != nil {
				log.Infof("failed to remove content in replacement: %d with: %d", op.Replace, op.ContId)
			}
		}()
	}

	for _, pi := range op.Peers {
		if err := s.Node.Host.Connect(ctx, *pi); err != nil {
			log.Warnf("failed to connect to origin node for pinning operation: %s", err)
		}
	}

	bserv := blockservice.New(s.Node.Blockstore, s.Node.Bitswap)
	dserv := merkledag.NewDAGService(bserv)
	dsess := dserv.Session(ctx)

	if err := s.CM.addDatabaseTrackingToContent(ctx, op.ContId, dsess, op.Obj, cb); err != nil {
		return err
	}

	if op.MakeDeal {
		s.CM.toCheck(op.ContId)
	}

	// this provide call goes out immediately
	if err := s.Node.FullRT.Provide(ctx, op.Obj, true); err != nil {
		log.Warnf("provider broadcast failed: %s", err)
	}

	// this one adds to a queue
	if err := s.Node.Provider.Provide(op.Obj); err != nil {
		log.Warnf("providing failed: %s", err)
	}
	return nil
}

func (s *Server) PinStatusFunc(contID uint, location string, status types.PinningStatus) error {
	return s.CM.UpdatePinStatus(location, contID, status)
}

func (cm *ContentManager) refreshPinQueue(ctx context.Context, contentLoc string) error {
	log.Infof("trying to refresh pin queue for %s contents", contentLoc)

	var contents []util.Content
	if err := cm.DB.Find(&contents, "pinning and not active and not failed and not aggregate and location=?", contentLoc).Error; err != nil {
		return err
	}

	makeDeal := true
	for _, c := range contents {
		select {
		case <-ctx.Done():
			log.Debugf("refresh pin queue canceled for %s contents", contentLoc)
			return nil
		default:
			var origins []*peer.AddrInfo
			// when refreshing pinning queue, use content origins if available
			if c.Origins != "" {
				_ = json.Unmarshal([]byte(c.Origins), &origins) // no need to handle or log err, its just a nice to have
			}

			if c.Location == constants.ContentLocationLocal {
				cm.addPinToQueue(c, origins, 0, makeDeal)
			} else {
				if err := cm.pinContentOnShuttle(ctx, c, origins, 0, c.Location, makeDeal); err != nil {
					log.Errorf("failed to send pin message to shuttle: %s", err)
					time.Sleep(time.Millisecond * 100)
				}
			}
		}
	}
	return nil
}

func (cm *ContentManager) pinContent(ctx context.Context, user uint, obj cid.Cid, filename string, cols []*collections.CollectionRef, origins []*peer.AddrInfo, replaceID uint, meta map[string]interface{}, makeDeal bool) (*types.IpfsPinStatusResponse, error) {
	loc, err := cm.selectLocationForContent(ctx, obj, user)
	if err != nil {
		return nil, xerrors.Errorf("selecting location for content failed: %w", err)
	}

	if replaceID > 0 {
		// mark as replace since it will removed and so it should not be fetched anymore
		if err := cm.DB.Model(&util.Content{}).Where("id = ?", replaceID).Update("replace", true).Error; err != nil {
			return nil, err
		}
	}

	var metaStr string
	if meta != nil {
		b, err := json.Marshal(meta)
		if err != nil {
			return nil, err
		}
		metaStr = string(b)
	}

	var originsStr string
	if origins != nil {
		b, err := json.Marshal(origins)
		if err != nil {
			return nil, err
		}
		originsStr = string(b)
	}

	cont := util.Content{
		Cid:         util.DbCID{CID: obj},
		Name:        filename,
		UserID:      user,
		Active:      false,
		Replication: cm.Replication,
		Pinning:     true,
		PinMeta:     metaStr,
		Location:    loc,
		Origins:     originsStr,
	}
	if err := cm.DB.Create(&cont).Error; err != nil {
		return nil, err
	}

	if len(cols) > 0 {
		for _, c := range cols {
			c.Content = cont.ID
		}

		if err := cm.DB.Clauses(clause.OnConflict{
			Columns:   []clause.Column{{Name: "path"}, {Name: "collection"}},
			DoUpdates: clause.AssignmentColumns([]string{"created_at", "content"}),
		}).Create(cols).Error; err != nil {
			return nil, err
		}
	}

	if loc == constants.ContentLocationLocal {
		cm.addPinToQueue(cont, origins, replaceID, makeDeal)
	} else {
		if err := cm.pinContentOnShuttle(ctx, cont, origins, replaceID, loc, makeDeal); err != nil {
			return nil, err
		}
	}
	return cm.pinStatus(cont, origins)
}

func (cm *ContentManager) addPinToQueue(cont util.Content, peers []*peer.AddrInfo, replaceID uint, makeDeal bool) {
	if cont.Location != constants.ContentLocationLocal {
		log.Errorf("calling addPinToQueue on non-local content")
	}

	op := &pinner.PinningOperation{
		ContId:   cont.ID,
		UserId:   cont.UserID,
		Obj:      cont.Cid.CID,
		Name:     cont.Name,
		Peers:    peers,
		Started:  cont.CreatedAt,
		Status:   types.PinningStatusQueued,
		Replace:  replaceID,
		Location: cont.Location,
		MakeDeal: makeDeal,
		Meta:     cont.PinMeta,
	}

	cm.pinLk.Lock()
	// TODO: check if we are overwriting anything here
	cm.pinJobs[cont.ID] = op
	cm.pinLk.Unlock()

	cm.pinMgr.Add(op)
}

func (cm *ContentManager) pinContentOnShuttle(ctx context.Context, cont util.Content, peers []*peer.AddrInfo, replaceID uint, handle string, makeDeal bool) error {
	ctx, span := cm.tracer.Start(ctx, "pinContentOnShuttle", trace.WithAttributes(
		attribute.String("handle", handle),
		attribute.String("CID", cont.Cid.CID.String()),
	))
	defer span.End()

	if err := cm.sendShuttleCommand(ctx, handle, &drpc.Command{
		Op: drpc.CMD_AddPin,
		Params: drpc.CmdParams{
			AddPin: &drpc.AddPin{
				DBID:   cont.ID,
				UserId: cont.UserID,
				Cid:    cont.Cid.CID,
				Peers:  peers,
			},
		},
	}); err != nil {
		return err
	}

	op := &pinner.PinningOperation{
		ContId:   cont.ID,
		UserId:   cont.UserID,
		Obj:      cont.Cid.CID,
		Name:     cont.Name,
		Peers:    peers,
		Started:  cont.CreatedAt,
		Status:   types.PinningStatusQueued,
		Replace:  replaceID,
		Location: handle,
		MakeDeal: makeDeal,
		Meta:     cont.PinMeta,
	}

	cm.pinLk.Lock()
	// TODO: check if we are overwriting anything here
	cm.pinJobs[cont.ID] = op
	cm.pinLk.Unlock()

	return nil
}

func (cm *ContentManager) selectLocationForContent(ctx context.Context, obj cid.Cid, uid uint) (string, error) {
	ctx, span := cm.tracer.Start(ctx, "selectLocation")
	defer span.End()

<<<<<<< HEAD
=======
	var user util.User
	if err := cm.DB.First(&user, "id = ?", uid).Error; err != nil {
		return "", err
	}

>>>>>>> 829eb84c
	allShuttlesLowSpace := true
	lowSpace := make(map[string]bool)
	var activeShuttles []string
	cm.shuttlesLk.Lock()
	for d, sh := range cm.shuttles {
		if !sh.private && !sh.ContentAddingDisabled {
			lowSpace[d] = sh.spaceLow
			activeShuttles = append(activeShuttles, d)
		} else {
			allShuttlesLowSpace = false
		}
	}
	cm.shuttlesLk.Unlock()

	var shuttles []Shuttle
	if err := cm.DB.Order("priority desc").Find(&shuttles, "handle in ? and open", activeShuttles).Error; err != nil {
		return "", err
	}

	// prefer shuttles that are not low on blockstore space
	sort.SliceStable(shuttles, func(i, j int) bool {
		lsI := lowSpace[shuttles[i].Handle]
		lsJ := lowSpace[shuttles[j].Handle]

		if lsI == lsJ {
			return false
		}

		return lsJ
	})

	if len(shuttles) == 0 {
		if cm.localContentAddingDisabled {
			return "", fmt.Errorf("no shuttles available and local content adding disabled")
		}
		return constants.ContentLocationLocal, nil
	}

	// TODO: take into account existing staging zones and their primary
	// locations while choosing
	ploc := cm.primaryStagingLocation(ctx, uid)
	if ploc == "" {
		log.Warnf("empty staging zone set for user %d", uid)
	}

	if ploc != "" {
		if allShuttlesLowSpace || !lowSpace[ploc] {
			for _, sh := range shuttles {
				if sh.Handle == ploc {
					return ploc, nil
				}
			}
		}

		// TODO: maybe we should just assign the pin to the preferred shuttle
		// anyways, this could be the case where theres a small amount of
		// downtime from rebooting or something
		log.Warnf("preferred shuttle %q not online", ploc)
	}

	// since they are ordered by priority, just take the first
	return shuttles[0].Handle, nil
}

func (cm *ContentManager) selectLocationForRetrieval(ctx context.Context, cont util.Content) (string, error) {
	_, span := cm.tracer.Start(ctx, "selectLocationForRetrieval")
	defer span.End()

	var activeShuttles []string
	cm.shuttlesLk.Lock()
	for d, sh := range cm.shuttles {
		if !sh.private {
			activeShuttles = append(activeShuttles, d)
		}
	}
	cm.shuttlesLk.Unlock()

	var shuttles []Shuttle
	if err := cm.DB.Order("priority desc").Find(&shuttles, "handle in ? and open", activeShuttles).Error; err != nil {
		return "", err
	}

	if len(shuttles) == 0 {
		if cm.localContentAddingDisabled {
			return "", fmt.Errorf("no shuttles available and local content adding disabled")
		}
		return constants.ContentLocationLocal, nil
	}

	// prefer the shuttle the content is already on
	for _, sh := range shuttles {
		if sh.Handle == cont.Location {
			return sh.Handle, nil
		}
	}

	// since they are ordered by priority, just take the first
	return shuttles[0].Handle, nil
}

func (cm *ContentManager) primaryStagingLocation(ctx context.Context, uid uint) string {
	cm.bucketLk.Lock()
	defer cm.bucketLk.Unlock()
	zones, ok := cm.buckets[uid]
	if !ok {
		return ""
	}

	// TODO: maybe we could make this more complex, but for now, if we have a
	// staging zone opened in a particular location, just keep using that one
	for _, z := range zones {
		return z.Location
	}
	return ""
}

// handleListPins godoc
// @Summary      List all pin status objects
// @Description  This endpoint lists all pin status objects
// @Tags         pinning
// @Produce      json
// @Failure      400  {object}  util.HttpError
// @Failure      404  {object}  util.HttpError
// @Failure      500  {object}  util.HttpError
// @Router       /pinning/pins [get]
func (s *Server) handleListPins(e echo.Context, u *util.User) error {
	_, span := s.tracer.Start(e.Request().Context(), "handleListPins")
	defer span.End()

	qcids := e.QueryParam("cid")
	qname := e.QueryParam("name")
	qmatch := e.QueryParam("match")
	qstatus := e.QueryParam("status")
	qbefore := e.QueryParam("before")
	qafter := e.QueryParam("after")
	qlimit := e.QueryParam("limit")
	qreqids := e.QueryParam("requestid")

	lim := DEFAULT_IPFS_PIN_LIMIT
	if qlimit != "" {
		limit, err := strconv.Atoi(qlimit)
		if err != nil {
			return err
		}
		lim = limit

		if lim > IPFS_PIN_LIMIT_MAX || lim < IPFS_PIN_LIMIT_MIN {
			return &util.HttpError{
				Code:    http.StatusBadRequest,
				Reason:  util.ERR_INVALID_QUERY_PARAM_VALUE,
				Details: fmt.Sprintf("specify a valid LIMIT value between %d and %d", IPFS_PIN_LIMIT_MIN, IPFS_PIN_LIMIT_MAX),
			}
		}
	}

	q := s.DB.Model(util.Content{}).Where("user_id = ? AND not aggregate AND not replace", u.ID).Order("created_at desc")

	if qcids != "" {
		var cids []util.DbCID
		for _, cstr := range strings.Split(qcids, ",") {
			c, err := cid.Decode(cstr)
			if err != nil {
				return err
			}
			cids = append(cids, util.DbCID{CID: c})
		}
		q = q.Where("cid in ?", cids)
	}

	if qname != "" {
		switch strings.ToLower(qmatch) {
		case "ipartial":
			q = q.Where("lower(name) like ?", fmt.Sprintf("%%%s%%", strings.ToLower(qname)))
		case "partial":
			q = q.Where("name like ?", fmt.Sprintf("%%%s%%", qname))
		case "iexact":
			q = q.Where("lower(name) = ?", strings.ToLower(qname))
		default: //exact
			q = q.Where("name = ?", qname)
		}
	}

	if qbefore != "" {
		beftime, err := time.Parse(time.RFC3339, qbefore)
		if err != nil {
			return err
		}
		q = q.Where("created_at <= ?", beftime)
	}

	if qafter != "" {
		aftime, err := time.Parse(time.RFC3339, qafter)
		if err != nil {
			return err
		}
		q = q.Where("created_at > ?", aftime)
	}

	if qreqids != "" {
		var ids []int
		for _, rs := range strings.Split(qreqids, ",") {
			id, err := strconv.Atoi(rs)
			if err != nil {
				return err
			}
			ids = append(ids, id)
		}
		q = q.Where("id in ?", ids)
	}

	pinStatuses := make(map[types.PinningStatus]bool)
	if qstatus != "" {
		statuses := strings.Split(qstatus, ",")
		for _, s := range statuses {
			ps := types.PinningStatus(s)
			switch ps {
			case types.PinningStatusQueued, types.PinningStatusPinning, types.PinningStatusPinned, types.PinningStatusFailed:
				pinStatuses[ps] = true
			default:
				return &util.HttpError{
					Code:    http.StatusBadRequest,
					Reason:  util.ERR_INVALID_PINNING_STATUS,
					Details: fmt.Sprintf("unrecognized pin status in query: %q", s),
				}
			}
		}
	}

	q, err := filterForStatusQuery(q, pinStatuses)
	if err != nil {
		return err
	}

	var count int64
	if err := q.Count(&count).Error; err != nil {
		return err
	}

	q.Limit(lim)

	var contents []util.Content
	if err := q.Scan(&contents).Error; err != nil {
		return err
	}

	out := make([]*types.IpfsPinStatusResponse, 0)
	for _, c := range contents {
		st, err := s.CM.pinStatus(c, nil)
		if err != nil {
			return err
		}
		out = append(out, st)
	}

	return e.JSON(http.StatusOK, types.IpfsListPinStatusResponse{
		Count:   int(count),
		Results: out,
	})
}

func filterForStatusQuery(q *gorm.DB, statuses map[types.PinningStatus]bool) (*gorm.DB, error) {
	// TODO maybe we should move all these statuses to a status column in contents
	if len(statuses) == 0 || len(statuses) == 4 {
		return q, nil // if no status filter or all statuses are specified, return all pins
	}

	pinned := statuses[types.PinningStatusPinned]
	failed := statuses[types.PinningStatusFailed]
	pinning := statuses[types.PinningStatusPinning]
	queued := statuses[types.PinningStatusQueued]

	if len(statuses) == 1 {
		switch {
		case pinned:
			return q.Where("active and not failed and not pinning"), nil
		case failed:
			return q.Where("failed and not active and not pinning"), nil
		case pinning:
			return q.Where("pinning and not active and not failed"), nil
		default:
			return q.Where("not active and not pinning and not failed"), nil
		}
	}

	if len(statuses) == 2 {
		if pinned && failed {
			return q.Where("(active or failed) and not pinning"), nil
		}

		if pinned && queued {
			return q.Where("active and not failed and not pinning"), nil
		}

		if pinned && pinning {
			return q.Where("(active or pinning) and not failed"), nil
		}

		if pinning && failed {
			return q.Where("(pinning or failed) and not active"), nil
		}

		if pinning && queued {
			return q.Where("pinning and not active and not failed"), nil
		}

		if failed && queued {
			return q.Where("failed and not active and not pinning"), nil
		}
	}

	if !statuses[types.PinningStatusFailed] {
		return q.Where("not failed and (active or pinning)"), nil
	}

	if !statuses[types.PinningStatusPinned] {
		return q.Where("not active and (failed or pinning"), nil
	}

	if !statuses[types.PinningStatusPinning] {
		return q.Where("not pinning and (active or failed"), nil
	}
	return q.Where("active or pinning or failed"), nil
}

// handleAddPin  godoc
// @Summary      Add and pin object
// @Description  This endpoint adds a pin to the IPFS daemon.
// @Tags         pinning
// @Produce      json
// @in           200,400,default  string  Token "token"
// @Param        cid   path  string  true  "cid"
// @Param        name  path  string  true  "name"
// @Router       /pinning/pins [post]
func (s *Server) handleAddPin(e echo.Context, u *util.User) error {
	ctx := e.Request().Context()

	if err := util.ErrorIfContentAddingDisabled(s.isContentAddingDisabled(u)); err != nil {
		return err
	}

	var pin types.IpfsPin
	if err := e.Bind(&pin); err != nil {
		return err
	}

	var cols []*collections.CollectionRef
	if c, ok := pin.Meta["collection"].(string); ok && c != "" {
		var srchCol collections.Collection
		if err := s.DB.First(&srchCol, "uuid = ? and user_id = ?", c, u.ID).Error; err != nil {
			return err
		}

		var colpath *string
		colp, ok := pin.Meta["colpath"].(string)
		if ok {
			p, err := sanitizePath(colp)
			if err != nil {
				return err
			}

			colpath = &p
		}

		cols = []*collections.CollectionRef{
			{
				Collection: srchCol.ID,
				Path:       colpath,
			},
		}
	}

	var origins []*peer.AddrInfo
	for _, p := range pin.Origins {
		ai, err := peer.AddrInfoFromString(p)
		if err != nil {
			return err
		}
		origins = append(origins, ai)
	}

	obj, err := cid.Decode(pin.CID)
	if err != nil {
		return err
	}

	makeDeal := true
	// TODO pinning should be async
	status, err := s.CM.pinContent(ctx, u.ID, obj, pin.Name, cols, origins, 0, pin.Meta, makeDeal)
	if err != nil {
		return err
	}
	return e.JSON(http.StatusAccepted, status)
}

// handleGetPin  godoc
// @Summary      Get a pin status object
// @Description  This endpoint returns a pin status object.
// @Tags         pinning
// @Produce      json
// @Param        pinid  path  string  true  "cid"
// @Router       /pinning/pins/{pinid} [get]
func (s *Server) handleGetPin(e echo.Context, u *util.User) error {
	pinID, err := strconv.Atoi(e.Param("pinid"))
	if err != nil {
		return err
	}

	var content util.Content
	if err := s.DB.First(&content, "id = ? AND not replace", pinID).Error; err != nil {
		if xerrors.Is(err, gorm.ErrRecordNotFound) {
			return &util.HttpError{
				Code:    http.StatusNotFound,
				Reason:  util.ERR_CONTENT_NOT_FOUND,
				Details: fmt.Sprintf("content with ID(%d) was not found", pinID),
			}
		}
		return err
	}

	if err := util.IsContentOwner(u.ID, content.UserID); err != nil {
		return err
	}

	st, err := s.CM.pinStatus(content, nil)
	if err != nil {
		return err
	}
	return e.JSON(http.StatusOK, st)
}

// handleReplacePin godoc
// @Summary      Replace a pinned object
// @Description  This endpoint replaces a pinned object.
// @Tags         pinning
// @Produce      json
// @Param        pinid  path  string  true  "Pin ID"
// @Router       /pinning/pins/{pinid} [post]
func (s *Server) handleReplacePin(e echo.Context, u *util.User) error {

	if err := util.ErrorIfContentAddingDisabled(s.isContentAddingDisabled(u)); err != nil {
		return err
	}

	pinID, err := strconv.Atoi(e.Param("pinid"))
	if err != nil {
		return err
	}

	var pin types.IpfsPin
	if err := e.Bind(&pin); err != nil {
		return err
	}

	var content util.Content
	if err := s.DB.First(&content, "id = ? AND not replace", pinID).Error; err != nil {
		if xerrors.Is(err, gorm.ErrRecordNotFound) {
			return &util.HttpError{
				Code:    http.StatusNotFound,
				Reason:  util.ERR_CONTENT_NOT_FOUND,
				Details: fmt.Sprintf("content with ID(%d) was not found", pinID),
			}
		}
		return err
	}

	if err := util.IsContentOwner(u.ID, content.UserID); err != nil {
		return err
	}

	var origins []*peer.AddrInfo
	for _, p := range pin.Origins {
		ai, err := peer.AddrInfoFromString(p)
		if err != nil {
			return err
		}
		origins = append(origins, ai)
	}

	pinCID, err := cid.Decode(pin.CID)
	if err != nil {
		return err
	}

	makeDeal := true
	status, err := s.CM.pinContent(e.Request().Context(), u.ID, pinCID, pin.Name, nil, origins, uint(pinID), pin.Meta, makeDeal)
	if err != nil {
		return err
	}
	return e.JSON(http.StatusAccepted, status)
}

// handleDeletePin godoc
// @Summary      Delete a pinned object
// @Description  This endpoint deletes a pinned object.
// @Tags         pinning
// @Produce      json
// @Param        pinid  path  string  true  "Pin ID"
// @Router       /pinning/pins/{pinid} [delete]
func (s *Server) handleDeletePin(e echo.Context, u *util.User) error {
	pinID, err := strconv.Atoi(e.Param("pinid"))
	if err != nil {
		return err
	}

	var content util.Content
	if err := s.DB.First(&content, "id = ? AND not replace", pinID).Error; err != nil {
		if xerrors.Is(err, gorm.ErrRecordNotFound) {
			return &util.HttpError{
				Code:    http.StatusNotFound,
				Reason:  util.ERR_CONTENT_NOT_FOUND,
				Details: fmt.Sprintf("content with ID(%d) was not found", pinID),
			}
		}
		return err
	}

	if err := util.IsContentOwner(u.ID, content.UserID); err != nil {
		return err
	}

	// mark as replace since it will removed and so it should not be fetched anymore
	if err := s.DB.Model(&util.Content{}).Where("id = ?", pinID).Update("replace", true).Error; err != nil {
		return err
	}

	// unpin async
	go func() {
		if err := s.CM.unpinContent(e.Request().Context(), uint(pinID)); err != nil {
			log.Errorf("could not unpinContent(%d): %s", err, pinID)
		}
	}()
	return e.NoContent(http.StatusAccepted)
}

func (cm *ContentManager) UpdatePinStatus(location string, contID uint, status types.PinningStatus) error {
	cm.pinLk.Lock()
	op, ok := cm.pinJobs[contID]

	cm.pinLk.Unlock()
	if !ok {
		return fmt.Errorf("got pin status update for unknown content: %d, status: %s, location: %s", contID, status, location)
	}

	if status == types.PinningStatusFailed {
		var c util.Content
		if err := cm.DB.First(&c, "id = ?", contID).Error; err != nil {
			return errors.Wrap(err, "failed to look up content")
		}

		if c.Active {
			return fmt.Errorf("got failed pin status message from location: %s where content(%d) was already active, refusing to do anything", location, contID)
		}

		if err := cm.DB.Model(util.Content{}).Where("id = ?", contID).UpdateColumns(map[string]interface{}{
			"active":  false,
			"pinning": false,
			"failed":  true,
		}).Error; err != nil {
			log.Errorf("failed to mark content as failed in database: %s", err)
		}
	}
	op.SetStatus(status)
	return nil
}

func (cm *ContentManager) handlePinningComplete(ctx context.Context, handle string, pincomp *drpc.PinComplete) error {
	ctx, span := cm.tracer.Start(ctx, "handlePinningComplete")
	defer span.End()

	var cont util.Content
	if err := cm.DB.First(&cont, "id = ?", pincomp.DBID).Error; err != nil {
		return xerrors.Errorf("got shuttle pin complete for unknown content %d (shuttle = %s): %w", pincomp.DBID, handle, err)
	}

	if cont.Active {
		// content already active, no need to add objects, just update location
		if err := cm.DB.Model(util.Content{}).Where("id = ?", cont.ID).UpdateColumns(map[string]interface{}{
			"pinning":  false,
			"location": handle,
		}).Error; err != nil {
			return err
		}
		// TODO: should we recheck the staging zones?
		return nil
	}

	if cont.Aggregate {
		if err := cm.DB.Model(util.Content{}).Where("id = ?", cont.ID).UpdateColumns(map[string]interface{}{
			"active":   true,
			"pinning":  false,
			"location": handle,
		}).Error; err != nil {
			return xerrors.Errorf("failed to update content in database: %w", err)
		}
		return nil
	}

	objects := make([]*util.Object, 0, len(pincomp.Objects))
	for _, o := range pincomp.Objects {
		objects = append(objects, &util.Object{
			Cid:  util.DbCID{CID: o.Cid},
			Size: o.Size,
		})
	}

	if err := cm.addObjectsToDatabase(ctx, pincomp.DBID, nil, cid.Cid{}, objects, handle); err != nil {
		return xerrors.Errorf("failed to add objects to database: %w", err)
	}

	cm.toCheck(cont.ID)
	return nil
}<|MERGE_RESOLUTION|>--- conflicted
+++ resolved
@@ -340,14 +340,6 @@
 	ctx, span := cm.tracer.Start(ctx, "selectLocation")
 	defer span.End()
 
-<<<<<<< HEAD
-=======
-	var user util.User
-	if err := cm.DB.First(&user, "id = ?", uid).Error; err != nil {
-		return "", err
-	}
-
->>>>>>> 829eb84c
 	allShuttlesLowSpace := true
 	lowSpace := make(map[string]bool)
 	var activeShuttles []string
