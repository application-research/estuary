package main

import (
	"context"
	"encoding/json"
	"fmt"
	"net/http"
	"sort"
	"strconv"
	"strings"
	"time"

	"github.com/application-research/estuary/collections"
	"github.com/application-research/estuary/constants"
	drpc "github.com/application-research/estuary/drpc"
	"github.com/application-research/estuary/pinner"
	"github.com/application-research/estuary/pinner/types"
	"github.com/application-research/estuary/util"
	"github.com/ipfs/go-blockservice"
	"github.com/ipfs/go-cid"
	"github.com/ipfs/go-merkledag"
	"github.com/labstack/echo/v4"
	"github.com/libp2p/go-libp2p-core/peer"
	"github.com/pkg/errors"
	"go.opentelemetry.io/otel/attribute"
	trace "go.opentelemetry.io/otel/trace"
	"golang.org/x/xerrors"
	"gorm.io/gorm"
	"gorm.io/gorm/clause"
)

const (
	DEFAULT_IPFS_PIN_LIMIT = 10 // https://github.com/ipfs/pinning-services-api-spec/blob/main/ipfs-pinning-service.yaml#L610
	IPFS_PIN_LIMIT_MIN     = 1
	IPFS_PIN_LIMIT_MAX     = 1000
)

func (cm *ContentManager) pinStatus(cont util.Content, origins []*peer.AddrInfo) (*types.IpfsPinStatusResponse, error) {
	delegates := cm.pinDelegatesForContent(cont)

	meta := make(map[string]interface{}, 0)
	if cont.PinMeta != "" {
		if err := json.Unmarshal([]byte(cont.PinMeta), &meta); err != nil {
			log.Warnf("content %d has invalid pinmeta: %s", cont, err)
		}
	}

	originStrs := make([]string, 0)
	for _, o := range origins {
		ai, err := peer.AddrInfoToP2pAddrs(o)
		if err == nil {
			for _, a := range ai {
				originStrs = append(originStrs, a.String())
			}
		}
	}

	ps := &types.IpfsPinStatusResponse{
		RequestID: fmt.Sprintf("%d", cont.ID),
		Status:    types.PinningStatusQueued,
		Created:   cont.CreatedAt,
		Pin: types.IpfsPin{
			CID:     cont.Cid.CID.String(),
			Name:    cont.Name,
			Meta:    meta,
			Origins: originStrs,
		},
		Delegates: delegates,
		Info:      make(map[string]interface{}, 0), // TODO: all sorts of extra info we could add...
	}

	if cont.Active {
		ps.Status = types.PinningStatusPinned
	} else if cont.Failed {
		ps.Status = types.PinningStatusFailed
	} else if cont.Pinning {
		ps.Status = types.PinningStatusPinning
	}
	return ps, nil
}

func (cm *ContentManager) pinDelegatesForContent(cont util.Content) []string {
	if cont.Location == constants.ContentLocationLocal {
		var out []string
		for _, a := range cm.Host.Addrs() {
			out = append(out, fmt.Sprintf("%s/p2p/%s", a, cm.Host.ID()))
		}

		return out
	} else {
		ai, err := cm.addrInfoForShuttle(cont.Location)
		if err != nil {
			log.Errorf("failed to get address info for shuttle %q: %s", cont.Location, err)
			return nil
		}

		if ai == nil {
			log.Warnf("no address info for shuttle: %s", cont.Location)
			return nil
		}

		var out []string
		for _, a := range ai.Addrs {
			out = append(out, fmt.Sprintf("%s/p2p/%s", a, ai.ID))
		}
		return out
	}
}

func (s *Server) doPinning(ctx context.Context, op *pinner.PinningOperation, cb pinner.PinProgressCB) error {
	ctx, span := s.tracer.Start(ctx, "doPinning")
	defer span.End()

	// remove replacement async - move this out
	if op.Replace > 0 {
		go func() {
			if err := s.CM.removeContent(ctx, op.Replace, true); err != nil {
				log.Infof("failed to remove content in replacement: %d with: %d", op.Replace, op.ContId)
			}
		}()
	}

	for _, pi := range op.Peers {
		if err := s.Node.Host.Connect(ctx, *pi); err != nil {
			log.Warnf("failed to connect to origin node for pinning operation: %s", err)
		}
	}

	bserv := blockservice.New(s.Node.Blockstore, s.Node.Bitswap)
	dserv := merkledag.NewDAGService(bserv)
	dsess := dserv.Session(ctx)

	if err := s.CM.addDatabaseTrackingToContent(ctx, op.ContId, dsess, op.Obj, cb); err != nil {
		return err
	}

	if op.MakeDeal {
		s.CM.toCheck(op.ContId)
	}

	// this provide call goes out immediately
	if err := s.Node.FullRT.Provide(ctx, op.Obj, true); err != nil {
		log.Warnf("provider broadcast failed: %s", err)
	}

	// this one adds to a queue
	if err := s.Node.Provider.Provide(op.Obj); err != nil {
		log.Warnf("providing failed: %s", err)
	}
	return nil
}

func (s *Server) PinStatusFunc(contID uint, location string, status types.PinningStatus) error {
	return s.CM.UpdatePinStatus(location, contID, status)
}

func (cm *ContentManager) refreshPinQueue(ctx context.Context, contentLoc string) error {
	log.Infof("trying to refresh pin queue for %s contents", contentLoc)

	var contents []util.Content
	if err := cm.DB.Find(&contents, "pinning and not active and not failed and not aggregate and location=?", contentLoc).Error; err != nil {
		return err
	}

	makeDeal := true
	for _, c := range contents {
		select {
		case <-ctx.Done():
			log.Debugf("refresh pin queue canceled for %s contents", contentLoc)
			return nil
		default:
			var origins []*peer.AddrInfo
			// when refreshing pinning queue, use content origins if available
			if c.Origins != "" {
				_ = json.Unmarshal([]byte(c.Origins), &origins) // no need to handle or log err, its just a nice to have
			}

			if c.Location == constants.ContentLocationLocal {
				cm.addPinToQueue(c, origins, 0, makeDeal)
			} else {
				if err := cm.pinContentOnShuttle(ctx, c, origins, 0, c.Location, makeDeal); err != nil {
					log.Errorf("failed to send pin message to shuttle: %s", err)
					time.Sleep(time.Millisecond * 100)
				}
			}
		}
	}
	return nil
}

func (cm *ContentManager) pinContent(ctx context.Context, user uint, obj cid.Cid, filename string, cols []*collections.CollectionRef, origins []*peer.AddrInfo, replaceID uint, meta map[string]interface{}, makeDeal bool) (*types.IpfsPinStatusResponse, error) {
	loc, err := cm.selectLocationForContent(ctx, obj, user)
	if err != nil {
		return nil, xerrors.Errorf("selecting location for content failed: %w", err)
	}

	if replaceID > 0 {
		// mark as replace since it will removed and so it should not be fetched anymore
		if err := cm.DB.Model(&util.Content{}).Where("id = ?", replaceID).Update("replace", true).Error; err != nil {
			return nil, err
		}
	}

	var metaStr string
	if meta != nil {
		b, err := json.Marshal(meta)
		if err != nil {
			return nil, err
		}
		metaStr = string(b)
	}

	var originsStr string
	if origins != nil {
		b, err := json.Marshal(origins)
		if err != nil {
			return nil, err
		}
		originsStr = string(b)
	}

	cont := util.Content{
		Cid:         util.DbCID{CID: obj},
		Name:        filename,
		UserID:      user,
		Active:      false,
		Replication: cm.Replication,
		Pinning:     true,
		PinMeta:     metaStr,
		Location:    loc,
		Origins:     originsStr,
	}
	if err := cm.DB.Create(&cont).Error; err != nil {
		return nil, err
	}

	if len(cols) > 0 {
		for _, c := range cols {
			c.Content = cont.ID
		}

		if err := cm.DB.Clauses(clause.OnConflict{
			Columns:   []clause.Column{{Name: "path"}, {Name: "collection"}},
			DoUpdates: clause.AssignmentColumns([]string{"created_at", "content"}),
		}).Create(cols).Error; err != nil {
			return nil, err
		}
	}

	if loc == constants.ContentLocationLocal {
		cm.addPinToQueue(cont, origins, replaceID, makeDeal)
	} else {
		if err := cm.pinContentOnShuttle(ctx, cont, origins, replaceID, loc, makeDeal); err != nil {
			return nil, err
		}
	}
	return cm.pinStatus(cont, origins)
}

func (cm *ContentManager) addPinToQueue(cont util.Content, peers []*peer.AddrInfo, replaceID uint, makeDeal bool) {
	if cont.Location != constants.ContentLocationLocal {
		log.Errorf("calling addPinToQueue on non-local content")
	}

	op := &pinner.PinningOperation{
		ContId:   cont.ID,
		UserId:   cont.UserID,
		Obj:      cont.Cid.CID,
		Name:     cont.Name,
		Peers:    peers,
		Started:  cont.CreatedAt,
		Status:   types.PinningStatusQueued,
		Replace:  replaceID,
		Location: cont.Location,
		MakeDeal: makeDeal,
		Meta:     cont.PinMeta,
	}
	cm.pinMgr.Add(op)
}

func (cm *ContentManager) pinContentOnShuttle(ctx context.Context, cont util.Content, peers []*peer.AddrInfo, replaceID uint, handle string, makeDeal bool) error {
	ctx, span := cm.tracer.Start(ctx, "pinContentOnShuttle", trace.WithAttributes(
		attribute.String("handle", handle),
		attribute.String("CID", cont.Cid.CID.String()),
	))
	defer span.End()

	return cm.sendShuttleCommand(ctx, handle, &drpc.Command{
		Op: drpc.CMD_AddPin,
		Params: drpc.CmdParams{
			AddPin: &drpc.AddPin{
				DBID:   cont.ID,
				UserId: cont.UserID,
				Cid:    cont.Cid.CID,
				Peers:  peers,
			},
		},
	})
}

func (cm *ContentManager) selectLocationForContent(ctx context.Context, obj cid.Cid, uid uint) (string, error) {
	ctx, span := cm.tracer.Start(ctx, "selectLocation")
	defer span.End()

	allShuttlesLowSpace := true
	lowSpace := make(map[string]bool)
	var activeShuttles []string
	cm.shuttlesLk.Lock()
	for d, sh := range cm.shuttles {
		if !sh.private && !sh.ContentAddingDisabled {
			lowSpace[d] = sh.spaceLow
			activeShuttles = append(activeShuttles, d)
		} else {
			allShuttlesLowSpace = false
		}
	}
	cm.shuttlesLk.Unlock()

	var shuttles []Shuttle
	if err := cm.DB.Order("priority desc").Find(&shuttles, "handle in ? and open", activeShuttles).Error; err != nil {
		return "", err
	}

	// prefer shuttles that are not low on blockstore space
	sort.SliceStable(shuttles, func(i, j int) bool {
		lsI := lowSpace[shuttles[i].Handle]
		lsJ := lowSpace[shuttles[j].Handle]

		if lsI == lsJ {
			return false
		}

		return lsJ
	})

	if len(shuttles) == 0 {
		if cm.localContentAddingDisabled {
			return "", fmt.Errorf("no shuttles available and local content adding disabled")
		}
		return constants.ContentLocationLocal, nil
	}

	// TODO: take into account existing staging zones and their primary
	// locations while choosing
	ploc := cm.primaryStagingLocation(ctx, uid)
	if ploc == "" {
		log.Warnf("empty staging zone set for user %d", uid)
	}

	if ploc != "" {
		if allShuttlesLowSpace || !lowSpace[ploc] {
			for _, sh := range shuttles {
				if sh.Handle == ploc {
					return ploc, nil
				}
			}
		}

		// TODO: maybe we should just assign the pin to the preferred shuttle
		// anyways, this could be the case where theres a small amount of
		// downtime from rebooting or something
		log.Warnf("preferred shuttle %q not online", ploc)
	}

	// since they are ordered by priority, just take the first
	return shuttles[0].Handle, nil
}

func (cm *ContentManager) selectLocationForRetrieval(ctx context.Context, cont util.Content) (string, error) {
	_, span := cm.tracer.Start(ctx, "selectLocationForRetrieval")
	defer span.End()

	var activeShuttles []string
	cm.shuttlesLk.Lock()
	for d, sh := range cm.shuttles {
		if !sh.private {
			activeShuttles = append(activeShuttles, d)
		}
	}
	cm.shuttlesLk.Unlock()

	var shuttles []Shuttle
	if err := cm.DB.Order("priority desc").Find(&shuttles, "handle in ? and open", activeShuttles).Error; err != nil {
		return "", err
	}

	if len(shuttles) == 0 {
		if cm.localContentAddingDisabled {
			return "", fmt.Errorf("no shuttles available and local content adding disabled")
		}
		return constants.ContentLocationLocal, nil
	}

	// prefer the shuttle the content is already on
	for _, sh := range shuttles {
		if sh.Handle == cont.Location {
			return sh.Handle, nil
		}
	}

	// since they are ordered by priority, just take the first
	return shuttles[0].Handle, nil
}

func (cm *ContentManager) primaryStagingLocation(ctx context.Context, uid uint) string {
	cm.bucketLk.Lock()
	defer cm.bucketLk.Unlock()
	zones, ok := cm.buckets[uid]
	if !ok {
		return ""
	}

	// TODO: maybe we could make this more complex, but for now, if we have a
	// staging zone opened in a particular location, just keep using that one
	for _, z := range zones {
		return z.Location
	}
	return ""
}

// handleListPins godoc
// @Summary      List all pin status objects
// @Description  This endpoint lists all pin status objects
// @Tags         pinning
// @Produce      json
// @Success      200  {object}  types.IpfsListPinStatusResponse
// @Failure      400  {object}  util.HttpError
// @Failure      500  {object}  util.HttpError
// @Router       /pinning/pins [get]
func (s *Server) handleListPins(e echo.Context, u *util.User) error {
	_, span := s.tracer.Start(e.Request().Context(), "handleListPins")
	defer span.End()

	qcids := e.QueryParam("cid")
	qname := e.QueryParam("name")
	qmatch := e.QueryParam("match")
	qstatus := e.QueryParam("status")
	qbefore := e.QueryParam("before")
	qafter := e.QueryParam("after")
	qlimit := e.QueryParam("limit")
	qreqids := e.QueryParam("requestid")

	lim := DEFAULT_IPFS_PIN_LIMIT
	if qlimit != "" {
		limit, err := strconv.Atoi(qlimit)
		if err != nil {
			return err
		}
		lim = limit

		if lim > IPFS_PIN_LIMIT_MAX || lim < IPFS_PIN_LIMIT_MIN {
			return &util.HttpError{
				Code:    http.StatusBadRequest,
				Reason:  util.ERR_INVALID_QUERY_PARAM_VALUE,
				Details: fmt.Sprintf("specify a valid LIMIT value between %d and %d", IPFS_PIN_LIMIT_MIN, IPFS_PIN_LIMIT_MAX),
			}
		}
	}

	q := s.DB.Model(util.Content{}).Where("user_id = ? AND not aggregate AND not replace", u.ID).Order("created_at desc")

	if qcids != "" {
		var cids []util.DbCID
		for _, cstr := range strings.Split(qcids, ",") {
			c, err := cid.Decode(cstr)
			if err != nil {
				return err
			}
			cids = append(cids, util.DbCID{CID: c})
		}
		q = q.Where("cid in ?", cids)
	}

	if qname != "" {
		switch strings.ToLower(qmatch) {
		case "ipartial":
			q = q.Where("lower(name) like ?", fmt.Sprintf("%%%s%%", strings.ToLower(qname)))
		case "partial":
			q = q.Where("name like ?", fmt.Sprintf("%%%s%%", qname))
		case "iexact":
			q = q.Where("lower(name) = ?", strings.ToLower(qname))
		default: //exact
			q = q.Where("name = ?", qname)
		}
	}

	if qbefore != "" {
		beftime, err := time.Parse(time.RFC3339, qbefore)
		if err != nil {
			return err
		}
		q = q.Where("created_at <= ?", beftime)
	}

	if qafter != "" {
		aftime, err := time.Parse(time.RFC3339, qafter)
		if err != nil {
			return err
		}
		q = q.Where("created_at > ?", aftime)
	}

	if qreqids != "" {
		var ids []int
		for _, rs := range strings.Split(qreqids, ",") {
			id, err := strconv.Atoi(rs)
			if err != nil {
				return err
			}
			ids = append(ids, id)
		}
		q = q.Where("id in ?", ids)
	}

	pinStatuses := make(map[types.PinningStatus]bool)
	if qstatus != "" {
		statuses := strings.Split(qstatus, ",")
		for _, s := range statuses {
			ps := types.PinningStatus(s)
			switch ps {
			case types.PinningStatusQueued, types.PinningStatusPinning, types.PinningStatusPinned, types.PinningStatusFailed:
				pinStatuses[ps] = true
			default:
				return &util.HttpError{
					Code:    http.StatusBadRequest,
					Reason:  util.ERR_INVALID_PINNING_STATUS,
					Details: fmt.Sprintf("unrecognized pin status in query: %q", s),
				}
			}
		}
	}

	q, err := filterForStatusQuery(q, pinStatuses)
	if err != nil {
		return err
	}

	var count int64
	if err := q.Count(&count).Error; err != nil {
		return err
	}

	q.Limit(lim)

	var contents []util.Content
	if err := q.Scan(&contents).Error; err != nil {
		return err
	}

	out := make([]*types.IpfsPinStatusResponse, 0)
	for _, c := range contents {
		st, err := s.CM.pinStatus(c, nil)
		if err != nil {
			return err
		}
		out = append(out, st)
	}

	return e.JSON(http.StatusOK, types.IpfsListPinStatusResponse{
		Count:   int(count),
		Results: out,
	})
}

func filterForStatusQuery(q *gorm.DB, statuses map[types.PinningStatus]bool) (*gorm.DB, error) {
	// TODO maybe we should move all these statuses to a status column in contents
	if len(statuses) == 0 || len(statuses) == 4 {
		return q, nil // if no status filter or all statuses are specified, return all pins
	}

	pinned := statuses[types.PinningStatusPinned]
	failed := statuses[types.PinningStatusFailed]
	pinning := statuses[types.PinningStatusPinning]
	queued := statuses[types.PinningStatusQueued]

	if len(statuses) == 1 {
		switch {
		case pinned:
			return q.Where("active and not failed and not pinning"), nil
		case failed:
			return q.Where("failed and not active and not pinning"), nil
		case pinning:
			return q.Where("pinning and not active and not failed"), nil
		default:
			return q.Where("not active and not pinning and not failed"), nil
		}
	}

	if len(statuses) == 2 {
		if pinned && failed {
			return q.Where("(active or failed) and not pinning"), nil
		}

		if pinned && queued {
			return q.Where("active and not failed and not pinning"), nil
		}

		if pinned && pinning {
			return q.Where("(active or pinning) and not failed"), nil
		}

		if pinning && failed {
			return q.Where("(pinning or failed) and not active"), nil
		}

		if pinning && queued {
			return q.Where("pinning and not active and not failed"), nil
		}

		if failed && queued {
			return q.Where("failed and not active and not pinning"), nil
		}
	}

	if !statuses[types.PinningStatusFailed] {
		return q.Where("not failed and (active or pinning)"), nil
	}

	if !statuses[types.PinningStatusPinned] {
		return q.Where("not active and (failed or pinning"), nil
	}

	if !statuses[types.PinningStatusPinning] {
		return q.Where("not pinning and (active or failed"), nil
	}
	return q.Where("active or pinning or failed"), nil
}

// handleAddPin  godoc
// @Summary      Add and pin object
// @Description  This endpoint adds a pin to the IPFS daemon.
// @Tags         pinning
// @Produce      json
<<<<<<< HEAD
// @in           200,400,default  string  Token "token"
// @Param        cid   body  string  true  "cid"
// @Param        name  body  string  true  "name"
=======
// @Success      202	{object}  types.IpfsPinStatusResponse
// @Failure      500    {object}  util.HttpError
// @in           202,default  string  Token "token"
// @Param        pin          body      types.IpfsPin  true   "Pin Body {cid:cid, name:name}"
>>>>>>> 45bda500
// @Router       /pinning/pins [post]
func (s *Server) handleAddPin(e echo.Context, u *util.User) error {
	ctx := e.Request().Context()

	if err := util.ErrorIfContentAddingDisabled(s.isContentAddingDisabled(u)); err != nil {
		return err
	}

	var pin types.IpfsPin
	if err := e.Bind(&pin); err != nil {
		return err
	}

	var cols []*collections.CollectionRef
	if c, ok := pin.Meta["collection"].(string); ok && c != "" {
		var srchCol collections.Collection
		if err := s.DB.First(&srchCol, "uuid = ? and user_id = ?", c, u.ID).Error; err != nil {
			return err
		}

		var colpath *string
		colp, ok := pin.Meta["colpath"].(string)
		if ok {
			p, err := sanitizePath(colp)
			if err != nil {
				return err
			}

			colpath = &p
		}

		cols = []*collections.CollectionRef{
			{
				Collection: srchCol.ID,
				Path:       colpath,
			},
		}
	}

	var origins []*peer.AddrInfo
	for _, p := range pin.Origins {
		ai, err := peer.AddrInfoFromString(p)
		if err != nil {
			log.Warnf("could not parse origin(%s): %s", p, err)
			continue
		}
		origins = append(origins, ai)
	}

	obj, err := cid.Decode(pin.CID)
	if err != nil {
		return err
	}

	makeDeal := true
	status, err := s.CM.pinContent(ctx, u.ID, obj, pin.Name, cols, origins, 0, pin.Meta, makeDeal)
	if err != nil {
		return err
	}
	return e.JSON(http.StatusAccepted, status)
}

// handleGetPin  godoc
// @Summary      Get a pin status object
// @Description  This endpoint returns a pin status object.
// @Tags         pinning
// @Produce      json
// @Success      200	{object}  types.IpfsPinStatusResponse
// @Failure      404	{object}  util.HttpError
// @Failure      500    {object}  util.HttpError
// @Param        pinid  path      string  true  "cid"
// @Router       /pinning/pins/{pinid} [get]
func (s *Server) handleGetPin(e echo.Context, u *util.User) error {
	pinID, err := strconv.Atoi(e.Param("pinid"))
	if err != nil {
		return err
	}

	var content util.Content
	if err := s.DB.First(&content, "id = ? AND not replace", pinID).Error; err != nil {
		if xerrors.Is(err, gorm.ErrRecordNotFound) {
			return &util.HttpError{
				Code:    http.StatusNotFound,
				Reason:  util.ERR_CONTENT_NOT_FOUND,
				Details: fmt.Sprintf("content with ID(%d) was not found", pinID),
			}
		}
		return err
	}

	if err := util.IsContentOwner(u.ID, content.UserID); err != nil {
		return err
	}

	st, err := s.CM.pinStatus(content, nil)
	if err != nil {
		return err
	}
	return e.JSON(http.StatusOK, st)
}

// handleReplacePin godoc
// @Summary      Replace a pinned object
// @Description  This endpoint replaces a pinned object.
// @Tags         pinning
// @Produce      json
// @Success      202	{object}	types.IpfsPinStatusResponse
// @Failure      404	{object}	util.HttpError
// @Failure      500  {object}  util.HttpError
// @Param        pinid		path      string  true  "Pin ID"
// @Param        cid		body      string  true  "CID of new pin"
// @Param        name		body      string  false  "Name (filename) of new pin"
// @Param        origins	body      string  false  "Origins of new pin"
// @Param        meta		body      string  false  "Meta information of new pin"
// @Router       /pinning/pins/{pinid} [post]
func (s *Server) handleReplacePin(e echo.Context, u *util.User) error {

	if err := util.ErrorIfContentAddingDisabled(s.isContentAddingDisabled(u)); err != nil {
		return err
	}

	pinID, err := strconv.Atoi(e.Param("pinid"))
	if err != nil {
		return err
	}

	var pin types.IpfsPin
	if err := e.Bind(&pin); err != nil {
		return err
	}

	var content util.Content
	if err := s.DB.First(&content, "id = ? AND not replace", pinID).Error; err != nil {
		if xerrors.Is(err, gorm.ErrRecordNotFound) {
			return &util.HttpError{
				Code:    http.StatusNotFound,
				Reason:  util.ERR_CONTENT_NOT_FOUND,
				Details: fmt.Sprintf("content with ID(%d) was not found", pinID),
			}
		}
		return err
	}

	if err := util.IsContentOwner(u.ID, content.UserID); err != nil {
		return err
	}

	var origins []*peer.AddrInfo
	for _, p := range pin.Origins {
		ai, err := peer.AddrInfoFromString(p)
		if err != nil {
			return err
		}
		origins = append(origins, ai)
	}

	pinCID, err := cid.Decode(pin.CID)
	if err != nil {
		return err
	}

	makeDeal := true
	status, err := s.CM.pinContent(e.Request().Context(), u.ID, pinCID, pin.Name, nil, origins, uint(pinID), pin.Meta, makeDeal)
	if err != nil {
		return err
	}
	return e.JSON(http.StatusAccepted, status)
}

// handleDeletePin godoc
// @Summary      Delete a pinned object
// @Description  This endpoint deletes a pinned object.
// @Tags         pinning
// @Produce      json
// @Success		 202
// @Failure      500  {object}  util.HttpError
// @Param        pinid  path      string  true  "Pin ID"
// @Router       /pinning/pins/{pinid} [delete]
func (s *Server) handleDeletePin(e echo.Context, u *util.User) error {
	pinID, err := strconv.Atoi(e.Param("pinid"))
	if err != nil {
		return err
	}

	var content util.Content
	if err := s.DB.First(&content, "id = ? AND not replace", pinID).Error; err != nil {
		if xerrors.Is(err, gorm.ErrRecordNotFound) {
			return &util.HttpError{
				Code:    http.StatusNotFound,
				Reason:  util.ERR_CONTENT_NOT_FOUND,
				Details: fmt.Sprintf("content with ID(%d) was not found", pinID),
			}
		}
		return err
	}

	if err := util.IsContentOwner(u.ID, content.UserID); err != nil {
		return err
	}

	// mark as replace since it will removed and so it should not be fetched anymore
	if err := s.DB.Model(&util.Content{}).Where("id = ?", pinID).Update("replace", true).Error; err != nil {
		return err
	}

	// unpin async
	go func() {
		if err := s.CM.unpinContent(e.Request().Context(), uint(pinID)); err != nil {
			log.Errorf("could not unpinContent(%d): %s", err, pinID)
		}
	}()
	return e.NoContent(http.StatusAccepted)
}

// even though there are 4 pin statuses, queued, pinning, pinned and failed
// the UpdatePinStatus only changes DB state for failed status
// when the content was added, status = pinning
// when the pin process is complete, status = pinned
func (cm *ContentManager) UpdatePinStatus(location string, contID uint, status types.PinningStatus) error {
	if status == types.PinningStatusFailed {
		var c util.Content
		if err := cm.DB.First(&c, "id = ?", contID).Error; err != nil {
			return errors.Wrap(err, "failed to look up content")
		}

		if c.Active {
			return fmt.Errorf("got failed pin status message from location: %s where content(%d) was already active, refusing to do anything", location, contID)
		}

		if err := cm.DB.Model(util.Content{}).Where("id = ?", contID).UpdateColumns(map[string]interface{}{
			"active":  false,
			"pinning": false,
			"failed":  true,
		}).Error; err != nil {
			log.Errorf("failed to mark content as failed in database: %s", err)
		}
	}
	return nil
}

func (cm *ContentManager) handlePinningComplete(ctx context.Context, handle string, pincomp *drpc.PinComplete) error {
	ctx, span := cm.tracer.Start(ctx, "handlePinningComplete")
	defer span.End()

	var cont util.Content
	if err := cm.DB.First(&cont, "id = ?", pincomp.DBID).Error; err != nil {
		return xerrors.Errorf("got shuttle pin complete for unknown content %d (shuttle = %s): %w", pincomp.DBID, handle, err)
	}

	if cont.Active {
		// content already active, no need to add objects, just update location
		// this is used by consolidated contents
		if err := cm.DB.Model(util.Content{}).Where("id = ?", cont.ID).UpdateColumns(map[string]interface{}{
			"pinning":  false,
			"location": handle,
		}).Error; err != nil {
			return err
		}
		return nil
	}

	if cont.Aggregate {
		// this is used by staging content aggregate
		if err := cm.DB.Model(util.Content{}).Where("id = ?", cont.ID).UpdateColumns(map[string]interface{}{
			"active":   true,
			"pinning":  false,
			"location": handle,
		}).Error; err != nil {
			return xerrors.Errorf("failed to update content in database: %w", err)
		}
		// after aggregate is done, make deal for it
		cm.toCheck(cont.ID)
		return nil
	}

	objects := make([]*util.Object, 0, len(pincomp.Objects))
	for _, o := range pincomp.Objects {
		objects = append(objects, &util.Object{
			Cid:  util.DbCID{CID: o.Cid},
			Size: o.Size,
		})
	}

	if err := cm.addObjectsToDatabase(ctx, pincomp.DBID, objects, handle); err != nil {
		return xerrors.Errorf("failed to add objects to database: %w", err)
	}

	cm.toCheck(cont.ID)
	return nil
}<|MERGE_RESOLUTION|>--- conflicted
+++ resolved
@@ -631,16 +631,10 @@
 // @Description  This endpoint adds a pin to the IPFS daemon.
 // @Tags         pinning
 // @Produce      json
-<<<<<<< HEAD
-// @in           200,400,default  string  Token "token"
-// @Param        cid   body  string  true  "cid"
-// @Param        name  body  string  true  "name"
-=======
 // @Success      202	{object}  types.IpfsPinStatusResponse
 // @Failure      500    {object}  util.HttpError
 // @in           202,default  string  Token "token"
 // @Param        pin          body      types.IpfsPin  true   "Pin Body {cid:cid, name:name}"
->>>>>>> 45bda500
 // @Router       /pinning/pins [post]
 func (s *Server) handleAddPin(e echo.Context, u *util.User) error {
 	ctx := e.Request().Context()
