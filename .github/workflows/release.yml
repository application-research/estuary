--- conflicted
+++ resolved
@@ -31,11 +31,8 @@
     - name: Prepare build artifact for stashing
       run: |
         mkdir release
-<<<<<<< HEAD
+
         mv ./estuary ./estuary-shuttle ./barge ./benchest ./bsget ./release
-=======
-        mv ./estuary ./estuary-shuttle ./benchest ./bsget ./shuttle-proxy ./release
->>>>>>> 3aff2fcb
     # The build artifact can be identified by the trailing sha of the git commit
     - name: Stash the build artifact
       uses: actions/upload-artifact@v1
@@ -71,12 +68,7 @@
     - name: Prepare build artifact for stashing
       run: |
         mkdir release
-<<<<<<< HEAD
         mv ./estuary ./estuary-shuttle ./barge ./benchest ./bsget ./release
-=======
-        mv ./estuary ./estuary-shuttle ./benchest ./bsget ./shuttle-proxy ./release
->>>>>>> 3aff2fcb
-    
     # The build artifact can be identified by the trailing sha of the git commit
     - name: Stash the build artifact
       uses: actions/upload-artifact@v1
@@ -113,11 +105,7 @@
     - name: Prepare build artifact for stashing
       run: |
         mkdir release
-<<<<<<< HEAD
         mv ./estuary ./estuary-shuttle ./barge ./benchest ./bsget ./release
-=======
-        mv ./estuary ./estuary-shuttle ./benchest ./bsget ./shuttle-proxy ./release
->>>>>>> 3aff2fcb
     # The build artifact can be identified by the trailing sha of the git commit
     - name: Stash the build artifact
       uses: actions/upload-artifact@v1
