--- conflicted
+++ resolved
@@ -519,21 +519,6 @@
 			dev:                cfg.Dev,
 			shuttleConfig:      cfg,
 		}
-<<<<<<< HEAD
-		s.PinMgr = pinner.NewPinManager(s.doPinning, s.onPinStatusUpdate, &pinner.PinManagerOpts{
-			MaxActivePerUser: 30,
-			QueueDataDir:     cfg.DataDir,
-		})
-
-		go s.PinMgr.Run(100)
-
-		if !cfg.NoReloadPinQueue {
-			if err := s.refreshPinQueue(); err != nil {
-				log.Errorf("failed to refresh pin queue: %s", err)
-			}
-		}
-=======
->>>>>>> c90c01d4
 
 		// Subscribe to legacy markets data transfer events (go-data-transfer)
 		s.Filc.SubscribeToDataTransferEvents(func(event datatransfer.Event, dts datatransfer.ChannelState) {
@@ -662,6 +647,7 @@
 
 		s.PinMgr = pinner.NewPinManager(s.doPinning, s.onPinStatusUpdate, &pinner.PinManagerOpts{
 			MaxActivePerUser: 30,
+			QueueDataDir:     cfg.DataDir,
 		})
 		go s.PinMgr.Run(100)
 
@@ -1787,19 +1773,12 @@
 	// Need to fix this, probably best option is just to add a 'replace' field
 	// to content, could be interesting to see the graph of replacements
 	// anyways
-<<<<<<< HEAD
-	log.Infof("refreshing %d pins", len(toPin))
-	for _, c := range toPin {
-		s.addPinToQueue(c, nil, 0)
-	}
-=======
 	go func() {
 		log.Debugf("refreshing %d pins", len(toPin))
 		for _, c := range toPin {
 			s.addPinToQueue(c, nil, 0)
 		}
 	}()
->>>>>>> c90c01d4
 	return nil
 }
 
