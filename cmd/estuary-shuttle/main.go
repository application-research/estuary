--- conflicted
+++ resolved
@@ -1446,10 +1446,7 @@
 			log.Warnf("failed to close request body: %s", err)
 		}
 	}()
-<<<<<<< HEAD
-=======
-
->>>>>>> 852d7ec0
+
 	header, err := s.loadCar(ctx, bs, c.Request().Body)
 	if err != nil {
 		return err
