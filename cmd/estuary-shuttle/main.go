--- conflicted
+++ resolved
@@ -1334,15 +1334,10 @@
 
 	root := header.Roots[0]
 
-<<<<<<< HEAD
-	contid, err := s.createContent(ctx, u, root, filename, util.ContentInCollection{
-		CollectionID:   c.QueryParam("coluuid"),
-		CollectionPath: c.QueryParam("colpath"),
-=======
+
 	contid, err := s.createContent(ctx, u, root, fname, util.ContentInCollection{
 		CollectionID:  c.QueryParam(ColUuid),
 		CollectionDir: c.QueryParam(ColDir),
->>>>>>> 217a82b7
 	})
 	if err != nil {
 		return err
