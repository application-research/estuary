--- conflicted
+++ resolved
@@ -680,11 +680,7 @@
 		if err != nil {
 			return err
 		}
-<<<<<<< HEAD
-		s.sendPinCompleteMessage(ctx, contid, totalSize, objects)
-=======
 		s.sendPinCompleteMessage(ctx, contid, totalSize, objects, c)
->>>>>>> 42dfe565
 	}
 
 	if err := s.DB.Model(Pin{}).Where("id = ?", pin.ID).UpdateColumns(map[string]interface{}{
