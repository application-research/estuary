--- conflicted
+++ resolved
@@ -21,13 +21,7 @@
 
 	WalletDir string `json:"wallet_dir"`
 
-<<<<<<< HEAD
-	BitswapConfig           BitswapConfig
-	LimitsConfig            Limits
-	ConnectionManagerConfig ConnectionManager
-
-	ApiURL string
-=======
+	ApiURL            string            `json:"api_url"`
 	Bitswap           Bitswap           `json:"bitswap"`
 	Limits            Limits            `json:"limits"`
 	ConnectionManager ConnectionManager `json:"connection_manager"`
@@ -36,7 +30,6 @@
 type Bitswap struct {
 	MaxOutstandingBytesPerPeer int64 `json:"max_outstanding_bytes_per_peer"`
 	TargetMessageSize          int   `json:"target_message_size"`
->>>>>>> 63d27417
 }
 
 func (cfg *Node) GetLimiter() *rcmgr.BasicLimiter {
