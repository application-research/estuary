--- conflicted
+++ resolved
@@ -1,17 +1,10 @@
 package config
 
-<<<<<<< HEAD
-import "github.com/filecoin-project/go-state-types/abi"
 
-type Deal struct {
-	FailOnTransferFailure bool           `json:"fail_on_transfer_failure"`
-	IsDisabled            bool           `json:"disabled"`
-	IsVerified            bool           `json:"verified"`
-	Duration              abi.ChainEpoch `json:"duration"`
-=======
 import (
 	"github.com/application-research/filclient"
 	"github.com/libp2p/go-libp2p-core/protocol"
+  "github.com/filecoin-project/go-state-types/abi"
 )
 
 const (
@@ -26,8 +19,8 @@
 
 type Deal struct {
 	FailOnTransferFailure        bool                 `json:"fail_on_transfer_failure"`
-	Disable                      bool                 `json:"disable"`
-	Verified                     bool                 `json:"verified"`
+	IsDisabled                   bool           `json:"disabled"`
+	IsVerified                   bool           `json:"verified"`
+  Duration                     abi.ChainEpoch `json:"duration"`
 	EnabledDealProtocolsVersions map[protocol.ID]bool `json:"enabled_deal_protocol_versions"`
->>>>>>> de0ef1dc
 }