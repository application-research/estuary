--- conflicted
+++ resolved
@@ -504,9 +504,7 @@
           description: OK
           schema:
             items:
-              items:
-                $ref: '#/definitions/collections.Collection'
-              type: array
+              $ref: '#/definitions/collections.Collection'
             type: array
         "400":
           description: Bad Request
@@ -855,11 +853,7 @@
         "200":
           description: OK
           schema:
-<<<<<<< HEAD
-            type: string
-=======
             $ref: '#/definitions/util.ContentAddResponse'
->>>>>>> 42dfe565
         "400":
           description: Bad Request
           schema:
@@ -2051,9 +2045,7 @@
           description: OK
           schema:
             items:
-              items:
-                $ref: '#/definitions/main.getApiKeysResp'
-              type: array
+              $ref: '#/definitions/main.getApiKeysResp'
             type: array
         "400":
           description: Bad Request
@@ -2169,11 +2161,7 @@
           description: Internal Server Error
           schema:
             $ref: '#/definitions/util.HttpError'
-<<<<<<< HEAD
-      summary: Create API keys for a user
-=======
       summary: Get stats for the current user
->>>>>>> 42dfe565
       tags:
         - User
 swagger: "2.0"
