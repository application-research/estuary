{
  "swagger": "2.0",
  "info": {
    "description": "This is the API for the Estuary application.",
    "title": "Estuary API",
    "termsOfService": "http://estuary.tech",
    "contact": {
      "name": "API Support",
      "url": "https://docs.estuary.tech/feedback"
    },
    "license": {
      "name": "Apache 2.0 Apache-2.0 OR MIT",
      "url": "https://github.com/application-research/estuary/blob/master/LICENSE.md"
    },
    "version": "0.0.0"
  },
  "host": "api.estuary.tech",
  "basePath": "/",
  "paths": {
    "/admin/autoretrieve/init": {
      "post": {
        "description": "This endpoint registers a new autoretrieve server",
        "produces": [
          "application/json"
        ],
        "tags": [
          "autoretrieve"
        ],
        "summary": "Register autoretrieve server",
        "parameters": [
          {
            "type": "string",
            "description": "Autoretrieve's comma-separated list of addresses",
            "name": "addresses",
            "in": "formData",
            "required": true
          },
          {
            "type": "string",
            "description": "Autoretrieve's public key",
            "name": "pubKey",
            "in": "formData",
            "required": true
          }
        ],
        "responses": {
          "200": {
            "description": "OK",
            "schema": {
              "type": "string"
            }
          },
          "400": {
            "description": "Bad Request",
            "schema": {
              "$ref": "#/definitions/util.HttpError"
            }
          },
          "500": {
            "description": "Internal Server Error",
            "schema": {
              "$ref": "#/definitions/util.HttpError"
            }
          }
        }
      }
    },
    "/admin/autoretrieve/list": {
      "get": {
        "description": "This endpoint lists all registered autoretrieve servers",
        "produces": [
          "application/json"
        ],
        "tags": [
          "autoretrieve"
        ],
        "summary": "List autoretrieve servers",
        "responses": {
          "200": {
            "description": "OK",
            "schema": {
              "type": "string"
            }
          },
          "400": {
            "description": "Bad Request",
            "schema": {
              "$ref": "#/definitions/util.HttpError"
            }
          },
          "500": {
            "description": "Internal Server Error",
            "schema": {
              "$ref": "#/definitions/util.HttpError"
            }
          }
        }
      }
    },
    "/admin/invites": {
      "get": {
        "description": "This endpoint is used to list all estuary invites.",
        "produces": [
          "application/json"
        ],
        "tags": [
          "content"
        ],
        "summary": "Get Estuary invites",
        "responses": {
          "200": {
            "description": "OK",
            "schema": {
              "type": "string"
            }
          },
          "400": {
            "description": "Bad Request",
            "schema": {
              "$ref": "#/definitions/util.HttpError"
            }
          },
          "500": {
            "description": "Internal Server Error",
            "schema": {
              "$ref": "#/definitions/util.HttpError"
            }
          }
        }
      }
    },
    "/admin/invites/{code}": {
      "post": {
        "description": "This endpoint is used to create an estuary invite.",
        "produces": [
          "application/json"
        ],
        "tags": [
          "content"
        ],
        "summary": "Create an Estuary invite",
        "parameters": [
          {
            "type": "string",
            "description": "Invite code to be created",
            "name": "code",
            "in": "path"
          }
        ],
        "responses": {
          "200": {
            "description": "OK",
            "schema": {
              "type": "string"
            }
          },
          "400": {
            "description": "Bad Request",
            "schema": {
              "$ref": "#/definitions/util.HttpError"
            }
          },
          "500": {
            "description": "Internal Server Error",
            "schema": {
              "$ref": "#/definitions/util.HttpError"
            }
          }
        }
      }
    },
    "/admin/peering/peers": {
      "get": {
        "description": "This endpoint can be used to list all peers on Peering Service",
        "produces": [
          "application/json"
        ],
        "tags": [
          "admin"
        ],
        "summary": "List all Peering peers",
        "responses": {
          "200": {
            "description": "OK",
            "schema": {
              "type": "string"
            }
          },
          "400": {
            "description": "Bad Request",
            "schema": {
              "$ref": "#/definitions/util.HttpError"
            }
          },
          "500": {
            "description": "Internal Server Error",
            "schema": {
              "$ref": "#/definitions/util.HttpError"
            }
          }
        }
      },
      "post": {
        "description": "This endpoint can be used to add a Peer from the Peering Service",
        "produces": [
          "application/json"
        ],
        "tags": [
          "admin"
        ],
        "summary": "Add peers on Peering Service",
        "parameters": [
          {
            "description": "Peering Peer array",
            "name": "req",
            "in": "body",
            "required": true,
            "schema": {
              "type": "array",
              "items": {
                "$ref": "#/definitions/peering.PeeringPeer"
              }
            }
          }
        ],
        "responses": {
          "200": {
            "description": "OK",
            "schema": {
              "type": "string"
            }
          },
          "400": {
            "description": "Bad Request",
            "schema": {
              "$ref": "#/definitions/util.HttpError"
            }
          },
          "500": {
            "description": "Internal Server Error",
            "schema": {
              "$ref": "#/definitions/util.HttpError"
            }
          }
        }
      },
      "delete": {
        "description": "This endpoint can be used to remove a Peer from the Peering Service",
        "produces": [
          "application/json"
        ],
        "tags": [
          "admin"
        ],
        "summary": "Remove peers on Peering Service",
        "parameters": [
          {
            "description": "Peer ids",
            "name": "peerIds",
            "in": "body",
            "required": true,
            "schema": {
              "type": "array",
              "items": {
                "type": "string"
              }
            }
          }
        ],
        "responses": {
          "200": {
            "description": "OK",
            "schema": {
              "type": "string"
            }
          },
          "400": {
            "description": "Bad Request",
            "schema": {
              "$ref": "#/definitions/util.HttpError"
            }
          },
          "500": {
            "description": "Internal Server Error",
            "schema": {
              "$ref": "#/definitions/util.HttpError"
            }
          }
        }
      }
    },
    "/admin/peering/start": {
      "post": {
        "description": "This endpoint can be used to start the Peering Service",
        "produces": [
          "application/json"
        ],
        "tags": [
          "admin"
        ],
        "summary": "Start Peering",
        "responses": {
          "200": {
            "description": "OK",
            "schema": {
              "type": "string"
            }
          },
          "400": {
            "description": "Bad Request",
            "schema": {
              "$ref": "#/definitions/util.HttpError"
            }
          },
          "500": {
            "description": "Internal Server Error",
            "schema": {
              "$ref": "#/definitions/util.HttpError"
            }
          }
        }
      }
    },
    "/admin/peering/status": {
      "get": {
        "description": "This endpoint can be used to check the Peering status",
        "produces": [
          "application/json"
        ],
        "tags": [
          "admin"
        ],
        "summary": "Check Peering Status",
        "responses": {
          "200": {
            "description": "OK",
            "schema": {
              "type": "string"
            }
          },
          "400": {
            "description": "Bad Request",
            "schema": {
              "$ref": "#/definitions/util.HttpError"
            }
          },
          "500": {
            "description": "Internal Server Error",
            "schema": {
              "$ref": "#/definitions/util.HttpError"
            }
          }
        }
      }
    },
    "/admin/peering/stop": {
      "post": {
        "description": "This endpoint can be used to stop the Peering Service",
        "produces": [
          "application/json"
        ],
        "tags": [
          "admin"
        ],
        "summary": "Stop Peering",
        "responses": {
          "200": {
            "description": "OK",
            "schema": {
              "type": "string"
            }
          },
          "400": {
            "description": "Bad Request",
            "schema": {
              "$ref": "#/definitions/util.HttpError"
            }
          },
          "500": {
            "description": "Internal Server Error",
            "schema": {
              "$ref": "#/definitions/util.HttpError"
            }
          }
        }
      }
    },
    "/admin/system/config": {
      "get": {
        "description": "This endpoint is used to get system configs.",
        "produces": [
          "application/json"
        ],
        "tags": [
          "admin"
        ],
        "summary": "Get systems(estuary/shuttle) config",
        "responses": {
          "200": {
            "description": "OK",
            "schema": {
              "type": "string"
            }
          },
          "400": {
            "description": "Bad Request",
            "schema": {
              "$ref": "#/definitions/util.HttpError"
            }
          },
          "500": {
            "description": "Internal Server Error",
            "schema": {
              "$ref": "#/definitions/util.HttpError"
            }
          }
        }
      }
    },
    "/admin/users": {
      "get": {
        "description": "This endpoint is used to get all users.",
        "produces": [
          "application/json"
        ],
        "tags": [
          "admin"
        ],
        "summary": "Get all users",
        "responses": {
          "200": {
            "description": "OK",
            "schema": {
              "type": "string"
            }
          },
          "400": {
            "description": "Bad Request",
            "schema": {
              "$ref": "#/definitions/util.HttpError"
            }
          },
          "500": {
            "description": "Internal Server Error",
            "schema": {
              "$ref": "#/definitions/util.HttpError"
            }
          }
        }
      }
    },
    "/autoretrieve/heartbeat": {
      "post": {
        "description": "This endpoint updates the lastConnection field for autoretrieve",
        "produces": [
          "application/json"
        ],
        "tags": [
          "autoretrieve"
        ],
        "summary": "Marks autoretrieve server as up",
        "parameters": [
          {
            "type": "string",
            "description": "Autoretrieve's auth token",
            "name": "token",
            "in": "header",
            "required": true
          }
        ],
        "responses": {
          "200": {
            "description": "OK",
            "schema": {
              "type": "string"
            }
          },
          "400": {
            "description": "Bad Request",
            "schema": {
              "$ref": "#/definitions/util.HttpError"
            }
          },
          "500": {
            "description": "Internal Server Error",
            "schema": {
              "$ref": "#/definitions/util.HttpError"
            }
          }
        }
      }
    },
    "/collections/": {
      "get": {
        "description": "This endpoint is used to list all collections. Whenever a user logs on estuary, it will list all collections that the user has access to. This endpoint provides a way to list all collections to the user.",
        "produces": [
          "application/json"
        ],
        "tags": [
          "collections"
        ],
        "summary": "List all collections",
        "responses": {
          "200": {
            "description": "OK",
            "schema": {
              "type": "array",
              "items": {
                "$ref": "#/definitions/collections.Collection"
              }
            }
          },
          "400": {
            "description": "Bad Request",
            "schema": {
              "$ref": "#/definitions/util.HttpError"
            }
          },
          "404": {
            "description": "Not Found",
            "schema": {
              "$ref": "#/definitions/util.HttpError"
            }
          },
          "500": {
            "description": "Internal Server Error",
            "schema": {
              "$ref": "#/definitions/util.HttpError"
            }
          }
        }
      },
      "post": {
        "description": "This endpoint is used to create a new collection. A collection is a representaion of a group of objects added on the estuary. This endpoint can be used to create a new collection.",
        "produces": [
          "application/json"
        ],
        "tags": [
          "collections"
        ],
        "summary": "Create a new collection",
        "parameters": [
          {
            "description": "Collection name and description",
            "name": "body",
            "in": "body",
            "required": true,
            "schema": {
              "$ref": "#/definitions/api.createCollectionBody"
            }
          }
        ],
        "responses": {
          "200": {
            "description": "OK",
            "schema": {
              "$ref": "#/definitions/collections.Collection"
            }
          },
          "400": {
            "description": "Bad Request",
            "schema": {
              "$ref": "#/definitions/util.HttpError"
            }
          },
          "404": {
            "description": "Not Found",
            "schema": {
              "$ref": "#/definitions/util.HttpError"
            }
          },
          "500": {
            "description": "Internal Server Error",
            "schema": {
              "$ref": "#/definitions/util.HttpError"
            }
          }
        }
      }
    },
    "/collections/fs/add": {
      "post": {
        "description": "This endpoint adds a file to a collection",
        "produces": [
          "application/json"
        ],
        "tags": [
          "collections"
        ],
        "summary": "Add a file to a collection",
        "parameters": [
          {
            "type": "string",
            "description": "Collection ID",
            "name": "coluuid",
            "in": "query",
            "required": true
          },
          {
            "type": "string",
            "description": "Content",
            "name": "content",
            "in": "query",
            "required": true
          },
          {
            "type": "string",
            "description": "Directory inside collection",
            "name": "dir",
            "in": "query"
          },
          {
            "type": "string",
            "description": "Overwrite file if already exists in path",
            "name": "overwrite",
            "in": "query"
          }
        ],
        "responses": {
          "200": {
            "description": "OK",
            "schema": {
              "type": "string"
            }
          },
          "400": {
            "description": "Bad Request",
            "schema": {
              "$ref": "#/definitions/util.HttpError"
            }
          },
          "500": {
            "description": "Internal Server Error",
            "schema": {
              "$ref": "#/definitions/util.HttpError"
            }
          }
        }
      }
    },
    "/collections/{coluuid}": {
      "get": {
        "description": "This endpoint is used to get contents in a collection. If no colpath query param is passed",
        "produces": [
          "application/json"
        ],
        "tags": [
          "collections"
        ],
        "summary": "Get contents in a collection",
        "parameters": [
          {
            "type": "string",
            "description": "coluuid",
            "name": "coluuid",
            "in": "path",
            "required": true
          },
          {
            "type": "string",
            "description": "Directory",
            "name": "dir",
            "in": "query"
          }
        ],
        "responses": {
          "200": {
            "description": "OK",
            "schema": {
              "type": "array",
              "items": {
                "$ref": "#/definitions/collections.CollectionListResponse"
              }
            }
          },
          "400": {
            "description": "Bad Request",
            "schema": {
              "$ref": "#/definitions/util.HttpError"
            }
          },
          "500": {
            "description": "Internal Server Error",
            "schema": {
              "$ref": "#/definitions/util.HttpError"
            }
          }
        }
      },
      "post": {
        "description": "This endpoint adds already-pinned contents (that have ContentIDs) to a collection.",
        "consumes": [
          "application/json"
        ],
        "produces": [
          "application/json"
        ],
        "tags": [
          "collections"
        ],
        "summary": "Add contents to a collection",
        "parameters": [
          {
            "type": "string",
            "description": "Collection UUID",
            "name": "coluuid",
            "in": "path",
            "required": true
          },
          {
            "description": "Content IDs to add to collection",
            "name": "contentIDs",
            "in": "body",
            "required": true,
            "schema": {
              "type": "array",
              "items": {
                "type": "integer"
              }
            }
          },
          {
            "type": "string",
            "description": "Directory",
            "name": "dir",
            "in": "query"
          },
          {
            "type": "string",
            "description": "Overwrite conflicting files",
            "name": "overwrite",
            "in": "query"
          }
        ],
        "responses": {
          "200": {
            "description": "OK",
            "schema": {
              "type": "string"
            }
          },
          "400": {
            "description": "Bad Request",
            "schema": {
              "$ref": "#/definitions/util.HttpError"
            }
          },
          "500": {
            "description": "Internal Server Error",
            "schema": {
              "$ref": "#/definitions/util.HttpError"
            }
          }
        }
      },
      "delete": {
        "description": "This endpoint is used to delete an existing collection.",
        "tags": [
          "collections"
        ],
        "summary": "Deletes a collection",
        "parameters": [
          {
            "type": "string",
            "description": "Collection ID",
            "name": "coluuid",
            "in": "path",
            "required": true
          }
        ],
        "responses": {
          "200": {
            "description": "OK",
            "schema": {
              "type": "string"
            }
          },
          "400": {
            "description": "Bad Request",
            "schema": {
              "$ref": "#/definitions/util.HttpError"
            }
          },
          "500": {
            "description": "Internal Server Error",
            "schema": {
              "$ref": "#/definitions/util.HttpError"
            }
          }
        }
      }
    },
    "/collections/{coluuid}/commit": {
      "post": {
        "description": "This endpoint is used to save the contents in a collection, producing a top-level CID that references all the current CIDs in the collection.",
        "produces": [
          "application/json"
        ],
        "tags": [
          "collections"
        ],
        "summary": "Produce a CID of the collection contents",
        "parameters": [
          {
            "type": "string",
            "description": "coluuid",
            "name": "coluuid",
            "in": "path",
            "required": true
          }
        ],
        "responses": {
          "200": {
            "description": "OK",
            "schema": {
              "type": "string"
            }
          },
          "400": {
            "description": "Bad Request",
            "schema": {
              "$ref": "#/definitions/util.HttpError"
            }
          },
          "500": {
            "description": "Internal Server Error",
            "schema": {
              "$ref": "#/definitions/util.HttpError"
            }
          }
        }
      }
    },
    "/collections/{coluuid}/contents": {
      "delete": {
        "description": "This endpoint is used to delete an existing content from an existing collection. If two or more files with the same contentid exist in the collection, delete the one in the specified path",
        "produces": [
          "application/json"
        ],
        "tags": [
          "collections"
        ],
        "summary": "Deletes a content from a collection",
        "parameters": [
          {
            "type": "string",
            "description": "Collection ID",
            "name": "coluuid",
            "in": "path",
            "required": true
          },
          {
            "description": "Variable to use when filtering for files (must be either 'path' or 'content_id')",
            "name": "body",
            "in": "body",
            "required": true,
            "schema": {
              "$ref": "#/definitions/api.deleteContentFromCollectionBody"
            }
          }
        ],
        "responses": {
          "200": {
            "description": "OK",
            "schema": {
              "type": "string"
            }
          },
          "400": {
            "description": "Bad Request",
            "schema": {
              "$ref": "#/definitions/util.HttpError"
            }
          },
          "500": {
            "description": "Internal Server Error",
            "schema": {
              "$ref": "#/definitions/util.HttpError"
            }
          }
        }
      }
    },
    "/content/add": {
      "post": {
        "description": "This endpoint is used to upload new content.",
        "consumes": [
          "multipart/form-data"
        ],
        "produces": [
          "application/json"
        ],
        "tags": [
          "content"
        ],
<<<<<<< HEAD
        "summary": "Upload a file",
        "parameters": [
          {
            "type": "string",
            "description": "Overwrite files with the same path on same collection",
            "name": "overwrite",
=======
        "summary": "Add new content",
        "parameters": [
          {
            "type": "file",
            "description": "File to upload",
            "name": "data",
            "in": "formData",
            "required": true
          },
          {
            "type": "string",
            "description": "Filename to use for upload",
            "name": "filename",
            "in": "formData"
          },
          {
            "type": "string",
            "description": "Collection UUID",
            "name": "coluuid",
            "in": "query"
          },
          {
            "type": "integer",
            "description": "Replication value",
            "name": "replication",
            "in": "query"
          },
          {
            "type": "string",
            "description": "Ignore Dupes true/false",
            "name": "ignore-dupes",
>>>>>>> d5de5e3f
            "in": "query"
          },
          {
            "type": "string",
<<<<<<< HEAD
            "description": "Directory",
            "name": "dir",
=======
            "description": "Lazy Provide true/false",
            "name": "lazy-provide",
>>>>>>> d5de5e3f
            "in": "query"
          },
          {
            "type": "string",
<<<<<<< HEAD
            "description": "Collection UUID",
            "name": "coluuid",
=======
            "description": "Directory",
            "name": "dir",
>>>>>>> d5de5e3f
            "in": "query"
          }
        ],
        "responses": {
          "200": {
            "description": "OK",
            "schema": {
              "$ref": "#/definitions/util.ContentAddResponse"
            }
          },
          "400": {
            "description": "Bad Request",
            "schema": {
              "$ref": "#/definitions/util.HttpError"
            }
          },
          "500": {
            "description": "Internal Server Error",
            "schema": {
              "$ref": "#/definitions/util.HttpError"
            }
          }
        }
      }
    },
    "/content/add-car": {
      "post": {
        "description": "This endpoint is used to add a car object to the network. The object can be a file or a directory.",
        "produces": [
          "application/json"
        ],
        "tags": [
          "content"
        ],
        "summary": "Add Car object",
        "parameters": [
          {
            "description": "Car",
            "name": "body",
            "in": "body",
            "required": true,
            "schema": {
              "type": "string"
            }
          },
          {
            "type": "string",
            "description": "Ignore Dupes",
            "name": "ignore-dupes",
            "in": "query"
          },
          {
            "type": "string",
            "description": "Filename",
            "name": "filename",
            "in": "query"
          }
        ],
        "responses": {
          "200": {
            "description": "OK",
            "schema": {
              "$ref": "#/definitions/util.ContentAddResponse"
            }
          },
          "400": {
            "description": "Bad Request",
            "schema": {
              "$ref": "#/definitions/util.HttpError"
            }
          },
          "500": {
            "description": "Internal Server Error",
            "schema": {
              "$ref": "#/definitions/util.HttpError"
            }
          }
        }
      }
    },
    "/content/add-ipfs": {
      "post": {
        "description": "This endpoint is used to add an IPFS object to the network. The object can be a file or a directory.",
        "produces": [
          "application/json"
        ],
        "tags": [
          "content"
        ],
        "summary": "Add IPFS object",
        "parameters": [
          {
            "description": "IPFS Body",
            "name": "body",
            "in": "body",
            "required": true,
            "schema": {
              "$ref": "#/definitions/types.IpfsPin"
            }
          },
          {
            "type": "string",
            "description": "Ignore Dupes",
            "name": "ignore-dupes",
            "in": "query"
          },
          {
            "type": "string",
            "description": "Overwrite conflicting files in collections",
            "name": "overwrite",
            "in": "query"
          }
        ],
        "responses": {
          "200": {
            "description": "OK",
            "schema": {
              "type": "string"
            }
          },
          "400": {
            "description": "Bad Request",
            "schema": {
              "$ref": "#/definitions/util.HttpError"
            }
          },
          "500": {
            "description": "Internal Server Error",
            "schema": {
              "$ref": "#/definitions/util.HttpError"
            }
          }
        }
      }
    },
    "/content/aggregated/{content}": {
      "get": {
        "description": "This endpoint returns aggregated content stats",
        "produces": [
          "application/json"
        ],
        "tags": [
          "content"
        ],
        "summary": "Get aggregated content stats",
        "parameters": [
          {
            "type": "string",
            "description": "Content ID",
            "name": "content",
            "in": "path",
            "required": true
          }
        ],
        "responses": {
          "200": {
            "description": "OK",
            "schema": {
              "type": "string"
            }
          },
          "400": {
            "description": "Bad Request",
            "schema": {
              "$ref": "#/definitions/util.HttpError"
            }
          },
          "500": {
            "description": "Internal Server Error",
            "schema": {
              "$ref": "#/definitions/util.HttpError"
            }
          }
        }
      }
    },
    "/content/all-deals": {
      "get": {
        "description": "This endpoint is used to get all deals for a user",
        "produces": [
          "application/json"
        ],
        "tags": [
          "content"
        ],
        "summary": "Get all deals for a user",
        "parameters": [
          {
            "type": "string",
            "description": "Begin",
            "name": "begin",
            "in": "query",
            "required": true
          },
          {
            "type": "string",
            "description": "Duration",
            "name": "duration",
            "in": "query",
            "required": true
          },
          {
            "type": "string",
            "description": "All",
            "name": "all",
            "in": "query",
            "required": true
          }
        ],
        "responses": {
          "200": {
            "description": "OK",
            "schema": {
              "type": "string"
            }
          },
          "400": {
            "description": "Bad Request",
            "schema": {
              "$ref": "#/definitions/util.HttpError"
            }
          },
          "500": {
            "description": "Internal Server Error",
            "schema": {
              "$ref": "#/definitions/util.HttpError"
            }
          }
        }
      }
    },
    "/content/bw-usage/{content}": {
      "get": {
        "description": "This endpoint returns content bandwidth",
        "produces": [
          "application/json"
        ],
        "tags": [
          "content"
        ],
        "summary": "Get content bandwidth",
        "parameters": [
          {
            "type": "string",
            "description": "Content ID",
            "name": "content",
            "in": "path",
            "required": true
          }
        ],
        "responses": {
          "200": {
            "description": "OK",
            "schema": {
              "type": "string"
            }
          },
          "400": {
            "description": "Bad Request",
            "schema": {
              "$ref": "#/definitions/util.HttpError"
            }
          },
          "500": {
            "description": "Internal Server Error",
            "schema": {
              "$ref": "#/definitions/util.HttpError"
            }
          }
        }
      }
    },
    "/content/contents": {
      "get": {
        "description": "This endpoint is used to get user contents",
        "produces": [
          "application/json"
        ],
        "tags": [
          "content"
        ],
        "summary": "Get user contents",
        "parameters": [
          {
            "type": "string",
            "description": "limit",
            "name": "limit",
            "in": "query",
            "required": true
          },
          {
            "type": "string",
            "description": "offset",
            "name": "offset",
            "in": "query",
            "required": true
          }
        ],
        "responses": {
          "200": {
            "description": "OK",
            "schema": {
              "type": "string"
            }
          },
          "400": {
            "description": "Bad Request",
            "schema": {
              "$ref": "#/definitions/util.HttpError"
            }
          },
          "500": {
            "description": "Internal Server Error",
            "schema": {
              "$ref": "#/definitions/util.HttpError"
            }
          }
        }
      }
    },
    "/content/create": {
      "post": {
        "description": "This endpoint adds a new content",
        "produces": [
          "application/json"
        ],
        "tags": [
          "content"
        ],
        "summary": "Add a new content",
        "parameters": [
          {
            "description": "Content",
            "name": "req",
            "in": "body",
            "required": true,
            "schema": {
              "$ref": "#/definitions/util.ContentCreateBody"
            }
          },
          {
            "type": "string",
            "description": "Ignore Dupes",
            "name": "ignore-dupes",
            "in": "query"
          }
        ],
        "responses": {
          "200": {
            "description": "OK",
            "schema": {
              "type": "string"
            }
          },
          "400": {
            "description": "Bad Request",
            "schema": {
              "$ref": "#/definitions/util.HttpError"
            }
          },
          "500": {
            "description": "Internal Server Error",
            "schema": {
              "$ref": "#/definitions/util.HttpError"
            }
          }
        }
      }
    },
    "/content/deals": {
      "get": {
        "description": "This endpoint lists all content with deals",
        "produces": [
          "application/json"
        ],
        "tags": [
          "content"
        ],
        "summary": "Content with deals",
        "parameters": [
          {
            "type": "integer",
            "description": "Limit",
            "name": "limit",
            "in": "query"
          },
          {
            "type": "integer",
            "description": "Offset",
            "name": "offset",
            "in": "query"
          }
        ],
        "responses": {
          "200": {
            "description": "OK",
            "schema": {
              "type": "string"
            }
          },
          "400": {
            "description": "Bad Request",
            "schema": {
              "$ref": "#/definitions/util.HttpError"
            }
          },
          "500": {
            "description": "Internal Server Error",
            "schema": {
              "$ref": "#/definitions/util.HttpError"
            }
          }
        }
      }
    },
    "/content/ensure-replication/{datacid}": {
      "get": {
        "description": "This endpoint ensures that the content is replicated to the specified number of providers",
        "produces": [
          "application/json"
        ],
        "tags": [
          "content"
        ],
        "summary": "Ensure Replication",
        "parameters": [
          {
            "type": "string",
            "description": "Data CID",
            "name": "datacid",
            "in": "path",
            "required": true
          }
        ],
        "responses": {
          "200": {
            "description": "OK",
            "schema": {
              "type": "string"
            }
          },
          "400": {
            "description": "Bad Request",
            "schema": {
              "$ref": "#/definitions/util.HttpError"
            }
          },
          "500": {
            "description": "Internal Server Error",
            "schema": {
              "$ref": "#/definitions/util.HttpError"
            }
          }
        }
      }
    },
    "/content/failures/{content}": {
      "get": {
        "description": "This endpoint returns all failures for a content",
        "produces": [
          "application/json"
        ],
        "tags": [
          "content"
        ],
        "summary": "List all failures for a content",
        "parameters": [
          {
            "type": "string",
            "description": "Content ID",
            "name": "content",
            "in": "path",
            "required": true
          }
        ],
        "responses": {
          "200": {
            "description": "OK",
            "schema": {
              "type": "string"
            }
          },
          "400": {
            "description": "Bad Request",
            "schema": {
              "$ref": "#/definitions/util.HttpError"
            }
          },
          "500": {
            "description": "Internal Server Error",
            "schema": {
              "$ref": "#/definitions/util.HttpError"
            }
          }
        }
      }
    },
    "/content/list": {
      "get": {
        "description": "This endpoint lists all content",
        "produces": [
          "application/json"
        ],
        "tags": [
          "content"
        ],
        "summary": "List all pinned content",
        "responses": {
          "200": {
            "description": "OK",
            "schema": {
              "type": "string"
            }
          },
          "400": {
            "description": "Bad Request",
            "schema": {
              "$ref": "#/definitions/util.HttpError"
            }
          },
          "500": {
            "description": "Internal Server Error",
            "schema": {
              "$ref": "#/definitions/util.HttpError"
            }
          }
        }
      }
    },
    "/content/staging-zones": {
      "get": {
        "description": "This endpoint is used to get staging zone for user, excluding its contents.",
        "produces": [
          "application/json"
        ],
        "tags": [
          "content"
        ],
        "summary": "Get staging zone for user, excluding its contents",
        "responses": {
          "200": {
            "description": "OK",
            "schema": {
              "type": "string"
            }
          },
          "400": {
            "description": "Bad Request",
            "schema": {
              "$ref": "#/definitions/util.HttpError"
            }
          },
          "500": {
            "description": "Internal Server Error",
            "schema": {
              "$ref": "#/definitions/util.HttpError"
            }
          }
        }
      }
    },
    "/content/staging-zones/{staging_zone}": {
      "get": {
        "description": "This endpoint is used to get a staging zone, excluding its contents.",
        "produces": [
          "application/json"
        ],
        "tags": [
          "content"
        ],
        "summary": "Get staging zone without its contents field populated",
        "parameters": [
          {
            "type": "integer",
            "description": "Staging Zone Content ID",
            "name": "staging_zone",
            "in": "path",
            "required": true
          }
        ],
        "responses": {
          "200": {
            "description": "OK",
            "schema": {
              "type": "string"
            }
          },
          "400": {
            "description": "Bad Request",
            "schema": {
              "$ref": "#/definitions/util.HttpError"
            }
          },
          "500": {
            "description": "Internal Server Error",
            "schema": {
              "$ref": "#/definitions/util.HttpError"
            }
          }
        }
      }
    },
    "/content/staging-zones/{staging_zone}/contents": {
      "get": {
        "description": "This endpoint is used to get the contents for a staging zone",
        "produces": [
          "application/json"
        ],
        "tags": [
          "content"
        ],
        "summary": "Get contents for a staging zone",
        "parameters": [
          {
            "type": "integer",
            "description": "Staging Zone Content ID",
            "name": "staging_zone",
            "in": "path",
            "required": true
          },
          {
            "type": "string",
            "description": "limit",
            "name": "limit",
            "in": "query",
            "required": true
          },
          {
            "type": "string",
            "description": "offset",
            "name": "offset",
            "in": "query",
            "required": true
          }
        ],
        "responses": {
          "200": {
            "description": "OK",
            "schema": {
              "type": "string"
            }
          },
          "400": {
            "description": "Bad Request",
            "schema": {
              "$ref": "#/definitions/util.HttpError"
            }
          },
          "500": {
            "description": "Internal Server Error",
            "schema": {
              "$ref": "#/definitions/util.HttpError"
            }
          }
        }
      }
    },
    "/content/stats": {
      "get": {
        "description": "This endpoint is used to get content statistics. Every content stored in the network (estuary) is tracked by a unique ID which can be used to get information about the content. This endpoint will allow the consumer to get the collected stats of a content",
        "produces": [
          "application/json"
        ],
        "tags": [
          "content"
        ],
        "summary": "Get content statistics",
        "parameters": [
          {
            "type": "string",
            "description": "limit",
            "name": "limit",
            "in": "query",
            "required": true
          },
          {
            "type": "string",
            "description": "offset",
            "name": "offset",
            "in": "query",
            "required": true
          }
        ],
        "responses": {
          "200": {
            "description": "OK",
            "schema": {
              "type": "string"
            }
          },
          "400": {
            "description": "Bad Request",
            "schema": {
              "$ref": "#/definitions/util.HttpError"
            }
          },
          "500": {
            "description": "Internal Server Error",
            "schema": {
              "$ref": "#/definitions/util.HttpError"
            }
          }
        }
      }
    },
    "/content/status/{id}": {
      "get": {
        "description": "This endpoint returns the status of a content",
        "produces": [
          "application/json"
        ],
        "tags": [
          "content"
        ],
        "summary": "Content Status",
        "parameters": [
          {
            "type": "integer",
            "description": "Content ID",
            "name": "id",
            "in": "path",
            "required": true
          }
        ],
        "responses": {
          "200": {
            "description": "OK",
            "schema": {
              "type": "string"
            }
          },
          "400": {
            "description": "Bad Request",
            "schema": {
              "$ref": "#/definitions/util.HttpError"
            }
          },
          "500": {
            "description": "Internal Server Error",
            "schema": {
              "$ref": "#/definitions/util.HttpError"
            }
          }
        }
      }
    },
    "/content/{id}": {
      "get": {
        "description": "This endpoint returns a content by its ID",
        "produces": [
          "application/json"
        ],
        "tags": [
          "content"
        ],
        "summary": "Content",
        "parameters": [
          {
            "type": "integer",
            "description": "Content ID",
            "name": "id",
            "in": "path",
            "required": true
          }
        ],
        "responses": {
          "200": {
            "description": "OK",
            "schema": {
              "type": "string"
            }
          },
          "400": {
            "description": "Bad Request",
            "schema": {
              "$ref": "#/definitions/util.HttpError"
            }
          },
          "500": {
            "description": "Internal Server Error",
            "schema": {
              "$ref": "#/definitions/util.HttpError"
            }
          }
        }
      }
    },
    "/deal/estimate": {
      "post": {
        "description": "This endpoint estimates the cost of a deal",
        "produces": [
          "application/json"
        ],
        "tags": [
          "deals"
        ],
        "summary": "Estimate the cost of a deal",
        "parameters": [
          {
            "description": "The size of the deal in bytes, the replication factor, and the duration of the deal in blocks",
            "name": "body",
            "in": "body",
            "required": true,
            "schema": {
              "$ref": "#/definitions/api.estimateDealBody"
            }
          }
        ],
        "responses": {
          "200": {
            "description": "OK",
            "schema": {
              "type": "string"
            }
          },
          "400": {
            "description": "Bad Request",
            "schema": {
              "$ref": "#/definitions/util.HttpError"
            }
          },
          "500": {
            "description": "Internal Server Error",
            "schema": {
              "$ref": "#/definitions/util.HttpError"
            }
          }
        }
      }
    },
    "/deal/info/{dealid}": {
      "get": {
        "description": "This endpoint returns the deal info for a deal",
        "produces": [
          "application/json"
        ],
        "tags": [
          "deals"
        ],
        "summary": "Get Deal Info",
        "parameters": [
          {
            "type": "integer",
            "description": "Deal ID",
            "name": "dealid",
            "in": "path",
            "required": true
          }
        ],
        "responses": {
          "200": {
            "description": "OK",
            "schema": {
              "type": "string"
            }
          },
          "400": {
            "description": "Bad Request",
            "schema": {
              "$ref": "#/definitions/util.HttpError"
            }
          },
          "500": {
            "description": "Internal Server Error",
            "schema": {
              "$ref": "#/definitions/util.HttpError"
            }
          }
        }
      }
    },
    "/deal/proposal/{propcid}": {
      "get": {
        "description": "This endpoint returns the proposal for a deal",
        "produces": [
          "application/json"
        ],
        "tags": [
          "deals"
        ],
        "summary": "Get Proposal",
        "parameters": [
          {
            "type": "string",
            "description": "Proposal CID",
            "name": "propcid",
            "in": "path",
            "required": true
          }
        ],
        "responses": {
          "200": {
            "description": "OK",
            "schema": {
              "type": "string"
            }
          },
          "400": {
            "description": "Bad Request",
            "schema": {
              "$ref": "#/definitions/util.HttpError"
            }
          },
          "500": {
            "description": "Internal Server Error",
            "schema": {
              "$ref": "#/definitions/util.HttpError"
            }
          }
        }
      }
    },
    "/deal/query/{miner}": {
      "get": {
        "description": "This endpoint returns the ask for a given CID",
        "produces": [
          "application/json"
        ],
        "tags": [
          "deals"
        ],
        "summary": "Query Ask",
        "parameters": [
          {
            "type": "string",
            "description": "CID",
            "name": "miner",
            "in": "path",
            "required": true
          }
        ],
        "responses": {
          "200": {
            "description": "OK",
            "schema": {
              "type": "string"
            }
          },
          "400": {
            "description": "Bad Request",
            "schema": {
              "$ref": "#/definitions/util.HttpError"
            }
          },
          "500": {
            "description": "Internal Server Error",
            "schema": {
              "$ref": "#/definitions/util.HttpError"
            }
          }
        }
      }
    },
    "/deal/status-by-proposal/{propcid}": {
      "get": {
        "description": "Get Deal Status by PropCid",
        "produces": [
          "application/json"
        ],
        "tags": [
          "deals"
        ],
        "summary": "Get Deal Status by PropCid",
        "parameters": [
          {
            "type": "string",
            "description": "PropCid",
            "name": "propcid",
            "in": "path",
            "required": true
          }
        ],
        "responses": {
          "200": {
            "description": "OK",
            "schema": {
              "type": "string"
            }
          },
          "400": {
            "description": "Bad Request",
            "schema": {
              "$ref": "#/definitions/util.HttpError"
            }
          },
          "500": {
            "description": "Internal Server Error",
            "schema": {
              "$ref": "#/definitions/util.HttpError"
            }
          }
        }
      }
    },
    "/deal/status/{miner}/{propcid}": {
      "get": {
        "description": "This endpoint returns the status of a deal",
        "produces": [
          "application/json"
        ],
        "tags": [
          "deals"
        ],
        "summary": "Deal Status",
        "parameters": [
          {
            "type": "string",
            "description": "Miner",
            "name": "miner",
            "in": "path",
            "required": true
          },
          {
            "type": "string",
            "description": "Proposal CID",
            "name": "propcid",
            "in": "path",
            "required": true
          }
        ],
        "responses": {
          "200": {
            "description": "OK",
            "schema": {
              "type": "string"
            }
          },
          "400": {
            "description": "Bad Request",
            "schema": {
              "$ref": "#/definitions/util.HttpError"
            }
          },
          "500": {
            "description": "Internal Server Error",
            "schema": {
              "$ref": "#/definitions/util.HttpError"
            }
          }
        }
      }
    },
    "/deal/transfer/in-progress": {
      "get": {
        "description": "This endpoint returns the in-progress transfers",
        "produces": [
          "application/json"
        ],
        "tags": [
          "deals"
        ],
        "summary": "Transfer In Progress",
        "responses": {
          "200": {
            "description": "OK",
            "schema": {
              "type": "string"
            }
          },
          "400": {
            "description": "Bad Request",
            "schema": {
              "$ref": "#/definitions/util.HttpError"
            }
          },
          "500": {
            "description": "Internal Server Error",
            "schema": {
              "$ref": "#/definitions/util.HttpError"
            }
          }
        }
      }
    },
    "/deal/transfer/status": {
      "post": {
        "description": "This endpoint returns the status of a transfer",
        "produces": [
          "application/json"
        ],
        "tags": [
          "deals"
        ],
        "summary": "Transfer Status",
        "parameters": [
          {
            "description": "Channel ID",
            "name": "chanid",
            "in": "body",
            "required": true,
            "schema": {
              "$ref": "#/definitions/api.ChannelIDParam"
            }
          }
        ],
        "responses": {
          "200": {
            "description": "OK",
            "schema": {
              "type": "string"
            }
          },
          "400": {
            "description": "Bad Request",
            "schema": {
              "$ref": "#/definitions/util.HttpError"
            }
          },
          "500": {
            "description": "Internal Server Error",
            "schema": {
              "$ref": "#/definitions/util.HttpError"
            }
          }
        }
      }
    },
    "/deals/failures": {
      "get": {
        "description": "This endpoint returns a list of storage failures for user",
        "produces": [
          "application/json"
        ],
        "tags": [
          "deals"
        ],
        "summary": "Get storage failures for user",
        "responses": {
          "200": {
            "description": "OK",
            "schema": {
              "type": "string"
            }
          },
          "400": {
            "description": "Bad Request",
            "schema": {
              "$ref": "#/definitions/util.HttpError"
            }
          },
          "500": {
            "description": "Internal Server Error",
            "schema": {
              "$ref": "#/definitions/util.HttpError"
            }
          }
        }
      }
    },
    "/deals/make/{miner}": {
      "post": {
        "description": "This endpoint makes a deal for a given content and miner",
        "produces": [
          "application/json"
        ],
        "tags": [
          "deals"
        ],
        "summary": "Make Deal",
        "parameters": [
          {
            "type": "string",
            "description": "Miner",
            "name": "miner",
            "in": "path",
            "required": true
          },
          {
            "description": "Deal Request",
            "name": "dealRequest",
            "in": "body",
            "required": true,
            "schema": {
              "type": "string"
            }
          }
        ],
        "responses": {
          "200": {
            "description": "OK",
            "schema": {
              "type": "string"
            }
          },
          "400": {
            "description": "Bad Request",
            "schema": {
              "$ref": "#/definitions/util.HttpError"
            }
          },
          "500": {
            "description": "Internal Server Error",
            "schema": {
              "$ref": "#/definitions/util.HttpError"
            }
          }
        }
      }
    },
    "/deals/status/{deal}": {
      "get": {
        "description": "This endpoint returns the status of a deal",
        "produces": [
          "application/json"
        ],
        "tags": [
          "deals"
        ],
        "summary": "Get Deal Status",
        "parameters": [
          {
            "type": "integer",
            "description": "Deal ID",
            "name": "deal",
            "in": "path",
            "required": true
          }
        ],
        "responses": {
          "200": {
            "description": "OK",
            "schema": {
              "type": "string"
            }
          },
          "400": {
            "description": "Bad Request",
            "schema": {
              "$ref": "#/definitions/util.HttpError"
            }
          },
          "500": {
            "description": "Internal Server Error",
            "schema": {
              "$ref": "#/definitions/util.HttpError"
            }
          }
        }
      }
    },
    "/get/{cid}": {
      "get": {
        "description": "This endpoint returns the content associated with a CID",
        "produces": [
          "application/json"
        ],
        "tags": [
          "public"
        ],
        "summary": "Get Full Content by Cid",
        "parameters": [
          {
            "type": "string",
            "description": "Cid",
            "name": "cid",
            "in": "path",
            "required": true
          }
        ],
        "responses": {
          "307": {
            "description": "Temporary Redirect",
            "schema": {
              "type": "string"
            }
          },
          "400": {
            "description": "Bad Request",
            "schema": {
              "$ref": "#/definitions/util.HttpError"
            }
          },
          "500": {
            "description": "Internal Server Error",
            "schema": {
              "$ref": "#/definitions/util.HttpError"
            }
          }
        }
      }
    },
    "/miner/claim": {
      "post": {
        "description": "This endpoint lets a user claim a miner",
        "produces": [
          "application/json"
        ],
        "tags": [
          "miner"
        ],
        "summary": "Claim Miner",
        "parameters": [
          {
            "description": "Claim Miner Body",
            "name": "req",
            "in": "body",
            "required": true,
            "schema": {
              "$ref": "#/definitions/miner.ClaimMinerBody"
            }
          }
        ],
        "responses": {
          "200": {
            "description": "OK",
            "schema": {
              "$ref": "#/definitions/api.claimResponse"
            }
          },
          "400": {
            "description": "Bad Request",
            "schema": {
              "$ref": "#/definitions/util.HttpError"
            }
          },
          "500": {
            "description": "Internal Server Error",
            "schema": {
              "$ref": "#/definitions/util.HttpError"
            }
          }
        }
      }
    },
    "/miner/claim/{miner}": {
      "get": {
        "description": "This endpoint lets a user get the message in order to claim a miner",
        "produces": [
          "application/json"
        ],
        "tags": [
          "miner"
        ],
        "summary": "Get Claim Miner Message",
        "parameters": [
          {
            "type": "string",
            "description": "Miner claim message",
            "name": "miner",
            "in": "path",
            "required": true
          }
        ],
        "responses": {
          "200": {
            "description": "OK",
            "schema": {
              "$ref": "#/definitions/api.claimMsgResponse"
            }
          },
          "400": {
            "description": "Bad Request",
            "schema": {
              "$ref": "#/definitions/util.HttpError"
            }
          },
          "500": {
            "description": "Internal Server Error",
            "schema": {
              "$ref": "#/definitions/util.HttpError"
            }
          }
        }
      }
    },
    "/miner/set-info/{miner}": {
      "put": {
        "description": "This endpoint lets a user set miner info.",
        "produces": [
          "application/json"
        ],
        "tags": [
          "miner"
        ],
        "summary": "Set Miner Info",
        "parameters": [
          {
            "description": "Miner set info params",
            "name": "params",
            "in": "body",
            "required": true,
            "schema": {
              "$ref": "#/definitions/miner.MinerSetInfoParams"
            }
          },
          {
            "type": "string",
            "description": "Miner to set info for",
            "name": "miner",
            "in": "path",
            "required": true
          }
        ],
        "responses": {
          "200": {
            "description": "OK",
            "schema": {
              "$ref": "#/definitions/api.emptyResp"
            }
          },
          "400": {
            "description": "Bad Request",
            "schema": {
              "$ref": "#/definitions/util.HttpError"
            }
          },
          "500": {
            "description": "Internal Server Error",
            "schema": {
              "$ref": "#/definitions/util.HttpError"
            }
          }
        }
      }
    },
    "/miner/suspend/{miner}": {
      "post": {
        "description": "This endpoint lets a user suspend a miner.",
        "produces": [
          "application/json"
        ],
        "tags": [
          "miner"
        ],
        "summary": "Suspend Miner",
        "parameters": [
          {
            "description": "Suspend Miner Body",
            "name": "req",
            "in": "body",
            "required": true,
            "schema": {
              "$ref": "#/definitions/miner.SuspendMinerBody"
            }
          },
          {
            "type": "string",
            "description": "Miner to suspend",
            "name": "miner",
            "in": "path",
            "required": true
          }
        ],
        "responses": {
          "200": {
            "description": "OK",
            "schema": {
              "$ref": "#/definitions/api.emptyResp"
            }
          },
          "400": {
            "description": "Bad Request",
            "schema": {
              "$ref": "#/definitions/util.HttpError"
            }
          },
          "500": {
            "description": "Internal Server Error",
            "schema": {
              "$ref": "#/definitions/util.HttpError"
            }
          }
        }
      }
    },
    "/miner/unsuspend/{miner}": {
      "put": {
        "description": "This endpoint lets a user unsuspend a miner.",
        "produces": [
          "application/json"
        ],
        "tags": [
          "miner"
        ],
        "summary": "Unuspend Miner",
        "parameters": [
          {
            "type": "string",
            "description": "Miner to unsuspend",
            "name": "miner",
            "in": "path",
            "required": true
          }
        ],
        "responses": {
          "200": {
            "description": "OK",
            "schema": {
              "$ref": "#/definitions/api.emptyResp"
            }
          },
          "400": {
            "description": "Bad Request",
            "schema": {
              "$ref": "#/definitions/util.HttpError"
            }
          },
          "500": {
            "description": "Internal Server Error",
            "schema": {
              "$ref": "#/definitions/util.HttpError"
            }
          }
        }
      }
    },
    "/pinning/pins": {
      "get": {
        "description": "This endpoint lists all pin status objects",
        "produces": [
          "application/json"
        ],
        "tags": [
          "pinning"
        ],
        "summary": "List all pin status objects",
        "responses": {
          "200": {
            "description": "OK",
            "schema": {
              "$ref": "#/definitions/types.IpfsListPinStatusResponse"
            }
          },
          "400": {
            "description": "Bad Request",
            "schema": {
              "$ref": "#/definitions/util.HttpError"
            }
          },
          "500": {
            "description": "Internal Server Error",
            "schema": {
              "$ref": "#/definitions/util.HttpError"
            }
          }
        }
      },
      "post": {
        "description": "This endpoint adds a pin to the IPFS daemon.",
        "consumes": [
          "application/json"
        ],
        "produces": [
          "application/json"
        ],
        "tags": [
          "pinning"
        ],
        "summary": "Add and pin object",
        "parameters": [
          {
            "description": "Pin Body {cid:cid, name:name}",
            "name": "pin",
            "in": "body",
            "required": true,
            "schema": {
              "$ref": "#/definitions/types.IpfsPin"
            }
          },
          {
            "type": "string",
            "description": "Ignore Dupes",
            "name": "ignore-dupes",
            "in": "query"
          },
          {
            "type": "string",
            "description": "Overwrite conflicting files in collections",
            "name": "overwrite",
            "in": "query"
          }
        ],
        "responses": {
          "202": {
            "description": "Accepted",
            "schema": {
              "$ref": "#/definitions/types.IpfsPinStatusResponse"
            }
          },
          "500": {
            "description": "Internal Server Error",
            "schema": {
              "$ref": "#/definitions/util.HttpError"
            }
          }
        }
      }
    },
    "/pinning/pins/{pinid}": {
      "get": {
        "description": "This endpoint returns a pin status object.",
        "produces": [
          "application/json"
        ],
        "tags": [
          "pinning"
        ],
        "summary": "Get a pin status object",
        "parameters": [
          {
            "type": "string",
            "description": "cid",
            "name": "pinid",
            "in": "path",
            "required": true
          }
        ],
        "responses": {
          "200": {
            "description": "OK",
            "schema": {
              "$ref": "#/definitions/types.IpfsPinStatusResponse"
            }
          },
          "404": {
            "description": "Not Found",
            "schema": {
              "$ref": "#/definitions/util.HttpError"
            }
          },
          "500": {
            "description": "Internal Server Error",
            "schema": {
              "$ref": "#/definitions/util.HttpError"
            }
          }
        }
      },
      "post": {
        "description": "This endpoint replaces a pinned object.",
        "consumes": [
          "application/json"
        ],
        "produces": [
          "application/json"
        ],
        "tags": [
          "pinning"
        ],
        "summary": "Replace a pinned object",
        "parameters": [
          {
            "type": "string",
            "description": "Pin ID to be replaced",
            "name": "pinid",
            "in": "path",
            "required": true
          },
          {
            "description": "New pin",
            "name": "pin",
            "in": "body",
            "required": true,
            "schema": {
              "$ref": "#/definitions/types.IpfsPin"
            }
          }
        ],
        "responses": {
          "202": {
            "description": "Accepted",
            "schema": {
              "$ref": "#/definitions/types.IpfsPinStatusResponse"
            }
          },
          "404": {
            "description": "Not Found",
            "schema": {
              "$ref": "#/definitions/util.HttpError"
            }
          },
          "500": {
            "description": "Internal Server Error",
            "schema": {
              "$ref": "#/definitions/util.HttpError"
            }
          }
        }
      },
      "delete": {
        "description": "This endpoint deletes a pinned object.",
        "produces": [
          "application/json"
        ],
        "tags": [
          "pinning"
        ],
        "summary": "Delete a pinned object",
        "parameters": [
          {
            "type": "string",
            "description": "Pin ID",
            "name": "pinid",
            "in": "path",
            "required": true
          }
        ],
        "responses": {
          "202": {
            "description": "Accepted"
          },
          "500": {
            "description": "Internal Server Error",
            "schema": {
              "$ref": "#/definitions/util.HttpError"
            }
          }
        }
      }
    },
    "/public/by-cid/{cid}": {
      "get": {
        "description": "This endpoint returns the content record associated with a CID",
        "produces": [
          "application/json"
        ],
        "tags": [
          "public"
        ],
        "summary": "Get Content by Cid",
        "parameters": [
          {
            "type": "string",
            "description": "Cid",
            "name": "cid",
            "in": "path",
            "required": true
          }
        ],
        "responses": {
          "200": {
            "description": "OK",
            "schema": {
              "type": "string"
            }
          },
          "400": {
            "description": "Bad Request",
            "schema": {
              "$ref": "#/definitions/util.HttpError"
            }
          },
          "500": {
            "description": "Internal Server Error",
            "schema": {
              "$ref": "#/definitions/util.HttpError"
            }
          }
        }
      }
    },
    "/public/deals/failures": {
      "get": {
        "description": "This endpoint returns a list of storage failures",
        "produces": [
          "application/json"
        ],
        "tags": [
          "deals"
        ],
        "summary": "Get storage failures",
        "responses": {
          "200": {
            "description": "OK",
            "schema": {
              "type": "string"
            }
          },
          "400": {
            "description": "Bad Request",
            "schema": {
              "$ref": "#/definitions/util.HttpError"
            }
          },
          "500": {
            "description": "Internal Server Error",
            "schema": {
              "$ref": "#/definitions/util.HttpError"
            }
          }
        }
      }
    },
    "/public/info": {
      "get": {
        "description": "This endpoint returns information about the node",
        "produces": [
          "application/json"
        ],
        "tags": [
          "public"
        ],
        "summary": "Get public node info",
        "responses": {
          "200": {
            "description": "OK",
            "schema": {
              "$ref": "#/definitions/api.publicNodeInfo"
            }
          },
          "400": {
            "description": "Bad Request",
            "schema": {
              "$ref": "#/definitions/util.HttpError"
            }
          },
          "500": {
            "description": "Internal Server Error",
            "schema": {
              "$ref": "#/definitions/util.HttpError"
            }
          }
        }
      }
    },
    "/public/metrics/deals-on-chain": {
      "get": {
        "description": "This endpoint is used to get deal metrics",
        "produces": [
          "application/json"
        ],
        "tags": [
          "public",
          "metrics"
        ],
        "summary": "Get deal metrics",
        "responses": {
          "200": {
            "description": "OK",
            "schema": {
              "type": "string"
            }
          },
          "400": {
            "description": "Bad Request",
            "schema": {
              "$ref": "#/definitions/util.HttpError"
            }
          },
          "500": {
            "description": "Internal Server Error",
            "schema": {
              "$ref": "#/definitions/util.HttpError"
            }
          }
        }
      }
    },
    "/public/miners": {
      "get": {
        "description": "This endpoint returns all miners",
        "produces": [
          "application/json"
        ],
        "tags": [
          "public",
          "net"
        ],
        "summary": "Get all miners",
        "responses": {
          "200": {
            "description": "OK",
            "schema": {
              "type": "string"
            }
          },
          "400": {
            "description": "Bad Request",
            "schema": {
              "$ref": "#/definitions/util.HttpError"
            }
          },
          "500": {
            "description": "Internal Server Error",
            "schema": {
              "$ref": "#/definitions/util.HttpError"
            }
          }
        }
      }
    },
    "/public/miners/deals/{miner}": {
      "get": {
        "description": "This endpoint returns all miners deals",
        "produces": [
          "application/json"
        ],
        "tags": [
          "public",
          "miner"
        ],
        "summary": "Get all miners deals",
        "parameters": [
          {
            "type": "string",
            "description": "Filter by miner",
            "name": "miner",
            "in": "path",
            "required": true
          },
          {
            "type": "string",
            "description": "Ignore Failed",
            "name": "ignore-failed",
            "in": "query"
          }
        ],
        "responses": {
          "200": {
            "description": "OK",
            "schema": {
              "type": "string"
            }
          },
          "400": {
            "description": "Bad Request",
            "schema": {
              "$ref": "#/definitions/util.HttpError"
            }
          },
          "500": {
            "description": "Internal Server Error",
            "schema": {
              "$ref": "#/definitions/util.HttpError"
            }
          }
        }
      }
    },
    "/public/miners/failures/{miner}": {
      "get": {
        "description": "This endpoint returns all miners",
        "produces": [
          "application/json"
        ],
        "tags": [
          "public",
          "net"
        ],
        "summary": "Get all miners",
        "parameters": [
          {
            "type": "string",
            "description": "Filter by miner",
            "name": "miner",
            "in": "path",
            "required": true
          }
        ],
        "responses": {
          "200": {
            "description": "OK",
            "schema": {
              "type": "string"
            }
          },
          "400": {
            "description": "Bad Request",
            "schema": {
              "$ref": "#/definitions/util.HttpError"
            }
          },
          "500": {
            "description": "Internal Server Error",
            "schema": {
              "$ref": "#/definitions/util.HttpError"
            }
          }
        }
      }
    },
    "/public/miners/stats/{miner}": {
      "get": {
        "description": "This endpoint returns miner stats",
        "produces": [
          "application/json"
        ],
        "tags": [
          "public",
          "miner"
        ],
        "summary": "Get miner stats",
        "parameters": [
          {
            "type": "string",
            "description": "Filter by miner",
            "name": "miner",
            "in": "path",
            "required": true
          }
        ],
        "responses": {
          "200": {
            "description": "OK",
            "schema": {
              "type": "string"
            }
          },
          "400": {
            "description": "Bad Request",
            "schema": {
              "$ref": "#/definitions/util.HttpError"
            }
          },
          "500": {
            "description": "Internal Server Error",
            "schema": {
              "$ref": "#/definitions/util.HttpError"
            }
          }
        }
      }
    },
    "/public/miners/storage/query/{miner}": {
      "get": {
        "description": "This endpoint returns the ask for a given CID",
        "produces": [
          "application/json"
        ],
        "tags": [
          "deals"
        ],
        "summary": "Query Ask",
        "parameters": [
          {
            "type": "string",
            "description": "CID",
            "name": "miner",
            "in": "path",
            "required": true
          }
        ],
        "responses": {
          "200": {
            "description": "OK",
            "schema": {
              "type": "string"
            }
          },
          "400": {
            "description": "Bad Request",
            "schema": {
              "$ref": "#/definitions/util.HttpError"
            }
          },
          "500": {
            "description": "Internal Server Error",
            "schema": {
              "$ref": "#/definitions/util.HttpError"
            }
          }
        }
      }
    },
    "/public/net/addrs": {
      "get": {
        "description": "This endpoint is used to get net addrs",
        "produces": [
          "application/json"
        ],
        "tags": [
          "public",
          "net"
        ],
        "summary": "Net Addrs",
        "responses": {
          "200": {
            "description": "OK",
            "schema": {
              "type": "array",
              "items": {
                "type": "string"
              }
            }
          }
        }
      }
    },
    "/public/net/peers": {
      "get": {
        "description": "This endpoint is used to get net peers",
        "produces": [
          "application/json"
        ],
        "tags": [
          "public",
          "net"
        ],
        "summary": "Net Peers",
        "responses": {
          "200": {
            "description": "OK",
            "schema": {
              "type": "array",
              "items": {
                "type": "string"
              }
            }
          },
          "400": {
            "description": "Bad Request",
            "schema": {
              "$ref": "#/definitions/util.HttpError"
            }
          },
          "500": {
            "description": "Internal Server Error",
            "schema": {
              "$ref": "#/definitions/util.HttpError"
            }
          }
        }
      }
    },
    "/public/stats": {
      "get": {
        "description": "This endpoint is used to get public stats.",
        "produces": [
          "application/json"
        ],
        "tags": [
          "public"
        ],
        "summary": "Public stats",
        "responses": {
          "200": {
            "description": "OK",
            "schema": {
              "type": "string"
            }
          },
          "400": {
            "description": "Bad Request",
            "schema": {
              "$ref": "#/definitions/util.HttpError"
            }
          },
          "500": {
            "description": "Internal Server Error",
            "schema": {
              "$ref": "#/definitions/util.HttpError"
            }
          }
        }
      }
    },
    "/user/api-keys": {
      "get": {
        "description": "This endpoint is used to get API keys for a user. In estuary, each user can be given multiple API keys (tokens). This endpoint can be used to retrieve all available API keys for a given user.",
        "produces": [
          "application/json"
        ],
        "tags": [
          "User"
        ],
        "summary": "Get API keys for a user",
        "responses": {
          "200": {
            "description": "OK",
            "schema": {
              "type": "array",
              "items": {
                "$ref": "#/definitions/api.getApiKeysResp"
              }
            }
          },
          "400": {
            "description": "Bad Request",
            "schema": {
              "$ref": "#/definitions/util.HttpError"
            }
          },
          "404": {
            "description": "Not Found",
            "schema": {
              "$ref": "#/definitions/util.HttpError"
            }
          },
          "500": {
            "description": "Internal Server Error",
            "schema": {
              "$ref": "#/definitions/util.HttpError"
            }
          }
        }
      },
      "post": {
        "description": "This endpoint is used to create API keys for a user. In estuary, each user is given an API key to access all features.",
        "produces": [
          "application/json"
        ],
        "tags": [
          "User"
        ],
        "summary": "Create API keys for a user",
        "parameters": [
          {
            "type": "string",
            "description": "Expiration - Expiration - Valid time units are ns, us (or µs),  ms,  s,  m,  h.  for  example  300h",
            "name": "expiry",
            "in": "query"
          },
          {
            "type": "string",
            "description": "Permissions -- currently unused",
            "name": "perms",
            "in": "query"
          }
        ],
        "responses": {
          "200": {
            "description": "OK",
            "schema": {
              "$ref": "#/definitions/api.getApiKeysResp"
            }
          },
          "400": {
            "description": "Bad Request",
            "schema": {
              "$ref": "#/definitions/util.HttpError"
            }
          },
          "404": {
            "description": "Not Found",
            "schema": {
              "$ref": "#/definitions/util.HttpError"
            }
          },
          "500": {
            "description": "Internal Server Error",
            "schema": {
              "$ref": "#/definitions/util.HttpError"
            }
          }
        }
      }
    },
    "/user/api-keys/{key_or_hash}": {
      "delete": {
        "description": "This endpoint is used to revoke a user API key. In estuary, every user is assigned with an API key, this API key is generated and issued for each user and is primarily used to access all estuary features. This endpoint can be used to revoke the API key that's assigned to the user. Revoked API keys are completely deleted and are not recoverable.",
        "produces": [
          "application/json"
        ],
        "tags": [
          "User"
        ],
        "summary": "Revoke a User API Key.",
        "parameters": [
          {
            "type": "string",
            "description": "Key or Hash",
            "name": "key_or_hash",
            "in": "path",
            "required": true
          }
        ],
        "responses": {
          "200": {
            "description": "OK",
            "schema": {
              "type": "string"
            }
          },
          "400": {
            "description": "Bad Request",
            "schema": {
              "$ref": "#/definitions/util.HttpError"
            }
          },
          "500": {
            "description": "Internal Server Error",
            "schema": {
              "$ref": "#/definitions/util.HttpError"
            }
          }
        }
      }
    },
    "/user/export": {
      "get": {
        "description": "This endpoint is used to get API keys for a user.",
        "produces": [
          "application/json"
        ],
        "tags": [
          "User"
        ],
        "summary": "Export user data",
        "responses": {
          "200": {
            "description": "OK",
            "schema": {
              "type": "string"
            }
          },
          "400": {
            "description": "Bad Request",
            "schema": {
              "$ref": "#/definitions/util.HttpError"
            }
          },
          "500": {
            "description": "Internal Server Error",
            "schema": {
              "$ref": "#/definitions/util.HttpError"
            }
          }
        }
      }
    },
    "/user/stats": {
      "get": {
        "description": "This endpoint is used to get stats for the current user.",
        "produces": [
          "application/json"
        ],
        "tags": [
          "User"
        ],
        "summary": "Get stats for the current user",
        "responses": {
          "200": {
            "description": "OK",
            "schema": {
              "type": "string"
            }
          },
          "400": {
            "description": "Bad Request",
            "schema": {
              "$ref": "#/definitions/util.HttpError"
            }
          },
          "500": {
            "description": "Internal Server Error",
            "schema": {
              "$ref": "#/definitions/util.HttpError"
            }
          }
        }
      }
    },
    "/viewer": {
      "get": {
        "description": "This endpoint fetches viewer details such as username, permissions, address, owned miners, user settings etc.",
        "produces": [
          "application/json"
        ],
        "summary": "Fetch viewer details",
        "responses": {
          "200": {
            "description": "OK",
            "schema": {
              "$ref": "#/definitions/util.ViewerResponse"
            }
          },
          "401": {
            "description": "Unauthorized",
            "schema": {
              "$ref": "#/definitions/util.HttpError"
            }
          },
          "500": {
            "description": "Internal Server Error",
            "schema": {
              "$ref": "#/definitions/util.HttpError"
            }
          }
        }
      }
    }
  },
  "definitions": {
    "address.Address": {
      "type": "object"
    },
    "api.ChannelIDParam": {
      "type": "object",
      "properties": {
        "id": {
          "type": "integer"
        },
        "initiator": {
          "type": "string"
        },
        "responder": {
          "type": "string"
        }
      }
    },
    "api.claimMsgResponse": {
      "type": "object",
      "properties": {
        "hexmsg": {
          "type": "string"
        }
      }
    },
    "api.claimResponse": {
      "type": "object",
      "properties": {
        "success": {
          "type": "boolean"
        }
      }
    },
    "api.createCollectionBody": {
      "type": "object",
      "properties": {
        "description": {
          "type": "string"
        },
        "name": {
          "type": "string"
        }
      }
    },
    "api.deleteContentFromCollectionBody": {
      "type": "object",
      "properties": {
        "by": {
          "type": "string"
        },
        "value": {
          "type": "string"
        }
      }
    },
    "api.emptyResp": {
      "type": "object"
    },
    "api.estimateDealBody": {
      "type": "object",
      "properties": {
        "durationBlks": {
          "type": "integer"
        },
        "replication": {
          "type": "integer"
        },
        "size": {
          "type": "integer"
        },
        "verified": {
          "type": "boolean"
        }
      }
    },
    "api.getApiKeysResp": {
      "type": "object",
      "properties": {
        "expiry": {
          "type": "string"
        },
        "label": {
          "type": "string"
        },
        "token": {
          "type": "string"
        },
        "tokenHash": {
          "type": "string"
        }
      }
    },
    "api.publicNodeInfo": {
      "type": "object",
      "properties": {
        "primaryAddress": {
          "$ref": "#/definitions/address.Address"
        }
      }
    },
    "cid.Cid": {
      "type": "object"
    },
    "collections.CidType": {
      "type": "string",
      "enum": [
        "directory",
        "file"
      ],
      "x-enum-varnames": [
        "CidTypeDir",
        "CidTypeFile"
      ]
    },
    "collections.Collection": {
      "type": "object",
      "properties": {
        "cid": {
          "type": "string"
        },
        "createdAt": {
          "type": "string"
        },
        "description": {
          "type": "string"
        },
        "name": {
          "type": "string"
        },
        "userId": {
          "type": "integer"
        },
        "uuid": {
          "type": "string"
        }
      }
    },
    "collections.CollectionListResponse": {
      "type": "object",
      "properties": {
        "cid": {
          "$ref": "#/definitions/util.DbCID"
        },
        "coluuid": {
          "type": "string"
        },
        "contId": {
          "type": "integer"
        },
        "dir": {
          "type": "string"
        },
        "name": {
          "type": "string"
        },
        "size": {
          "type": "integer"
        },
        "type": {
          "$ref": "#/definitions/collections.CidType"
        },
        "updatedAt": {
          "type": "string"
        }
      }
    },
<<<<<<< HEAD
    "main.importDealBody": {
      "type": "object",
      "properties": {
        "coluuid": {
          "type": "string"
        },
        "dealIDs": {
          "type": "array",
          "items": {
            "type": "integer"
          }
        },
        "dir": {
          "type": "string"
        },
        "name": {
          "type": "string"
        },
        "overwrite": {
          "type": "boolean"
        }
      }
    },
=======
>>>>>>> d5de5e3f
    "miner.ClaimMinerBody": {
      "type": "object",
      "properties": {
        "claim": {
          "type": "string"
        },
        "miner": {
          "$ref": "#/definitions/address.Address"
        },
        "name": {
          "type": "string"
        }
      }
    },
    "miner.MinerSetInfoParams": {
      "type": "object",
      "properties": {
        "name": {
          "type": "string"
        }
      }
    },
    "miner.SuspendMinerBody": {
      "type": "object",
      "properties": {
        "reason": {
          "type": "string"
        }
      }
    },
    "peering.PeeringPeer": {
      "type": "object",
      "properties": {
        "Addrs": {
          "type": "array",
          "items": {
            "type": "string"
          }
        },
        "Connected": {
          "type": "boolean"
        },
        "ID": {
          "type": "string"
        }
      }
    },
    "types.IpfsListPinStatusResponse": {
      "type": "object",
      "properties": {
        "count": {
          "type": "integer"
        },
        "results": {
          "type": "array",
          "items": {
            "$ref": "#/definitions/types.IpfsPinStatusResponse"
          }
        }
      }
    },
    "types.IpfsPin": {
      "type": "object",
      "properties": {
        "cid": {
          "type": "string"
        },
        "meta": {
          "type": "object",
          "additionalProperties": true
        },
        "name": {
          "type": "string"
        },
        "origins": {
          "type": "array",
          "items": {
            "type": "string"
          }
        }
      }
    },
    "types.IpfsPinStatusResponse": {
      "type": "object",
      "properties": {
        "created": {
          "type": "string"
        },
        "delegates": {
          "type": "array",
          "items": {
            "type": "string"
          }
        },
        "info": {
          "type": "object",
          "additionalProperties": true
        },
        "pin": {
          "$ref": "#/definitions/types.IpfsPin"
        },
        "requestid": {
          "type": "string"
        },
        "status": {
          "$ref": "#/definitions/types.PinningStatus"
        }
      }
    },
    "types.PinningStatus": {
      "type": "string",
      "enum": [
        "pinning",
        "pinned",
        "failed",
        "queued",
        "offloaded"
      ],
      "x-enum-varnames": [
        "PinningStatusPinning",
        "PinningStatusPinned",
        "PinningStatusFailed",
        "PinningStatusQueued",
        "PinningStatusOffloaded"
      ]
    },
    "util.ContentAddResponse": {
      "type": "object",
      "properties": {
        "cid": {
          "type": "string"
        },
        "estuaryId": {
          "type": "integer"
        },
        "estuary_retrieval_url": {
          "type": "string"
        },
        "providers": {
          "type": "array",
          "items": {
            "type": "string"
          }
        },
        "retrieval_url": {
          "type": "string"
        }
      }
    },
    "util.ContentCreateBody": {
      "type": "object",
      "properties": {
        "coluuid": {
          "type": "string"
        },
        "dir": {
          "type": "string"
        },
        "location": {
          "type": "string"
        },
        "name": {
          "type": "string"
        },
        "overwrite": {
          "type": "boolean"
        },
        "root": {
          "type": "string"
        },
        "type": {
          "$ref": "#/definitions/util.ContentType"
        }
      }
    },
    "util.ContentType": {
      "type": "integer",
      "enum": [
        0,
        1,
        2
      ],
      "x-enum-varnames": [
        "Unknown",
        "File",
        "Directory"
      ]
    },
    "util.DbCID": {
      "type": "object",
      "properties": {
        "cid": {
          "$ref": "#/definitions/cid.Cid"
        }
      }
    },
    "util.HttpError": {
      "type": "object",
      "properties": {
        "code": {
          "type": "integer"
        },
        "details": {
          "type": "string"
        },
        "reason": {
          "type": "string"
        }
      }
    },
    "util.UserSettings": {
      "type": "object",
      "properties": {
        "contentAddingDisabled": {
          "type": "boolean"
        },
        "dealDuration": {
          "type": "integer"
        },
        "dealMakingDisabled": {
          "type": "boolean"
        },
        "fileStagingThreshold": {
          "type": "integer"
        },
        "flags": {
          "type": "integer"
        },
        "replication": {
          "type": "integer"
        },
        "uploadEndpoints": {
          "type": "array",
          "items": {
            "type": "string"
          }
        },
        "verified": {
          "type": "boolean"
        }
      }
    },
    "util.ViewerResponse": {
      "type": "object",
      "properties": {
        "address": {
          "type": "string"
        },
        "auth_expiry": {
          "type": "string"
        },
        "id": {
          "type": "integer"
        },
        "miners": {
          "type": "array",
          "items": {
            "type": "string"
          }
        },
        "perms": {
          "type": "integer"
        },
        "settings": {
          "$ref": "#/definitions/util.UserSettings"
        },
        "username": {
          "type": "string"
        }
      }
    }
  },
  "securityDefinitions": {
    "bearerAuth": {
      "type": "apiKey",
      "name": "Authorization",
      "in": "header"
    }
  },
  "security": [
    {
      "bearerAuth": []
    }
  ]
}<|MERGE_RESOLUTION|>--- conflicted
+++ resolved
@@ -893,68 +893,25 @@
         "tags": [
           "content"
         ],
-<<<<<<< HEAD
         "summary": "Upload a file",
         "parameters": [
           {
             "type": "string",
             "description": "Overwrite files with the same path on same collection",
             "name": "overwrite",
-=======
-        "summary": "Add new content",
-        "parameters": [
-          {
-            "type": "file",
-            "description": "File to upload",
-            "name": "data",
-            "in": "formData",
-            "required": true
-          },
-          {
-            "type": "string",
-            "description": "Filename to use for upload",
-            "name": "filename",
-            "in": "formData"
+
+            "in": "query"
+          },
+          {
+            "type": "string",
+            "description": "Directory",
+            "name": "dir",
+            "in": "query"
           },
           {
             "type": "string",
             "description": "Collection UUID",
             "name": "coluuid",
-            "in": "query"
-          },
-          {
-            "type": "integer",
-            "description": "Replication value",
-            "name": "replication",
-            "in": "query"
-          },
-          {
-            "type": "string",
-            "description": "Ignore Dupes true/false",
-            "name": "ignore-dupes",
->>>>>>> d5de5e3f
-            "in": "query"
-          },
-          {
-            "type": "string",
-<<<<<<< HEAD
-            "description": "Directory",
-            "name": "dir",
-=======
-            "description": "Lazy Provide true/false",
-            "name": "lazy-provide",
->>>>>>> d5de5e3f
-            "in": "query"
-          },
-          {
-            "type": "string",
-<<<<<<< HEAD
-            "description": "Collection UUID",
-            "name": "coluuid",
-=======
-            "description": "Directory",
-            "name": "dir",
->>>>>>> d5de5e3f
             "in": "query"
           }
         ],
@@ -3494,7 +3451,6 @@
         }
       }
     },
-<<<<<<< HEAD
     "main.importDealBody": {
       "type": "object",
       "properties": {
@@ -3518,8 +3474,6 @@
         }
       }
     },
-=======
->>>>>>> d5de5e3f
     "miner.ClaimMinerBody": {
       "type": "object",
       "properties": {
