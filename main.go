package main

import (
	"context"
	"encoding/json"
	"errors"
	"flag"
	"fmt"
	"os"
	"path/filepath"
	"strconv"
	"strings"
	"time"

	"github.com/application-research/estuary/node/modules/peering"

	"go.opencensus.io/stats/view"

	"github.com/application-research/estuary/build"
	"github.com/application-research/estuary/config"
	drpc "github.com/application-research/estuary/drpc"
	"github.com/application-research/estuary/metrics"
	"github.com/application-research/estuary/node"
	"github.com/application-research/estuary/pinner"
	"github.com/application-research/estuary/stagingbs"
	"github.com/application-research/estuary/util"
	"github.com/application-research/estuary/util/gateway"
	"github.com/application-research/filclient"
	"github.com/google/uuid"
	"github.com/ipfs/go-cid"
	gsimpl "github.com/ipfs/go-graphsync/impl"
	logging "github.com/ipfs/go-log/v2"
	routed "github.com/libp2p/go-libp2p/p2p/host/routed"
	"github.com/mitchellh/go-homedir"
	"github.com/multiformats/go-multiaddr"
	"github.com/whyrusleeping/memo"
	"go.opentelemetry.io/otel"

	"go.opentelemetry.io/otel/trace"
	"golang.org/x/xerrors"

	datatransfer "github.com/filecoin-project/go-data-transfer"
	"github.com/filecoin-project/lotus/api"
	lcli "github.com/filecoin-project/lotus/cli"
	cli "github.com/urfave/cli/v2"

	"gorm.io/gorm"
	"gorm.io/gorm/logger"
)

var appVersion string
var log = logging.Logger("estuary").With("app_version", appVersion)

type storageMiner struct {
	gorm.Model
	Address         util.DbAddr `gorm:"unique"`
	Suspended       bool
	SuspendedReason string
	Name            string
	Version         string
	Location        string
	Owner           uint
}

type Content struct {
	ID        uint           `gorm:"primarykey" json:"id"`
	CreatedAt time.Time      `json:"-"`
	UpdatedAt time.Time      `json:"updatedAt"`
	DeletedAt gorm.DeletedAt `gorm:"index" json:"-"`

	Cid         util.DbCID       `json:"cid"`
	Filename    string           `json:"filename"`
	UserID      uint             `json:"userId" gorm:"index"`
	Description string           `json:"description"`
	Size        int64            `json:"size"`
	Type        util.ContentType `json:"type"`
	Active      bool             `json:"active"`
	Offloaded   bool             `json:"offloaded"`
	Replication int              `json:"replication"`

	// TODO: shift most of the 'state' booleans in here into a single state
	// field, should make reasoning about things much simpler
	AggregatedIn uint `json:"aggregatedIn" gorm:"index:,option:CONCURRENTLY"`
	Aggregate    bool `json:"aggregate"`

	Pinning bool   `json:"pinning"`
	PinMeta string `json:"pinMeta"`
	Replace bool   `json:"replace" gorm:"default:0"`
	Origins string `json:"origins"`

	Failed bool `json:"failed"`

	Location string `json:"location"`
	// TODO: shift location tracking to just use the ID of the shuttle
	// Also move towards recording content movement intentions in the database,
	// making that process more resilient to failures
	// LocID     uint   `json:"locID"`
	// LocIntent uint   `json:"locIntent"`

	// If set, this content is part of a split dag.
	// In such a case, the 'root' content should be advertised on the dht, but
	// not have deals made for it, and the children should have deals made for
	// them (unlike with aggregates)
	DagSplit  bool `json:"dagSplit"`
	SplitFrom uint `json:"splitFrom"`
}

type ContentWithPath struct {
	Content
	Path string `json:"path"`
}

type Object struct {
	ID         uint       `gorm:"primarykey"`
	Cid        util.DbCID `gorm:"index"`
	Size       int
	Reads      int
	LastAccess time.Time
}

type ObjRef struct {
	ID        uint `gorm:"primarykey"`
	Content   uint `gorm:"index:,option:CONCURRENTLY"`
	Object    uint `gorm:"index:,option:CONCURRENTLY"`
	Offloaded uint
}

// updateAutoretrieveIndex ticks every tickInterval and checks for new information to add to autoretrieve
// If so, it updates the filecoin index with the new CIDs, saying they are present on autoretrieve
// With that, clients using bitswap can query autoretrieve servers using bitswap and get data from estuary
func (s *Server) updateAutoretrieveIndex(tickInterval time.Duration, quit chan struct{}) error {
	var autoretrieves []Autoretrieve
	var lastTickTime time.Time
	ticker := time.NewTicker(tickInterval)

	defer ticker.Stop()
	for {
		lastTickTime = time.Now().Add(-tickInterval)

		// Find all autoretrieve servers that are online (that sent heartbeat)
		err := s.DB.Find(&autoretrieves, "last_connection > ?", lastTickTime).Error
		if err != nil {
			log.Errorf("unable to query autoretrieve servers from database: %s", err)
			return err
		}
		if len(autoretrieves) > 0 {
			for _, ar := range autoretrieves {
				fmt.Println("online: ", ar) // TODO: remove
			}
		} else {
			log.Info("no autoretrieve servers online")
		}

		// wait for next tick, or quit
		select {
		case <-ticker.C:
			continue
		case <-quit:
			return nil
		}
	}
}

func before(cctx *cli.Context) error {
	level := util.LogLevel

	_ = logging.SetLogLevel("dt-impl", level)
	_ = logging.SetLogLevel("estuary", level)
	_ = logging.SetLogLevel("paych", level)
	_ = logging.SetLogLevel("filclient", level)
	_ = logging.SetLogLevel("dt_graphsync", level)
	_ = logging.SetLogLevel("dt-chanmon", level)
	_ = logging.SetLogLevel("markets", level)
	_ = logging.SetLogLevel("data_transfer_network", level)
	_ = logging.SetLogLevel("rpc", level)
	_ = logging.SetLogLevel("bs-wal", level)
	_ = logging.SetLogLevel("provider.batched", level)
	_ = logging.SetLogLevel("bs-migrate", level)
	return nil
}

func overrideSetOptions(flags []cli.Flag, cctx *cli.Context, cfg *config.Estuary) error {
	for _, flag := range flags {
		name := flag.Names()[0]
		if cctx.IsSet(name) {
			log.Debugf("estuary cli flag %s is set to %s", name, cctx.String(name))
		} else {
			continue
		}

		switch name {
		case "node-api-url":
			cfg.Node.ApiURL = cctx.String("node-api-url")
		case "datadir":
			cfg.DataDir = cctx.String("datadir")
		case "blockstore":
			cfg.Node.Blockstore = cctx.String("blockstore")
		case "no-blockstore-cache":
			cfg.Node.NoBlockstoreCache = cctx.Bool("no-blockstore-cache")
		case "write-log-truncate":
			cfg.Node.WriteLogTruncate = cctx.Bool("write-log-truncate")
		case "write-log-flush":
			cfg.Node.HardFlushWriteLog = cctx.Bool("write-log-flush")
		case "write-log":
			if wl := cctx.String("write-log"); wl != "" {
				if wl[0] == '/' {
					cfg.Node.WriteLogDir = wl
				} else {
					cfg.Node.WriteLogDir = filepath.Join(cctx.String("datadir"), wl)
				}
			}
		case "database":
			cfg.DatabaseConnString = cctx.String("database")
		case "apilisten":
			cfg.ApiListen = cctx.String("apilisten")
		case "announce":
			_, err := multiaddr.NewMultiaddr(cctx.String("announce"))
			if err != nil {
				return fmt.Errorf("failed to parse announce address %s: %w", cctx.String("announce"), err)
			}
			cfg.Node.AnnounceAddrs = []string{cctx.String("announce")}
		case "peering-peers":
			//	The peer is an array of multiaddress so we need to allow
			//	the user to specify ID and Addrs
			var peers []peering.PeeringPeer
			peeringPeersStr := cctx.String("peering-peers")

			err := json.Unmarshal([]byte(peeringPeersStr), &peers)
			if err != nil {
				return fmt.Errorf("failed to parse peering addresses %s: %w", cctx.String("peering-peers"), err)
			}
			cfg.Node.PeeringPeers = peers
		case "lightstep-token":
			cfg.LightstepToken = cctx.String("lightstep-token")
		case "hostname":
			cfg.Hostname = cctx.String("hostname")
		case "replication":
			cfg.Replication = cctx.Int("replication")
		case "lowmem":
			cfg.LowMem = cctx.Bool("lowmem")
		case "no-storage-cron":
			cfg.DisableFilecoinStorage = cctx.Bool("no-storage-cron")
		case "disable-deal-making":
			cfg.Deal.Disabled = cctx.Bool("disable-deal-making")
		case "verified-deal":
			cfg.Deal.Verified = cctx.Bool("verified-deal")
		case "fail-deals-on-transfer-failure":
			cfg.Deal.FailOnTransferFailure = cctx.Bool("fail-deals-on-transfer-failure")
		case "disable-local-content-adding":
			cfg.Content.DisableLocalAdding = cctx.Bool("disable-local-content-adding")
		case "disable-content-adding":
			cfg.Content.DisableGlobalAdding = cctx.Bool("disable-content-adding")
		case "jaeger-tracing":
			cfg.Jaeger.EnableTracing = cctx.Bool("jaeger-tracing")
		case "jaeger-provider-url":
			cfg.Jaeger.ProviderUrl = cctx.String("jaeger-provider-url")
		case "jaeger-sampler-ratio":
			cfg.Jaeger.SamplerRatio = cctx.Float64("jaeger-sampler-ratio")
		case "logging":
			cfg.Logging.ApiEndpointLogging = cctx.Bool("logging")
		case "enable-auto-retrieve":
			cfg.EnableAutoRetrieve = cctx.Bool("enable-auto-retrieve")
		case "bitswap-max-work-per-peer":
			cfg.Node.Bitswap.MaxOutstandingBytesPerPeer = cctx.Int64("bitswap-max-work-per-peer")
		case "bitswap-target-message-size":
			cfg.Node.Bitswap.TargetMessageSize = cctx.Int("bitswap-target-message-size")
		case "shuttle-message-handlers":
			cfg.ShuttleMessageHandlers = cctx.Int("shuttle-message-handlers")
		case "staging-bucket":
			cfg.StagingBucket.Enabled = cctx.Bool("staging-bucket")
		default:
		}
	}
	return cfg.SetRequiredOptions()
}

func main() {
	//set global time to UTC
	utc, _ := time.LoadLocation("UTC")
	time.Local = utc

	hDir, err := homedir.Dir()
	if err != nil {
		log.Fatalf("could not determine homedir for estuary app: %+v", err)
	}

	app := cli.NewApp()
	app.Version = appVersion

	cfg := config.NewEstuary(appVersion)

	app.Usage = "Estuary server CLI"

	app.Before = before

	app.Flags = []cli.Flag{
		util.FlagLogLevel,
		&cli.StringFlag{
			Name:  "repo",
			Value: "~/.lotus",
		},
		&cli.StringFlag{
			Name:    "node-api-url",
			Value:   cfg.Node.ApiURL,
			Usage:   "lotus api gateway url",
			EnvVars: []string{"FULLNODE_API_INFO"},
		},
		&cli.StringFlag{
			Name:  "config",
			Usage: "specify configuration file location",
			Value: filepath.Join(hDir, ".estuary"),
		},
		&cli.StringFlag{
			Name:    "database",
			Usage:   "specify connection string for estuary database",
			Value:   cfg.DatabaseConnString,
			EnvVars: []string{"ESTUARY_DATABASE"},
		},
		&cli.StringFlag{
			Name:    "apilisten",
			Usage:   "address for the api server to listen on",
			Value:   cfg.ApiListen,
			EnvVars: []string{"ESTUARY_API_LISTEN"},
		},
		&cli.StringFlag{
			Name:    "announce",
			Usage:   "announce address for the libp2p server to listen on",
			EnvVars: []string{"ESTUARY_ANNOUNCE"},
		},
		&cli.StringFlag{
			Name:    "peering-peers",
			Usage:   "peering addresses for the libp2p server to listen on",
			EnvVars: []string{"ESTUARY_PEERING_PEERS"},
		},
		&cli.StringFlag{
			Name:    "datadir",
			Usage:   "directory to store data in",
			Value:   cfg.DataDir,
			EnvVars: []string{"ESTUARY_DATADIR"},
		},
		&cli.StringFlag{
			Name:   "write-log",
			Usage:  "enable write log blockstore in specified directory",
			Value:  cfg.Node.WriteLogDir,
			Hidden: true,
		},
		&cli.BoolFlag{
			Name:  "no-storage-cron",
			Usage: "run estuary without processing files into deals",
			Value: cfg.DisableFilecoinStorage,
		},
		&cli.BoolFlag{
			Name:  "logging",
			Usage: "enable api endpoint logging",
			Value: cfg.Logging.ApiEndpointLogging,
		},
		&cli.BoolFlag{
			Name:   "enable-auto-retrieve",
			Usage:  "enables autoretrieve",
			Value:  cfg.EnableAutoRetrieve,
			Hidden: true,
		},
		&cli.StringFlag{
			Name:    "lightstep-token",
			Usage:   "specify lightstep access token for enabling trace exports",
			EnvVars: []string{"ESTUARY_LIGHTSTEP_TOKEN"},
			Value:   cfg.LightstepToken,
		},
		&cli.StringFlag{
			Name:  "hostname",
			Usage: "specify hostname this node will be reachable at",
			Value: cfg.Hostname,
		},
		&cli.BoolFlag{
			Name:  "fail-deals-on-transfer-failure",
			Usage: "consider deals failed when the transfer to the miner fails",
			Value: cfg.Deal.FailOnTransferFailure,
		},
		&cli.BoolFlag{
			Name:  "disable-deal-making",
			Usage: "do not create any new deals (existing deals will still be processed)",
			Value: cfg.Deal.Disabled,
		},
		&cli.BoolFlag{
			Name:  "verified-deal",
			Usage: "Defaults to makes deals as verified deal using datacap. Set to false to make deal as regular deal using real FIL(no datacap)",
			Value: cfg.Deal.Verified,
		},
		&cli.BoolFlag{
			Name:  "disable-content-adding",
			Usage: "disallow new content ingestion globally",
			Value: cfg.Content.DisableGlobalAdding,
		},
		&cli.BoolFlag{
			Name:  "disable-local-content-adding",
			Usage: "disallow new content ingestion on this node (shuttles are unaffected)",
			Value: cfg.Content.DisableLocalAdding,
		},
		&cli.StringFlag{
			Name:  "blockstore",
			Usage: "specify blockstore parameters",
			Value: cfg.Node.Blockstore,
		},
		&cli.BoolFlag{
			Name:  "write-log-truncate",
			Usage: "enables log truncating",
			Value: cfg.Node.WriteLogTruncate,
		},
		&cli.BoolFlag{
			Name:  "write-log-flush",
			Usage: "enable hard flushing blockstore",
			Value: cfg.Node.HardFlushWriteLog,
		},
		&cli.BoolFlag{
			Name:  "no-blockstore-cache",
			Usage: "disable blockstore caching",
			Value: cfg.Node.NoBlockstoreCache,
		},
		&cli.IntFlag{
			Name:  "replication",
			Usage: "sets replication factor",
			Value: cfg.Replication,
		},
		&cli.BoolFlag{
			Name:  "lowmem",
			Usage: "TEMP: turns down certain parameters to attempt to use less memory (will be replaced by a more specific flag later)",
			Value: cfg.LowMem,
		},
		&cli.BoolFlag{
			Name:  "jaeger-tracing",
			Usage: "enables jaeger tracing",
			Value: cfg.Jaeger.EnableTracing,
		},
		&cli.StringFlag{
			Name:  "jaeger-provider-url",
			Usage: "sets the jaeger provider url",
			Value: cfg.Jaeger.ProviderUrl,
		},
		&cli.Float64Flag{
			Name:  "jaeger-sampler-ratio",
			Usage: "If less than 1 probabilistic metrics will be used.",
			Value: cfg.Jaeger.SamplerRatio,
		},
		&cli.Int64Flag{
			Name:  "bitswap-max-work-per-peer",
			Usage: "sets the bitswap max work per peer",
			Value: cfg.Node.Bitswap.MaxOutstandingBytesPerPeer,
		},
		&cli.IntFlag{
			Name:  "bitswap-target-message-size",
			Usage: "sets the bitswap target message size",
			Value: cfg.Node.Bitswap.TargetMessageSize,
		},
		&cli.IntFlag{
			Name:  "shuttle-message-handlers",
			Usage: "sets shuttle message handler count",
			Value: cfg.ShuttleMessageHandlers,
		},
		&cli.BoolFlag{
			Name:  "staging-bucket",
			Usage: "enable staging bucket",
			Value: cfg.StagingBucket.Enabled,
		},
	}
	app.Commands = []*cli.Command{
		{
			Name:  "setup",
			Usage: "Creates an initial auth token under new user \"admin\"",
			Flags: []cli.Flag{
				&cli.StringFlag{
					Name:  "username",
					Usage: "specify setup username",
				},
				&cli.StringFlag{
					Name:  "password",
					Usage: "specify setup password",
				},
				&cli.StringFlag{
					Name:  "config",
					Usage: "specify configuration file location",
					Value: filepath.Join(hDir, ".estuary"),
				},
				&cli.StringFlag{
					Name:    "database",
					Usage:   "specify connection string for estuary database",
					Value:   cfg.DatabaseConnString,
					EnvVars: []string{"ESTUARY_DATABASE"},
				},
			},
			Action: func(cctx *cli.Context) error {
				if err := cfg.Load(cctx.String("config")); err != nil && err != config.ErrNotInitialized { // still want to report parsing errors
					return err
				}

				if err := overrideSetOptions(app.Flags, cctx, cfg); err != nil {
					return nil
				}

				username := cctx.String("username")
				if username == "" {
					return errors.New("setup username cannot be empty")
				}

				password := cctx.String("password")
				if password == "" {
					return errors.New("setup password cannot be empty")
				}

				db, err := setupDatabase(cfg.DatabaseConnString)
				if err != nil {
					return err
				}

				quietdb := db.Session(&gorm.Session{
					Logger: logger.Discard,
				})

<<<<<<< HEAD
				username := "admin"
				password := ""
				salt := ""
=======
				username = strings.ToLower(username)
>>>>>>> 459a1663

				var exist *User
				if err := quietdb.First(&exist, "username = ?", username).Error; err != nil {
					if !xerrors.Is(err, gorm.ErrRecordNotFound) {
						return err
					}
					exist = nil
				}

				if exist != nil {
					return fmt.Errorf("a user already exist for that username:%s", username)
				}

				salt := uuid.New().String()
				newUser := &User{
					UUID:     uuid.New().String(),
					Username: username,
					Salt:     salt,
					PassHash: util.GetPasswordHash(password, salt),
					Perm:     100,
				}
				if err := db.Create(newUser).Error; err != nil {
					return fmt.Errorf("admin user creation failed: %w", err)
				}

				authToken := &AuthToken{
					Token:  "EST" + uuid.New().String() + "ARY",
					User:   newUser.ID,
					Expiry: time.Now().Add(time.Hour * 24 * 365),
				}
				if err := db.Create(authToken).Error; err != nil {
					return fmt.Errorf("admin token creation failed: %w", err)
				}

				fmt.Printf("Auth Token: %v\n", authToken.Token)
				return nil
			},
		}, {
			Name:  "configure",
			Usage: "Saves a configuration file to the location specified by the config parameter",
			Action: func(cctx *cli.Context) error {
				configFile := cctx.String("config")
				if err := cfg.Load(configFile); err != nil && err != config.ErrNotInitialized { // still want to report parsing errors
					return err
				}

				if err := overrideSetOptions(app.Flags, cctx, cfg); err != nil {
					return err
				}
				return cfg.Save(configFile)
			},
		},
	}
	app.Action = func(cctx *cli.Context) error {
		log.Infof("estuary version: %s", appVersion)

		if err := cfg.Load(cctx.String("config")); err != nil && err != config.ErrNotInitialized { // For backward compatibility, don't error if no config file
			return err
		}

		if err := overrideSetOptions(app.Flags, cctx, cfg); err != nil {
			return err
		}

		db, err := setupDatabase(cfg.DatabaseConnString)
		if err != nil {
			return err
		}

		init := Initializer{&cfg.Node, db, nil}
		nd, err := node.Setup(context.Background(), &init)
		if err != nil {
			return err
		}

		if err = view.Register(metrics.DefaultViews...); err != nil {
			log.Fatalf("Cannot register the OpenCensus view: %v", err)
			return err
		}

		addr, err := nd.Wallet.GetDefault()
		if err != nil {
			return err
		}

		sbmgr, err := stagingbs.NewStagingBSMgr(cfg.StagingDataDir)
		if err != nil {
			return err
		}

		// send a CLI context to lotus that contains only the node "api-url" flag set, so that other flags don't accidentally conflict with lotus cli flags
		// https://github.com/filecoin-project/lotus/blob/731da455d46cb88ee5de9a70920a2d29dec9365c/cli/util/api.go#L37
		flset := flag.NewFlagSet("lotus", flag.ExitOnError)
		flset.String("api-url", "", "node api url")
		err = flset.Set("api-url", cfg.Node.ApiURL)
		if err != nil {
			return err
		}

		ncctx := cli.NewContext(cli.NewApp(), flset, nil)
		api, closer, err := lcli.GetGatewayAPI(ncctx)
		if err != nil {
			return err
		}
		defer closer()

		// setup tracing to jaeger if enabled
		if cfg.Jaeger.EnableTracing {
			tp, err := metrics.NewJaegerTraceProvider("estuary",
				cfg.Jaeger.ProviderUrl, cfg.Jaeger.SamplerRatio)
			if err != nil {
				return err
			}
			otel.SetTracerProvider(tp)
		}

		s := &Server{
			DB:          db,
			Node:        nd,
			Api:         api,
			StagingMgr:  sbmgr,
			tracer:      otel.Tracer("api"),
			cacher:      memo.NewCacher(),
			gwayHandler: gateway.NewGatewayHandler(nd.Blockstore),
			cfg:         cfg,
		}

		// TODO: this is an ugly self referential hack... should fix
		pinmgr := pinner.NewPinManager(s.doPinning, s.PinStatusFunc, &pinner.PinManagerOpts{
			MaxActivePerUser: 20,
		})
		go pinmgr.Run(50)

		rhost := routed.Wrap(nd.Host, nd.FilDht)

		var opts []func(*filclient.Config)
		if cfg.LowMem {
			opts = append(opts, func(cfg *filclient.Config) {
				cfg.GraphsyncOpts = []gsimpl.Option{
					gsimpl.MaxInProgressIncomingRequests(100),
					gsimpl.MaxInProgressOutgoingRequests(100),
					gsimpl.MaxMemoryResponder(4 << 30),
					gsimpl.MaxMemoryPerPeerResponder(16 << 20),
					gsimpl.MaxInProgressIncomingRequestsPerPeer(10),
					gsimpl.MessageSendRetries(2),
					gsimpl.SendMessageTimeout(2 * time.Minute),
				}
			})
		}

		fc, err := filclient.NewClient(rhost, api, nd.Wallet, addr, nd.Blockstore, nd.Datastore, cfg.DataDir, opts...)
		if err != nil {
			return err
		}

		for _, a := range nd.Host.Addrs() {
			fmt.Printf("%s/p2p/%s\n", a, nd.Host.ID())
		}

		go func() {
			for _, ai := range node.BootstrapPeers {
				if err := nd.Host.Connect(context.TODO(), ai); err != nil {
					fmt.Println("failed to connect to bootstrapper: ", err)
					continue
				}
			}

			if err := nd.Dht.Bootstrap(context.TODO()); err != nil {
				fmt.Println("dht bootstrapping failed: ", err)
			}
		}()

		cm, err := NewContentManager(db, api, fc, init.trackingBstore, nd.NotifBlockstore, nd.Provider, pinmgr, nd, cfg)
		if err != nil {
			return err
		}
		s.CM = cm

		fc.SetPieceCommFunc(cm.getPieceCommitment)
		s.FilClient = fc

		if cfg.EnableAutoRetrieve {
			init.trackingBstore.SetCidReqFunc(cm.RefreshContentForCid)
		}

		go cm.Run(cctx.Context)                                               // deal making and deal reconciliation
		go cm.handleShuttleMessages(cctx.Context, cfg.ShuttleMessageHandlers) // register workers/handlers to process shuttle rpc messages from a channel(queue)

		// start autoretrieve index updater task every INDEX_UPDATE_INTERVAL minutes
		updateInterval, ok := os.LookupEnv("INDEX_UPDATE_INTERVAL")
		if !ok {
			updateInterval = "720"
		}
		intervalMinutes, err := strconv.Atoi(updateInterval)
		if err != nil {
			return err
		}

		stopUpdateIndex := make(chan struct{})
		go s.updateAutoretrieveIndex(time.Duration(intervalMinutes)*time.Minute, stopUpdateIndex)

		go func() {
			time.Sleep(time.Second * 10)

			if err := s.RestartAllTransfersForLocation(cctx.Context, util.ContentLocationLocal); err != nil {
				log.Errorf("failed to restart transfers: %s", err)
			}
		}()

		return s.ServeAPI()
	}

	if err := app.Run(os.Args); err != nil {
		log.Fatalf("could not run estuary app: %+v", err)
	}
}

type Autoretrieve struct {
	gorm.Model

	Handle         string `gorm:"unique"`
	Token          string `gorm:"unique"`
	LastConnection time.Time
	PeerID         string `gorm:"unique"`
	Addresses      string
}

func setupDatabase(dbConnStr string) (*gorm.DB, error) {
	db, err := util.SetupDatabase(dbConnStr)
	if err != nil {
		return nil, err
	}

	if err = migrateSchemas(db); err != nil {
		return nil, err
	}

	// 'manually' add unique composite index on collection fields because gorms syntax for it is tricky
	if err := db.Exec("create unique index if not exists collection_refs_paths on collection_refs (path,collection)").Error; err != nil {
		return nil, fmt.Errorf("failed to create collection paths index: %w", err)
	}

	var count int64
	if err := db.Model(&storageMiner{}).Count(&count).Error; err != nil {
		return nil, err
	}

	if count == 0 {
		fmt.Println("adding default miner list to database...")
		for _, m := range build.DefaultMiners {
			db.Create(&storageMiner{Address: util.DbAddr{Addr: m}})
		}

	}
	return db, nil
}

func migrateSchemas(db *gorm.DB) error {
	if err := db.AutoMigrate(
		&Content{},
		&Object{},
		&ObjRef{},
		&Collection{},
		&CollectionRef{},
		&contentDeal{},
		&dfeRecord{},
		&PieceCommRecord{},
		&proposalRecord{},
		&util.RetrievalFailureRecord{},
		&retrievalSuccessRecord{},
		&minerStorageAsk{},
		&storageMiner{},
		&User{},
		&AuthToken{},
		&InviteCode{},
		&Shuttle{},
		&Autoretrieve{}); err != nil {
		return err
	}
	return nil
}

type Server struct {
	cfg        *config.Estuary
	tracer     trace.Tracer
	Node       *node.Node
	DB         *gorm.DB
	FilClient  *filclient.FilClient
	Api        api.Gateway
	CM         *ContentManager
	StagingMgr *stagingbs.StagingBSMgr

	gwayHandler *gateway.GatewayHandler

	cacher *memo.Cacher
}

func (s *Server) GarbageCollect(ctx context.Context) error {
	// since we're reference counting all the content, garbage collection becomes easy
	// its even easier if we don't care that its 'perfect'

	// We can probably even just remove stuff when its references are removed from the database
	keych, err := s.Node.Blockstore.AllKeysChan(ctx)
	if err != nil {
		return err
	}

	for c := range keych {
		keep, err := s.trackingObject(c)
		if err != nil {
			return err
		}

		if !keep {
			// can batch these deletes and execute them at the datastore layer for more perfs
			if err := s.Node.Blockstore.DeleteBlock(ctx, c); err != nil {
				return err
			}
		}
	}

	return nil
}

func (s *Server) trackingObject(c cid.Cid) (bool, error) {
	var count int64
	if err := s.DB.Model(&Object{}).Where("cid = ?", c.Bytes()).Count(&count).Error; err != nil {
		if xerrors.Is(err, gorm.ErrRecordNotFound) {
			return false, nil
		}
		return false, err
	}

	return count > 0, nil
}

func (s *Server) RestartAllTransfersForLocation(ctx context.Context, loc string) error {
	var deals []contentDeal
	if err := s.DB.Model(contentDeal{}).
		Joins("left join contents on contents.id = content_deals.content").
		Where("not content_deals.failed and content_deals.deal_id = 0 and content_deals.dt_chan != '' and location = ?", loc).
		Scan(&deals).Error; err != nil {
		return err
	}

	for _, d := range deals {
		chid, err := d.ChannelID()
		if err != nil {
			// Only legacy (push) transfers need to be restarted by Estuary.
			// Newer (pull) transfers are restarted by the Storage Provider.
			// So if it's not a legacy channel ID, ignore it.
			continue
		}

		if err := s.CM.RestartTransfer(ctx, loc, chid, d.ID); err != nil {
			log.Errorf("failed to restart transfer: %s", err)
			continue
		}
	}
	return nil
}

func (cm *ContentManager) RestartTransfer(ctx context.Context, loc string, chanid datatransfer.ChannelID, dealID uint) error {
	if loc == "local" {
		st, err := cm.FilClient.TransferStatus(ctx, &chanid)
		if err != nil {
			return err
		}

		if util.TransferTerminated(st) {
			if err := cm.DB.Model(contentDeal{}).Where("id = ?", dealID).UpdateColumns(map[string]interface{}{
				"failed":    true,
				"failed_at": time.Now(),
			}).Error; err != nil {
				return err
			}
			return fmt.Errorf("deal in database is in progress, but data transfer is terminated: %d", st.Status)
		}
		return cm.FilClient.RestartTransfer(ctx, &chanid)
	}
	return cm.sendRestartTransferCmd(ctx, loc, chanid)
}

func (cm *ContentManager) sendRestartTransferCmd(ctx context.Context, loc string, chanid datatransfer.ChannelID) error {
	return cm.sendShuttleCommand(ctx, loc, &drpc.Command{
		Op: drpc.CMD_RestartTransfer,
		Params: drpc.CmdParams{
			RestartTransfer: &drpc.RestartTransfer{
				ChanID: chanid,
			},
		},
	})
}<|MERGE_RESOLUTION|>--- conflicted
+++ resolved
@@ -515,13 +515,8 @@
 					Logger: logger.Discard,
 				})
 
-<<<<<<< HEAD
-				username := "admin"
-				password := ""
-				salt := ""
-=======
+
 				username = strings.ToLower(username)
->>>>>>> 459a1663
 
 				var exist *User
 				if err := quietdb.First(&exist, "username = ?", username).Error; err != nil {
