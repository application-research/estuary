package main

import (
	"context"
	"encoding/json"
	"errors"
	"flag"
	"fmt"
	"golang.org/x/crypto/bcrypt"
	"os"
	"path/filepath"
	"strings"
	"time"

	"github.com/application-research/estuary/collections"
	"github.com/application-research/estuary/constants"
	"github.com/application-research/estuary/node/modules/peering"
	"github.com/multiformats/go-multiaddr"

	"go.opencensus.io/stats/view"

	"github.com/application-research/estuary/autoretrieve"
	"github.com/application-research/estuary/build"
	"github.com/application-research/estuary/config"
	drpc "github.com/application-research/estuary/drpc"
	"github.com/application-research/estuary/metrics"
	"github.com/application-research/estuary/node"
	"github.com/application-research/estuary/pinner"
	"github.com/application-research/estuary/stagingbs"
	"github.com/application-research/estuary/util"
	"github.com/application-research/estuary/util/gateway"
	"github.com/application-research/filclient"
	"github.com/google/uuid"
	"github.com/ipfs/go-cid"
	gsimpl "github.com/ipfs/go-graphsync/impl"
	logging "github.com/ipfs/go-log/v2"
	"github.com/libp2p/go-libp2p-core/protocol"
	routed "github.com/libp2p/go-libp2p/p2p/host/routed"
	"github.com/mitchellh/go-homedir"
	"github.com/whyrusleeping/memo"
	"go.opentelemetry.io/otel"

	"go.opentelemetry.io/otel/trace"
	"golang.org/x/xerrors"

	datatransfer "github.com/filecoin-project/go-data-transfer"
	"github.com/filecoin-project/lotus/api"
	lcli "github.com/filecoin-project/lotus/cli"
	cli "github.com/urfave/cli/v2"

	"gorm.io/gorm"
	"gorm.io/gorm/logger"
)

var appVersion string
var log = logging.Logger("estuary").With("app_version", appVersion)

type storageMiner struct {
	gorm.Model
	Address         util.DbAddr `gorm:"unique"`
	Suspended       bool
	SuspendedReason string
	Name            string
	Version         string
	Location        string
	Owner           uint
}

func before(cctx *cli.Context) error {
	level := util.LogLevel

	_ = logging.SetLogLevel("dt-impl", level)
	_ = logging.SetLogLevel("estuary", level)
	_ = logging.SetLogLevel("paych", level)
	_ = logging.SetLogLevel("filclient", level)
	_ = logging.SetLogLevel("dt_graphsync", level)
	_ = logging.SetLogLevel("dt-chanmon", level)
	_ = logging.SetLogLevel("markets", level)
	_ = logging.SetLogLevel("data_transfer_network", level)
	_ = logging.SetLogLevel("rpc", level)
	_ = logging.SetLogLevel("bs-wal", level)
	_ = logging.SetLogLevel("provider.batched", level)
	_ = logging.SetLogLevel("bs-migrate", level)
	return nil
}

func overrideSetOptions(flags []cli.Flag, cctx *cli.Context, cfg *config.Estuary) error {
	for _, flag := range flags {
		name := flag.Names()[0]
		if cctx.IsSet(name) {
			log.Debugf("estuary cli flag %s is set to %s", name, cctx.String(name))
		} else {
			continue
		}

		switch name {
		case "node-api-url":
			cfg.Node.ApiURL = cctx.String("node-api-url")
		case "datadir":
			cfg.DataDir = cctx.String("datadir")
		case "blockstore":
			cfg.Node.Blockstore = cctx.String("blockstore")
		case "no-blockstore-cache":
			cfg.Node.NoBlockstoreCache = cctx.Bool("no-blockstore-cache")
		case "write-log-truncate":
			cfg.Node.WriteLogTruncate = cctx.Bool("write-log-truncate")
		case "write-log-flush":
			cfg.Node.HardFlushWriteLog = cctx.Bool("write-log-flush")
		case "write-log":
			if wl := cctx.String("write-log"); wl != "" {
				if wl[0] == '/' {
					cfg.Node.WriteLogDir = wl
				} else {
					cfg.Node.WriteLogDir = filepath.Join(cctx.String("datadir"), wl)
				}
			}
		case "database":
			cfg.DatabaseConnString = cctx.String("database")
		case "apilisten":
			cfg.ApiListen = cctx.String("apilisten")
		case "announce":
			_, err := multiaddr.NewMultiaddr(cctx.String("announce"))
			if err != nil {
				return fmt.Errorf("failed to parse announce address %s: %w", cctx.String("announce"), err)
			}
			cfg.Node.AnnounceAddrs = []string{cctx.String("announce")}
		case "peering-peers":
			//	The peer is an array of multiaddress so we need to allow
			//	the user to specify ID and Addrs
			var peers []peering.PeeringPeer
			peeringPeersStr := cctx.String("peering-peers")

			err := json.Unmarshal([]byte(peeringPeersStr), &peers)
			if err != nil {
				return fmt.Errorf("failed to parse peering addresses %s: %w", cctx.String("peering-peers"), err)
			}
			cfg.Node.PeeringPeers = append(cfg.Node.PeeringPeers, peers...)

		case "lightstep-token":
			cfg.LightstepToken = cctx.String("lightstep-token")
		case "hostname":
			cfg.Hostname = cctx.String("hostname")
		case "replication":
			cfg.Replication = cctx.Int("replication")
		case "lowmem":
			cfg.LowMem = cctx.Bool("lowmem")
		case "disable-deals-storage":
			cfg.DisableFilecoinStorage = cctx.Bool("disable-deals-storage")
		case "disable-new-deals":
			cfg.Deal.IsDisabled = cctx.Bool("disable-new-deals")
		case "verified-deal":
			cfg.Deal.IsVerified = cctx.Bool("verified-deal")
		case "fail-deals-on-transfer-failure":
			cfg.Deal.FailOnTransferFailure = cctx.Bool("fail-deals-on-transfer-failure")
		case "disable-local-content-adding":
			cfg.Content.DisableLocalAdding = cctx.Bool("disable-local-content-adding")
		case "disable-content-adding":
			cfg.Content.DisableGlobalAdding = cctx.Bool("disable-content-adding")
		case "jaeger-tracing":
			cfg.Jaeger.EnableTracing = cctx.Bool("jaeger-tracing")
		case "jaeger-provider-url":
			cfg.Jaeger.ProviderUrl = cctx.String("jaeger-provider-url")
		case "jaeger-sampler-ratio":
			cfg.Jaeger.SamplerRatio = cctx.Float64("jaeger-sampler-ratio")
		case "logging":
			cfg.Logging.ApiEndpointLogging = cctx.Bool("logging")
		case "enable-auto-retrieve":
			cfg.EnableAutoRetrieve = cctx.Bool("enable-auto-retrieve")
		case "bitswap-max-work-per-peer":
			cfg.Node.Bitswap.MaxOutstandingBytesPerPeer = cctx.Int64("bitswap-max-work-per-peer")
		case "bitswap-target-message-size":
			cfg.Node.Bitswap.TargetMessageSize = cctx.Int("bitswap-target-message-size")
		case "shuttle-message-handlers":
			cfg.ShuttleMessageHandlers = cctx.Int("shuttle-message-handlers")
		case "staging-bucket":
			cfg.StagingBucket.Enabled = cctx.Bool("staging-bucket")
		case "indexer-url":
			cfg.Node.IndexerURL = cctx.String("indexer-url")
		case "indexer-tick-interval":
			cfg.Node.IndexerTickInterval = cctx.Int("indexer-tick-interval")
		case "deal-protocol-version":
			dprs := make(map[protocol.ID]bool, 0)
			for _, dprv := range cctx.StringSlice("deal-protocol-version") {
				p, ok := config.DealProtocolsVersionsMap[dprv]
				if !ok {
					return fmt.Errorf("%s: is not a valid deal protocol version", dprv)
				}
				dprs[p] = true
			}

			if len(dprs) > 0 {
				cfg.Deal.EnabledDealProtocolsVersions = dprs
			}
		default:
		}
	}
	return cfg.SetRequiredOptions()
}

func main() {
	//set global time to UTC
	utc, _ := time.LoadLocation("UTC")
	time.Local = utc

	hDir, err := homedir.Dir()
	if err != nil {
		log.Fatalf("could not determine homedir for estuary app: %+v", err)
	}

	app := cli.NewApp()
	app.Version = appVersion

	cfg := config.NewEstuary(appVersion)

	app.Usage = "Estuary server CLI"

	app.Before = before

	app.Flags = []cli.Flag{
		util.FlagLogLevel,
		&cli.StringFlag{
			Name:  "repo",
			Value: "~/.lotus",
		},
		&cli.StringFlag{
			Name:    "node-api-url",
			Value:   cfg.Node.ApiURL,
			Usage:   "lotus api gateway url",
			EnvVars: []string{"FULLNODE_API_INFO"},
		},
		&cli.StringFlag{
			Name:  "config",
			Usage: "specify configuration file location",
			Value: filepath.Join(hDir, ".estuary"),
		},
		&cli.StringFlag{
			Name:    "database",
			Usage:   "specify connection string for estuary database",
			Value:   cfg.DatabaseConnString,
			EnvVars: []string{"ESTUARY_DATABASE"},
		},
		&cli.StringFlag{
			Name:    "apilisten",
			Usage:   "address for the api server to listen on",
			Value:   cfg.ApiListen,
			EnvVars: []string{"ESTUARY_API_LISTEN"},
		},
		&cli.StringFlag{
			Name:    "announce",
			Usage:   "announce address for the libp2p server to listen on",
			EnvVars: []string{"ESTUARY_ANNOUNCE"},
		},
		&cli.StringFlag{
			Name:  "peering-peers",
			Usage: "peering addresses for the libp2p server to listen on",
		},
		&cli.StringFlag{
			Name:    "datadir",
			Usage:   "directory to store data in",
			Value:   cfg.DataDir,
			EnvVars: []string{"ESTUARY_DATADIR"},
		},
		&cli.StringFlag{
			Name:   "write-log",
			Usage:  "enable write log blockstore in specified directory",
			Value:  cfg.Node.WriteLogDir,
			Hidden: true,
		},
		&cli.BoolFlag{
			Name:  "disable-deals-storage",
			Usage: "stops estuary from making new deals and updating existing deals, essentially runs as an ipfs node instead",
			Value: cfg.DisableFilecoinStorage,
		},
		&cli.BoolFlag{
			Name:  "logging",
			Usage: "enable api endpoint logging",
			Value: cfg.Logging.ApiEndpointLogging,
		},
		&cli.BoolFlag{
			Name:   "enable-auto-retrieve",
			Usage:  "enables autoretrieve",
			Value:  cfg.EnableAutoRetrieve,
			Hidden: true,
		},
		&cli.StringFlag{
			Name:    "lightstep-token",
			Usage:   "specify lightstep access token for enabling trace exports",
			EnvVars: []string{"ESTUARY_LIGHTSTEP_TOKEN"},
			Value:   cfg.LightstepToken,
		},
		&cli.StringFlag{
			Name:  "hostname",
			Usage: "specify hostname this node will be reachable at",
			Value: cfg.Hostname,
		},
		&cli.BoolFlag{
			Name:  "fail-deals-on-transfer-failure",
			Usage: "consider deals failed when the transfer to the miner fails",
			Value: cfg.Deal.FailOnTransferFailure,
		},
		&cli.BoolFlag{
			Name:  "disable-new-deals",
			Usage: "prevents the worker from making any new deals, but existing deals will still be updated/checked",
			Value: cfg.Deal.IsDisabled,
		},
		&cli.BoolFlag{
			Name:  "disable-swagger-endpoint",
			Usage: "do not create the /swagger/* endpoints",
			Value: cfg.DisableSwaggerEndpoint,
		},
		&cli.BoolFlag{
			Name:  "verified-deal",
			Usage: "Defaults to makes deals as verified deal using datacap. Set to false to make deal as regular deal using real FIL(no datacap)",
			Value: cfg.Deal.IsVerified,
		},
		&cli.BoolFlag{
			Name:  "disable-content-adding",
			Usage: "disallow new content ingestion globally",
			Value: cfg.Content.DisableGlobalAdding,
		},
		&cli.BoolFlag{
			Name:  "disable-local-content-adding",
			Usage: "disallow new content ingestion on this node (shuttles are unaffected)",
			Value: cfg.Content.DisableLocalAdding,
		},
		&cli.StringFlag{
			Name:  "blockstore",
			Usage: "specify blockstore parameters",
			Value: cfg.Node.Blockstore,
		},
		&cli.BoolFlag{
			Name:  "write-log-truncate",
			Usage: "enables log truncating",
			Value: cfg.Node.WriteLogTruncate,
		},
		&cli.BoolFlag{
			Name:  "write-log-flush",
			Usage: "enable hard flushing blockstore",
			Value: cfg.Node.HardFlushWriteLog,
		},
		&cli.BoolFlag{
			Name:  "no-blockstore-cache",
			Usage: "disable blockstore caching",
			Value: cfg.Node.NoBlockstoreCache,
		},
		&cli.IntFlag{
			Name:  "replication",
			Usage: "sets replication factor",
			Value: cfg.Replication,
		},
		&cli.BoolFlag{
			Name:  "lowmem",
			Usage: "TEMP: turns down certain parameters to attempt to use less memory (will be replaced by a more specific flag later)",
			Value: cfg.LowMem,
		},
		&cli.BoolFlag{
			Name:  "jaeger-tracing",
			Usage: "enables jaeger tracing",
			Value: cfg.Jaeger.EnableTracing,
		},
		&cli.StringFlag{
			Name:  "jaeger-provider-url",
			Usage: "sets the jaeger provider url",
			Value: cfg.Jaeger.ProviderUrl,
		},
		&cli.Float64Flag{
			Name:  "jaeger-sampler-ratio",
			Usage: "If less than 1 probabilistic metrics will be used.",
			Value: cfg.Jaeger.SamplerRatio,
		},
		&cli.Int64Flag{
			Name:  "bitswap-max-work-per-peer",
			Usage: "sets the bitswap max work per peer",
			Value: cfg.Node.Bitswap.MaxOutstandingBytesPerPeer,
		},
		&cli.IntFlag{
			Name:  "bitswap-target-message-size",
			Usage: "sets the bitswap target message size",
			Value: cfg.Node.Bitswap.TargetMessageSize,
		},
		&cli.IntFlag{
			Name:  "shuttle-message-handlers",
			Usage: "sets shuttle message handler count",
			Value: cfg.ShuttleMessageHandlers,
		},
		&cli.BoolFlag{
			Name:  "staging-bucket",
			Usage: "enable staging bucket",
			Value: cfg.StagingBucket.Enabled,
		},
		&cli.StringSliceFlag{
			Name:  "deal-protocol-version",
			Usage: "sets the deal protocol version. defaults to v110 (go-fil-markets) and v120 (boost)",
		},
		&cli.StringFlag{
			Name:  "indexer-url",
			Usage: "sets the indexer advertisement url",
			Value: cfg.Node.IndexerURL,
		},
		&cli.IntFlag{
			Name:  "indexer-tick-interval",
			Usage: "sets the indexer advertisement interval in minutes",
			Value: cfg.Node.IndexerTickInterval,
		},
	}
	app.Commands = []*cli.Command{
		{
			Name:  "setup",
			Usage: "Creates an initial auth token under new user \"admin\"",
			Flags: []cli.Flag{
				&cli.StringFlag{
					Name:  "username",
					Usage: "specify setup username",
				},
				&cli.StringFlag{
					Name:  "password",
					Usage: "specify setup password",
				},
				&cli.StringFlag{
					Name:  "config",
					Usage: "specify configuration file location",
					Value: filepath.Join(hDir, ".estuary"),
				},
				&cli.StringFlag{
					Name:    "database",
					Usage:   "specify connection string for estuary database",
					Value:   cfg.DatabaseConnString,
					EnvVars: []string{"ESTUARY_DATABASE"},
				},
			},
			Action: func(cctx *cli.Context) error {
				if err := cfg.Load(cctx.String("config")); err != nil && err != config.ErrNotInitialized { // still want to report parsing errors
					return err
				}

				if err := overrideSetOptions(app.Flags, cctx, cfg); err != nil {
					return nil
				}

				username := cctx.String("username")
				if username == "" {
					return errors.New("setup username cannot be empty")
				}

				password := cctx.String("password")
				if password == "" {
					return errors.New("setup password cannot be empty")
				}

				db, err := setupDatabase(cfg.DatabaseConnString)
				if err != nil {
					return err
				}

				quietdb := db.Session(&gorm.Session{
					Logger: logger.Discard,
				})

				username = strings.ToLower(username)

				var exist *util.User
				if err := quietdb.First(&exist, "username = ?", username).Error; err != nil {
					if !xerrors.Is(err, gorm.ErrRecordNotFound) {
						return err
					}
					exist = nil
				}

				if exist != nil {
					return fmt.Errorf("a user already exist for that username:%s", username)
				}

				salt := uuid.New().String()
<<<<<<< HEAD
				newUser := &util.User{
=======

				//	work with bcrypt on cli defined password.
				var passwordBytes = []byte(password)
				hashedPasswordBytes, err := bcrypt.GenerateFromPassword(passwordBytes, bcrypt.MinCost)

				newUser := &User{
>>>>>>> 4517a6fc
					UUID:     uuid.New().String(),
					Username: username,
					Salt:     salt, // default salt.
					PassHash: string(hashedPasswordBytes),
					Perm:     100,
				}

				if err := db.Create(newUser).Error; err != nil {
					return fmt.Errorf("admin user creation failed: %w", err)
				}

				authToken := &util.AuthToken{
					Token:  "EST" + uuid.New().String() + "ARY",
					User:   newUser.ID,
					Expiry: time.Now().Add(time.Hour * 24 * 365),
				}
				if err := db.Create(authToken).Error; err != nil {
					return fmt.Errorf("admin token creation failed: %w", err)
				}

				fmt.Printf("Auth Token: %v\n", authToken.Token)
				return nil
			},
		}, {
			Name:  "configure",
			Usage: "Saves a configuration file to the location specified by the config parameter",
			Action: func(cctx *cli.Context) error {
				configFile := cctx.String("config")
				if err := cfg.Load(configFile); err != nil && err != config.ErrNotInitialized { // still want to report parsing errors
					return err
				}

				if err := overrideSetOptions(app.Flags, cctx, cfg); err != nil {
					return err
				}
				return cfg.Save(configFile)
			},
		},
	}
	app.Action = func(cctx *cli.Context) error {
		log.Infof("estuary version: %s", appVersion)

		if err := cfg.Load(cctx.String("config")); err != nil && err != config.ErrNotInitialized { // For backward compatibility, don't error if no config file
			return err
		}

		if err := overrideSetOptions(app.Flags, cctx, cfg); err != nil {
			return err
		}

		db, err := setupDatabase(cfg.DatabaseConnString)
		if err != nil {
			return err
		}

		init := Initializer{&cfg.Node, db, nil}
		nd, err := node.Setup(cctx.Context, &init)
		if err != nil {
			return err
		}

		if err = view.Register(metrics.DefaultViews...); err != nil {
			log.Fatalf("Cannot register the OpenCensus view: %v", err)
			return err
		}

		addr, err := nd.Wallet.GetDefault()
		if err != nil {
			return err
		}

		sbmgr, err := stagingbs.NewStagingBSMgr(cfg.StagingDataDir)
		if err != nil {
			return err
		}

		// send a CLI context to lotus that contains only the node "api-url" flag set, so that other flags don't accidentally conflict with lotus cli flags
		// https://github.com/filecoin-project/lotus/blob/731da455d46cb88ee5de9a70920a2d29dec9365c/cli/util/api.go#L37
		flset := flag.NewFlagSet("lotus", flag.ExitOnError)
		flset.String("api-url", "", "node api url")
		err = flset.Set("api-url", cfg.Node.ApiURL)
		if err != nil {
			return err
		}

		ncctx := cli.NewContext(cli.NewApp(), flset, nil)
		api, closer, err := lcli.GetGatewayAPI(ncctx)
		if err != nil {
			return err
		}
		defer closer()

		// setup tracing to jaeger if enabled
		if cfg.Jaeger.EnableTracing {
			tp, err := metrics.NewJaegerTraceProvider("estuary",
				cfg.Jaeger.ProviderUrl, cfg.Jaeger.SamplerRatio)
			if err != nil {
				return err
			}
			otel.SetTracerProvider(tp)
		}

		s := &Server{
			DB:          db,
			Node:        nd,
			Api:         api,
			StagingMgr:  sbmgr,
			tracer:      otel.Tracer("api"),
			cacher:      memo.NewCacher(),
			gwayHandler: gateway.NewGatewayHandler(nd.Blockstore),
			cfg:         cfg,
		}

		// TODO: this is an ugly self referential hack... should fix
		pinmgr := pinner.NewPinManager(s.doPinning, s.PinStatusFunc, &pinner.PinManagerOpts{
			MaxActivePerUser: 20,
		})
		go pinmgr.Run(50)

		rhost := routed.Wrap(nd.Host, nd.FilDht)

		var opts []func(*filclient.Config)
		if cfg.LowMem {
			opts = append(opts, func(cfg *filclient.Config) {
				cfg.GraphsyncOpts = []gsimpl.Option{
					gsimpl.MaxInProgressIncomingRequests(100),
					gsimpl.MaxInProgressOutgoingRequests(100),
					gsimpl.MaxMemoryResponder(4 << 30),
					gsimpl.MaxMemoryPerPeerResponder(16 << 20),
					gsimpl.MaxInProgressIncomingRequestsPerPeer(10),
					gsimpl.MessageSendRetries(2),
					gsimpl.SendMessageTimeout(2 * time.Minute),
				}
			})
		}

		fc, err := filclient.NewClient(rhost, api, nd.Wallet, addr, nd.Blockstore, nd.Datastore, cfg.DataDir, opts...)
		if err != nil {
			return err
		}

		for _, a := range nd.Host.Addrs() {
			fmt.Printf("%s/p2p/%s\n", a, nd.Host.ID())
		}

		go func() {
			for _, ai := range node.BootstrapPeers {
				if err := nd.Host.Connect(cctx.Context, ai); err != nil {
					fmt.Println("failed to connect to bootstrapper: ", err)
					continue
				}
			}

			if err := nd.Dht.Bootstrap(cctx.Context); err != nil {
				fmt.Println("dht bootstrapping failed: ", err)
			}
		}()

		cm, err := NewContentManager(db, api, fc, init.trackingBstore, nd.NotifBlockstore, nd.Provider, pinmgr, nd, cfg)
		if err != nil {
			return err
		}
		s.CM = cm

		fc.SetPieceCommFunc(cm.getPieceCommitment)
		s.FilClient = fc

		if cfg.EnableAutoRetrieve {
			init.trackingBstore.SetCidReqFunc(cm.RefreshContentForCid)
		}

		go cm.Run(cctx.Context)                                               // deal making and deal reconciliation
		go cm.handleShuttleMessages(cctx.Context, cfg.ShuttleMessageHandlers) // register workers/handlers to process shuttle rpc messages from a channel(queue)

		s.Node.ArEngine, err = autoretrieve.NewAutoretrieveEngine(context.Background(), cfg, s.DB, s.Node.Host, s.Node.Datastore)
		if err != nil {
			return err
		}

		go s.Node.ArEngine.Run()
		defer s.Node.ArEngine.Shutdown()

		go func() {
			time.Sleep(time.Second * 10)

			if err := s.RestartAllTransfersForLocation(cctx.Context, constants.ContentLocationLocal); err != nil {
				log.Errorf("failed to restart transfers: %s", err)
			}
		}()

		return s.ServeAPI()
	}

	if err := app.Run(os.Args); err != nil {
		log.Fatalf("could not run estuary app: %+v", err)
	}
}

func setupDatabase(dbConnStr string) (*gorm.DB, error) {
	db, err := util.SetupDatabase(dbConnStr)
	if err != nil {
		return nil, err
	}

	if err = migrateSchemas(db); err != nil {
		return nil, err
	}

	// 'manually' add unique composite index on collection fields because gorms syntax for it is tricky
	if err := db.Exec("create unique index if not exists collection_refs_paths on collection_refs (path,collection)").Error; err != nil {
		return nil, fmt.Errorf("failed to create collection paths index: %w", err)
	}

	var count int64
	if err := db.Model(&storageMiner{}).Count(&count).Error; err != nil {
		return nil, err
	}

	if count == 0 {
		fmt.Println("adding default miner list to database...")
		for _, m := range build.DefaultMiners {
			db.Create(&storageMiner{Address: util.DbAddr{Addr: m}})
		}

	}
	return db, nil
}

func migrateSchemas(db *gorm.DB) error {
	if err := db.AutoMigrate(
		&util.Content{},
		&util.Object{},
		&util.ObjRef{},
		&collections.Collection{},
		&collections.CollectionRef{},
		&contentDeal{},
		&dfeRecord{},
		&PieceCommRecord{},
		&proposalRecord{},
		&util.RetrievalFailureRecord{},
		&retrievalSuccessRecord{},
		&minerStorageAsk{},
		&storageMiner{},
		&util.User{},
		&util.AuthToken{},
		&util.InviteCode{},
		&Shuttle{},
		&autoretrieve.Autoretrieve{}); err != nil {
		return err
	}
	return nil
}

type Server struct {
	cfg        *config.Estuary
	tracer     trace.Tracer
	Node       *node.Node
	DB         *gorm.DB
	FilClient  *filclient.FilClient
	Api        api.Gateway
	CM         *ContentManager
	StagingMgr *stagingbs.StagingBSMgr

	gwayHandler *gateway.GatewayHandler

	cacher *memo.Cacher
}

func (s *Server) GarbageCollect(ctx context.Context) error {
	// since we're reference counting all the content, garbage collection becomes easy
	// its even easier if we don't care that its 'perfect'

	// We can probably even just remove stuff when its references are removed from the database
	keych, err := s.Node.Blockstore.AllKeysChan(ctx)
	if err != nil {
		return err
	}

	for c := range keych {
		keep, err := s.trackingObject(c)
		if err != nil {
			return err
		}

		if !keep {
			// can batch these deletes and execute them at the datastore layer for more perfs
			if err := s.Node.Blockstore.DeleteBlock(ctx, c); err != nil {
				return err
			}
		}
	}

	return nil
}

func (s *Server) trackingObject(c cid.Cid) (bool, error) {
	var count int64
	if err := s.DB.Model(&util.Object{}).Where("cid = ?", c.Bytes()).Count(&count).Error; err != nil {
		if xerrors.Is(err, gorm.ErrRecordNotFound) {
			return false, nil
		}
		return false, err
	}

	return count > 0, nil
}

func (s *Server) RestartAllTransfersForLocation(ctx context.Context, loc string) error {
	var deals []contentDeal
	if err := s.DB.Model(contentDeal{}).
		Joins("left join contents on contents.id = content_deals.content").
		Where("not content_deals.failed and content_deals.deal_id = 0 and content_deals.dt_chan != '' and location = ?", loc).
		Scan(&deals).Error; err != nil {
		return err
	}

	for _, d := range deals {
		chid, err := d.ChannelID()
		if err != nil {
			// Only legacy (push) transfers need to be restarted by Estuary.
			// Newer (pull) transfers are restarted by the Storage Provider.
			// So if it's not a legacy channel ID, ignore it.
			continue
		}

		if err := s.CM.RestartTransfer(ctx, loc, chid, d); err != nil {
			log.Errorf("failed to restart transfer: %s", err)
			continue
		}
	}
	return nil
}

// RestartTransfer tries to resume incomplete data transfers between client and storage providers.
// It supports only legacy deals (PushTransfer)
func (cm *ContentManager) RestartTransfer(ctx context.Context, loc string, chanid datatransfer.ChannelID, d contentDeal) error {
	maddr, err := d.MinerAddr()
	if err != nil {
		return err
	}

	var dealUUID *uuid.UUID
	if d.DealUUID != "" {
		parsed, err := uuid.Parse(d.DealUUID)
		if err != nil {
			return fmt.Errorf("parsing deal uuid %s: %w", d.DealUUID, err)
		}
		dealUUID = &parsed
	}

	_, isPushTransfer, err := cm.getDealStatus(ctx, &d, maddr, dealUUID)
	if err != nil {
		return err
	}

	if !isPushTransfer {
		return nil
	}

	if loc == constants.ContentLocationLocal {
		st, err := cm.FilClient.TransferStatus(ctx, &chanid)
		if err != nil {
			return err
		}

		cannotRestart := !util.CanRestartTransfer(st)
		if cannotRestart {
			trsFailed, msg := util.TransferFailed(st)
			if trsFailed {
				if err := cm.DB.Model(contentDeal{}).Where("id = ?", d.ID).UpdateColumns(map[string]interface{}{
					"failed":    true,
					"failed_at": time.Now(),
				}).Error; err != nil {
					return err
				}
				errMsg := fmt.Sprintf("status: %d(%s), message: %s", st.Status, msg, st.Message)
				return fmt.Errorf("deal in database is in progress, but data transfer is terminated: %s", errMsg)
			}
			return nil
		}
		return cm.FilClient.RestartTransfer(ctx, &chanid)
	}
	return cm.sendRestartTransferCmd(ctx, loc, chanid)
}

func (cm *ContentManager) sendRestartTransferCmd(ctx context.Context, loc string, chanid datatransfer.ChannelID) error {
	return cm.sendShuttleCommand(ctx, loc, &drpc.Command{
		Op: drpc.CMD_RestartTransfer,
		Params: drpc.CmdParams{
			RestartTransfer: &drpc.RestartTransfer{
				ChanID: chanid,
			},
		},
	})
}<|MERGE_RESOLUTION|>--- conflicted
+++ resolved
@@ -471,16 +471,12 @@
 				}
 
 				salt := uuid.New().String()
-<<<<<<< HEAD
-				newUser := &util.User{
-=======
 
 				//	work with bcrypt on cli defined password.
 				var passwordBytes = []byte(password)
 				hashedPasswordBytes, err := bcrypt.GenerateFromPassword(passwordBytes, bcrypt.MinCost)
 
-				newUser := &User{
->>>>>>> 4517a6fc
+				newUser := &util.User{
 					UUID:     uuid.New().String(),
 					Username: username,
 					Salt:     salt, // default salt.
