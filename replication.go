package main

import (
	"bytes"
	"container/heap"
	"context"
	"fmt"
	"math/rand"
	"sort"
	"sync"
	"time"

	"github.com/application-research/estuary/config"
	drpc "github.com/application-research/estuary/drpc"
	"github.com/application-research/estuary/node"
	"github.com/application-research/estuary/pinner"
	util "github.com/application-research/estuary/util"
	dagsplit "github.com/application-research/estuary/util/dagsplit"
	"github.com/application-research/filclient"
	"github.com/filecoin-project/boost/transport/httptransport"
	"github.com/filecoin-project/go-address"
	cborutil "github.com/filecoin-project/go-cbor-util"
	datatransfer "github.com/filecoin-project/go-data-transfer"
	"github.com/filecoin-project/go-fil-markets/storagemarket"
	"github.com/filecoin-project/go-fil-markets/storagemarket/network"
	"github.com/filecoin-project/go-state-types/abi"
	"github.com/filecoin-project/go-state-types/big"
	"github.com/filecoin-project/lotus/api"
	"github.com/filecoin-project/lotus/chain/types"
	"github.com/filecoin-project/specs-actors/v6/actors/builtin/market"
	"github.com/google/uuid"
	lru "github.com/hashicorp/golang-lru"
	blocks "github.com/ipfs/go-block-format"
	"github.com/ipfs/go-blockservice"
	"github.com/ipfs/go-cid"
	blockstore "github.com/ipfs/go-ipfs-blockstore"
	batched "github.com/ipfs/go-ipfs-provider/batched"
	cbor "github.com/ipfs/go-ipld-cbor"
	ipld "github.com/ipfs/go-ipld-format"
	"github.com/ipfs/go-merkledag"
	"github.com/ipfs/go-metrics-interface"
	"github.com/ipfs/go-unixfs"
	"github.com/labstack/echo/v4"
	"github.com/libp2p/go-libp2p-core/host"
	"github.com/libp2p/go-libp2p-core/peer"
	"github.com/libp2p/go-libp2p-core/protocol"
	"github.com/multiformats/go-multiaddr"
	"github.com/pkg/errors"
	"go.opentelemetry.io/otel"
	"go.opentelemetry.io/otel/attribute"
	"go.opentelemetry.io/otel/trace"
	"golang.org/x/xerrors"
	"gorm.io/gorm"
	"gorm.io/gorm/clause"
)

type miner struct {
	address             address.Address
	dealProtocolVersion protocol.ID
	ask                 *minerStorageAsk
}

type deal struct {
	minerAddr      address.Address
	isPushTransfer bool
	contentDeal    *contentDeal
}

// Making default deal duration be three weeks less than the maximum to ensure
// miners who start their deals early dont run into issues
const dealDuration = 1555200 - (2880 * 21)

type ContentManager struct {
	DB        *gorm.DB
	Api       api.Gateway
	FilClient *filclient.FilClient
	Provider  *batched.BatchProvidingSystem
	Node      *node.Node

	Host host.Host

	tracer trace.Tracer

	Blockstore       node.EstuaryBlockstore
	Tracker          *TrackingBlockstore
	NotifyBlockstore *node.NotifyBlockstore

	ToCheck  chan uint
	queueMgr *queueManager

	retrLk               sync.Mutex
	retrievalsInProgress map[uint]*util.RetrievalProgress

	contentLk sync.RWMutex

	contentSizeLimit int64

	// Some fields for miner reputation management
	minerLk      sync.Mutex
	sortedMiners []address.Address
	rawData      []*minerDealStats
	lastComputed time.Time

	// deal bucketing stuff
	bucketLk sync.Mutex
	buckets  map[uint][]*contentStagingZone

	// some behavior flags
	FailDealOnTransferFailure bool

	dealDisabledLk       sync.Mutex
	isDealMakingDisabled bool

	contentAddingDisabled      bool
	localContentAddingDisabled bool

	Replication int

	hostname string

	pinJobs map[uint]*pinner.PinningOperation
	pinLk   sync.Mutex

	pinMgr *pinner.PinManager

	shuttlesLk sync.Mutex
	shuttles   map[string]*ShuttleConnection

	remoteTransferStatus *lru.ARCCache

	inflightCids   map[cid.Cid]uint
	inflightCidsLk sync.Mutex

	VerifiedDeal bool

	DisableFilecoinStorage bool

	IncomingRPCMessages chan *drpc.Message

	EnabledDealProtocolsVersions map[protocol.ID]bool
}

func (cm *ContentManager) isInflight(c cid.Cid) bool {
	cm.inflightCidsLk.Lock()
	defer cm.inflightCidsLk.Unlock()

	v, ok := cm.inflightCids[c]
	return ok && v > 0
}

// 90% of the unpadded data size for a 4GB piece
// the 10% gap is to accommodate car file packing overhead, can probably do this better
var individualDealThreshold = (abi.PaddedPieceSize(4<<30).Unpadded() * 9) / 10

// 14.29 Gib
var maxStagingZoneSizeLimit = int64((abi.PaddedPieceSize(16<<30).Unpadded() * 9) / 10)

// 13.29 GiB
var minStagingZoneSizeLimit = int64(maxStagingZoneSizeLimit - (1 << 30))

type contentStagingZone struct {
	ZoneOpened time.Time `json:"zoneOpened"`

	EarliestContent time.Time `json:"earliestContent"`
	CloseTime       time.Time `json:"closeTime"`

	Contents []util.Content `json:"contents"`

	MinSize int64 `json:"minSize"`
	MaxSize int64 `json:"maxSize"`

	MaxItems int `json:"maxItems"`

	CurSize int64 `json:"curSize"`

	User uint `json:"user"`

	ContID   uint   `json:"contentID"`
	Location string `json:"location"`

	lk sync.Mutex
}

func (cb *contentStagingZone) DeepCopy() *contentStagingZone {
	cb.lk.Lock()
	defer cb.lk.Unlock()
	cb2 := &contentStagingZone{
		ZoneOpened:      cb.ZoneOpened,
		EarliestContent: cb.EarliestContent,
		CloseTime:       cb.CloseTime,
		Contents:        make([]util.Content, len(cb.Contents)),
		MinSize:         cb.MinSize,
		MaxSize:         cb.MaxSize,
		MaxItems:        cb.MaxItems,
		CurSize:         cb.CurSize,
		User:            cb.User,
		ContID:          cb.ContID,
		Location:        cb.Location,
	}
	copy(cb2.Contents, cb.Contents)
	return cb2
}

func (cm *ContentManager) newContentStagingZone(user uint, loc string) (*contentStagingZone, error) {
	content := &util.Content{
		Size:        0,
		Filename:    "aggregate",
		Active:      false,
		Pinning:     true,
		UserID:      user,
		Replication: cm.Replication,
		Aggregate:   true,
		Location:    loc,
	}

	if err := cm.DB.Create(content).Error; err != nil {
		return nil, err
	}

	return &contentStagingZone{
		ZoneOpened: time.Now(),
		CloseTime:  time.Now().Add(maxStagingZoneLifetime),
		MinSize:    minStagingZoneSizeLimit,
		MaxSize:    maxStagingZoneSizeLimit,
		MaxItems:   maxBucketItems,
		User:       user,
		ContID:     content.ID,
		Location:   content.Location,
	}, nil
}

// amount of time a staging zone will remain open before we aggregate it into a piece of content
const maxStagingZoneLifetime = time.Hour * 8

// maximum amount of time a piece of content will go without either being aggregated or having a deal made for it
const maxContentAge = time.Hour * 24 * 7

// staging zones will remain open for at least this long after the last piece of content is added to them (unless they are full)
const stagingZoneKeepAlive = time.Minute * 40

const minDealSize = 256 << 20

const maxBucketItems = 10000

func (cb *contentStagingZone) isReady() bool {
	if cb.CurSize < minDealSize {
		return false
	}

	// if its above the size requirement, go right ahead
	if cb.CurSize > cb.MinSize {
		return true
	}

	if time.Now().After(cb.CloseTime) {
		return true
	}

	if time.Since(cb.EarliestContent) > maxContentAge {
		return true
	}

	if len(cb.Contents) >= cb.MaxItems {
		return true
	}

	return false
}

func (cm *ContentManager) tryAddContent(cb *contentStagingZone, c util.Content) (bool, error) {
	cb.lk.Lock()
	defer cb.lk.Unlock()
	if cb.CurSize+c.Size > cb.MaxSize {
		return false, nil
	}

	if len(cb.Contents) >= cb.MaxItems {
		return false, nil
	}

	if err := cm.DB.Model(util.Content{}).
		Where("id = ?", c.ID).
		UpdateColumn("aggregated_in", cb.ContID).Error; err != nil {
		return false, err
	}

	if len(cb.Contents) == 0 || c.CreatedAt.Before(cb.EarliestContent) {
		cb.EarliestContent = c.CreatedAt
	}

	cb.Contents = append(cb.Contents, c)
	cb.CurSize += c.Size

	nowPlus := time.Now().Add(stagingZoneKeepAlive)
	if cb.CloseTime.Before(nowPlus) {
		cb.CloseTime = nowPlus
	}
	return true, nil
}

func (cb *contentStagingZone) hasContent(c util.Content) bool {
	cb.lk.Lock()
	defer cb.lk.Unlock()

	for _, cont := range cb.Contents {
		if cont.ID == c.ID {
			return true
		}
	}
	return false
}

func NewContentManager(db *gorm.DB, api api.Gateway, fc *filclient.FilClient, tbs *TrackingBlockstore, nbs *node.NotifyBlockstore, prov *batched.BatchProvidingSystem, pinmgr *pinner.PinManager, nd *node.Node, cfg *config.Estuary) (*ContentManager, error) {
	cache, err := lru.NewARC(50000)
	if err != nil {
		return nil, err
	}

	cm := &ContentManager{
		Provider:                     prov,
		DB:                           db,
		Api:                          api,
		FilClient:                    fc,
		Blockstore:                   tbs.Under().(node.EstuaryBlockstore),
		Host:                         nd.Host,
		Node:                         nd,
		NotifyBlockstore:             nbs,
		Tracker:                      tbs,
		ToCheck:                      make(chan uint, 100000),
		retrievalsInProgress:         make(map[uint]*util.RetrievalProgress),
		buckets:                      make(map[uint][]*contentStagingZone),
		pinJobs:                      make(map[uint]*pinner.PinningOperation),
		pinMgr:                       pinmgr,
		remoteTransferStatus:         cache,
		shuttles:                     make(map[string]*ShuttleConnection),
		contentSizeLimit:             util.DefaultContentSizeLimit,
		hostname:                     cfg.Hostname,
		inflightCids:                 make(map[cid.Cid]uint),
		FailDealOnTransferFailure:    cfg.Deal.FailOnTransferFailure,
		isDealMakingDisabled:         cfg.Deal.Disable,
		contentAddingDisabled:        cfg.Content.DisableGlobalAdding,
		localContentAddingDisabled:   cfg.Content.DisableLocalAdding,
		VerifiedDeal:                 cfg.Deal.Verified,
		Replication:                  cfg.Replication,
		tracer:                       otel.Tracer("replicator"),
		DisableFilecoinStorage:       cfg.DisableFilecoinStorage,
		IncomingRPCMessages:          make(chan *drpc.Message),
		EnabledDealProtocolsVersions: cfg.Deal.EnabledDealProtocolsVersions,
	}
	qm := newQueueManager(func(c uint) {
		cm.ToCheck <- c
	})

	cm.queueMgr = qm
	return cm, nil
}

func (cm *ContentManager) ContentWatcher() {
	if err := cm.reBuildStagingZones(); err != nil {
		log.Fatalf("failed to rebuild staging zones: %s", err)
	}

	// do not process content for storage if DisableFilecoinStorage is enabled
	if cm.DisableFilecoinStorage {
		return
	}

	if err := cm.startup(); err != nil {
		log.Errorf("failed to recheck existing content: %s", err)
	}

	timer := time.NewTimer(time.Minute * 5)

	for {
		select {
		case c := <-cm.ToCheck:
			var content util.Content
			if err := cm.DB.First(&content, "id = ?", c).Error; err != nil {
				log.Errorf("finding content %d in database: %s", c, err)
				continue
			}

			log.Debugf("checking content: %d", content.ID)
			err := cm.ensureStorage(context.TODO(), content, func(dur time.Duration) {
				cm.queueMgr.add(content.ID, dur)
			})
			if err != nil {
				log.Errorf("failed to ensure replication of content %d: %s", content.ID, err)
				cm.queueMgr.add(content.ID, time.Minute*5)
			}

		case <-timer.C:
			log.Infow("content check queue", "length", len(cm.queueMgr.queue.elems), "nextEvent", cm.queueMgr.nextEvent)

			/*
				if err := cm.queueAllContent(); err != nil {
					log.Errorf("rechecking content: %s", err)
					continue
				}
			*/

			buckets := cm.popReadyStagingZone()
			for _, b := range buckets {
				if err := cm.aggregateContent(context.TODO(), b); err != nil {
					log.Errorf("content aggregation failed (bucket %d): %s", b.ContID, err)
					continue
				}
			}

			timer.Reset(time.Minute * 5)
		}
	}
}

type queueEntry struct {
	content   uint
	checkTime time.Time
}

type entryQueue struct {
	elems []*queueEntry
}

func (eq *entryQueue) Len() int {
	return len(eq.elems)
}

func (eq *entryQueue) Less(i, j int) bool {
	return eq.elems[i].checkTime.Before(eq.elems[j].checkTime)
}

func (eq *entryQueue) Swap(i, j int) {
	eq.elems[i], eq.elems[j] = eq.elems[j], eq.elems[i]
}

func (eq *entryQueue) Push(e interface{}) {
	eq.elems = append(eq.elems, e.(*queueEntry))
}

func (eq *entryQueue) Pop() interface{} {
	out := eq.elems[len(eq.elems)-1]
	eq.elems = eq.elems[:len(eq.elems)-1]
	return out
}

func (eq *entryQueue) PopEntry() *queueEntry {
	return heap.Pop(eq).(*queueEntry)
}

type queueManager struct {
	queue *entryQueue
	cb    func(uint)
	qlk   sync.Mutex

	nextEvent time.Time
	evtTimer  *time.Timer

	qsizeMetr metrics.Gauge
	qnextMetr metrics.Gauge
}

func newQueueManager(cb func(c uint)) *queueManager {
	metCtx := metrics.CtxScope(context.Background(), "content_manager")
	qsizeMetr := metrics.NewCtx(metCtx, "queue_size", "number of items in the replicator queue").Gauge()
	qnextMetr := metrics.NewCtx(metCtx, "queue_next", "next event time for queue").Gauge()

	qm := &queueManager{
		queue: new(entryQueue),
		cb:    cb,

		qsizeMetr: qsizeMetr,
		qnextMetr: qnextMetr,
	}

	heap.Init(qm.queue)
	return qm
}

func (qm *queueManager) add(content uint, wait time.Duration) {
	qm.qlk.Lock()
	defer qm.qlk.Unlock()

	at := time.Now().Add(wait)

	heap.Push(qm.queue, &queueEntry{
		content:   content,
		checkTime: at,
	})

	qm.qsizeMetr.Add(1)

	if qm.nextEvent.IsZero() || at.Before(qm.nextEvent) {
		qm.nextEvent = at
		qm.qnextMetr.Set(float64(at.Unix()))

		if qm.evtTimer != nil {
			qm.evtTimer.Reset(wait)
		} else {
			qm.evtTimer = time.AfterFunc(wait, func() {
				qm.processQueue()
			})
		}
	}
}

func (qm *queueManager) processQueue() {
	qm.qlk.Lock()
	defer qm.qlk.Unlock()

	for qm.queue.Len() > 0 {
		qe := qm.queue.PopEntry()
		if time.Now().After(qe.checkTime) {
			qm.qsizeMetr.Add(-1)
			go qm.cb(qe.content)
		} else {
			heap.Push(qm.queue, qe)
			qm.nextEvent = qe.checkTime
			qm.qnextMetr.Set(float64(qe.checkTime.Unix()))
			qm.evtTimer.Reset(time.Until(qe.checkTime))
			return
		}
	}
	qm.nextEvent = time.Time{}
}

func (cm *ContentManager) currentLocationForContent(c uint) (string, error) {
	var cont util.Content
	if err := cm.DB.First(&cont, "id = ?", c).Error; err != nil {
		return "", err
	}

	return cont.Location, nil
}

func (cm *ContentManager) stagedContentByLocation(ctx context.Context, b *contentStagingZone) (map[string][]util.Content, error) {
	out := make(map[string][]util.Content)
	for _, c := range b.Contents {
		loc, err := cm.currentLocationForContent(c.ID)
		if err != nil {
			return nil, err
		}

		out[loc] = append(out[loc], c)
	}

	return out, nil
}

func (cm *ContentManager) consolidateStagedContent(ctx context.Context, b *contentStagingZone) error {
	var primary string
	var curMax int64
	dataByLoc := make(map[string]int64)
	contentByLoc := make(map[string][]util.Content)

	for _, c := range b.Contents {
		loc, err := cm.currentLocationForContent(c.ID)
		if err != nil {
			return err
		}

		contentByLoc[loc] = append(contentByLoc[loc], c)

		ntot := dataByLoc[loc] + c.Size
		dataByLoc[loc] = ntot

		// temp: dont ever migrate content back to primary instance for aggregation, always prefer elsewhere
		if ntot > curMax && loc != util.ContentLocationLocal {
			curMax = ntot
			primary = loc
		}
	}

	// okay, move everything to 'primary'
	var toMove []util.Content
	for loc, conts := range contentByLoc {
		if loc != primary {
			toMove = append(toMove, conts...)
		}
	}

	log.Infow("consolidating content to single location for aggregation", "user", b.User, "primary", primary, "numItems", len(toMove), "primaryWeight", curMax)
	if primary == util.ContentLocationLocal {
		return cm.migrateContentsToLocalNode(ctx, toMove)
	} else {
		return cm.sendConsolidateContentCmd(ctx, primary, toMove)
	}
}

func (cm *ContentManager) aggregateContent(ctx context.Context, b *contentStagingZone) error {
	ctx, span := cm.tracer.Start(ctx, "aggregateContent")
	defer span.End()

	cbl, err := cm.stagedContentByLocation(ctx, b)
	if err != nil {
		return err
	}

	if len(cbl) > 1 {
		// Need to migrate content all to the same shuttle
		cm.bucketLk.Lock()
		// put the staging zone back in the list
		cm.buckets[b.User] = append(cm.buckets[b.User], b)
		cm.bucketLk.Unlock()

		go func() {
			if err := cm.consolidateStagedContent(ctx, b); err != nil {
				log.Errorf("failed to consolidate staged content: %s", err)
			}
		}()

		return nil
	}

	var loc string
	for k := range cbl {
		loc = k
	}

	dir, err := cm.createAggregate(ctx, b.Contents)
	if err != nil {
		return xerrors.Errorf("failed to create aggregate: %w", err)
	}

	ncid := dir.Cid()
	size, err := dir.Size()
	if err != nil {
		return err
	}

	if size == 0 {
		log.Warnf("content %d aggregate dir apparent size is zero", b.ContID)
	}

	if err := cm.DB.Model(util.Content{}).Where("id = ?", b.ContID).UpdateColumns(map[string]interface{}{
		"cid":  util.DbCID{CID: ncid},
		"size": size,
	}).Error; err != nil {
		return err
	}

	var content util.Content
	if err := cm.DB.First(&content, "id = ?", b.ContID).Error; err != nil {
		return err
	}

	if loc == util.ContentLocationLocal {
		obj := &util.Object{
			Cid:  util.DbCID{CID: ncid},
			Size: int(size),
		}
		if err := cm.DB.Create(obj).Error; err != nil {
			return err
		}

		if err := cm.DB.Create(&util.ObjRef{
			Content: b.ContID,
			Object:  obj.ID,
		}).Error; err != nil {
			return err
		}

		if err := cm.Blockstore.Put(ctx, dir); err != nil {
			return err
		}

		if err := cm.DB.Model(util.Content{}).Where("id = ?", b.ContID).UpdateColumns(map[string]interface{}{
			"active":  true,
			"pinning": false,
		}).Error; err != nil {
			return err
		}

		go func() {
			cm.ToCheck <- b.ContID
		}()

		return nil
	} else {
		var ids []uint
		for _, c := range b.Contents {
			ids = append(ids, c.ID)
		}
		return cm.sendAggregateCmd(ctx, loc, content, ids, dir.RawData())
	}
}

func (cm *ContentManager) createAggregate(ctx context.Context, conts []util.Content) (*merkledag.ProtoNode, error) {
	sort.Slice(conts, func(i, j int) bool {
		return conts[i].ID < conts[j].ID
	})

	log.Info("aggregating contents in staging zone into new content")
	dir := unixfs.EmptyDirNode()
	for _, c := range conts {
		err := dir.AddRawLink(fmt.Sprintf("%d-%s", c.ID, c.Filename), &ipld.Link{
			Size: uint64(c.Size),
			Cid:  c.Cid.CID,
		})
		if err != nil {
			return nil, err
		}
	}

	return dir, nil
}

func (cm *ContentManager) startup() error {
	return cm.queueAllContent()
}

func (cm *ContentManager) reBuildStagingZones() error {
	log.Info("rebuilding staging zones.......")

	var stages []util.Content
	if err := cm.DB.Find(&stages, "not active and pinning and aggregate").Error; err != nil {
		return err
	}

	zones := make(map[uint][]*contentStagingZone)
	for _, c := range stages {
		z := &contentStagingZone{
			ZoneOpened: c.CreatedAt,
			CloseTime:  c.CreatedAt.Add(maxStagingZoneLifetime),
			MinSize:    minStagingZoneSizeLimit,
			MaxSize:    maxStagingZoneSizeLimit,
			MaxItems:   maxBucketItems,
			User:       c.UserID,
			ContID:     c.ID,
			Location:   c.Location,
		}

		minClose := time.Now().Add(stagingZoneKeepAlive)
		if z.CloseTime.Before(minClose) {
			z.CloseTime = minClose
		}

		var inZones []util.Content
		if err := cm.DB.Find(&inZones, "aggregated_in = ?", c.ID).Error; err != nil {
			return err
		}
		z.Contents = inZones

		for _, zc := range inZones {
			// TODO: do some sanity checking that we havent messed up and added
			// too many items to this staging zone
			z.CurSize += zc.Size
		}
		zones[c.UserID] = append(zones[c.UserID], z)
	}
	cm.buckets = zones
	return nil
}

func (cm *ContentManager) queueAllContent() error {
	var allcontent []util.Content
	if err := cm.DB.Find(&allcontent, "active AND NOT aggregated_in > 0").Error; err != nil {
		return xerrors.Errorf("finding all content in database: %w", err)
	}

	log.Infof("queueing all content for checking: %d", len(allcontent))

	go func() {
		for _, c := range allcontent {
			log.Infof("queueing content: %d", c.ID)
			cm.ToCheck <- c.ID
		}
	}()
	/* TODO: this should be more correct, just testing the above out though to ensure the things from here are first in queue
	for _, c := range allcontent {
		cm.queueMgr.add(c.ID, 0)
	}
	*/

	return nil
}

type estimateResponse struct {
	Total *abi.TokenAmount
	Asks  []*minerStorageAsk
}

func (cm *ContentManager) estimatePrice(ctx context.Context, repl int, pieceSize abi.PaddedPieceSize, duration abi.ChainEpoch, verified bool) (*estimateResponse, error) {
	ctx, span := cm.tracer.Start(ctx, "estimatePrice", trace.WithAttributes(
		attribute.Int("replication", repl),
	))
	defer span.End()

<<<<<<< HEAD
	miners, err := cm.pickMiners(ctx, repl, pieceSize, nil, false)
=======
	miners, err := cm.pickMiners(ctx, util.Content{}, repl, size, nil)
>>>>>>> 5075c9c2
	if err != nil {
		return nil, err
	}

	if len(miners) == 0 {
		return nil, fmt.Errorf("failed to find any miners for estimating deal price")
	}

	asks := make([]*minerStorageAsk, 0)
	total := abi.NewTokenAmount(0)
	for _, m := range miners {
		dealSize := pieceSize
		if dealSize < m.ask.MinPieceSize {
			dealSize = m.ask.MinPieceSize
		}

		price := m.ask.GetPrice(verified)
		cost, err := filclient.ComputePrice(price, dealSize, duration)
		if err != nil {
			return nil, err
		}

		asks = append(asks, m.ask)
		total = types.BigAdd(total, *cost)
	}

	return &estimateResponse{
		Total: &total,
		Asks:  asks,
	}, nil
}

type minerStorageAsk struct {
	gorm.Model          `json:"-"`
	Miner               string              `gorm:"unique" json:"miner"`
	Price               string              `json:"price"`
	VerifiedPrice       string              `json:"verifiedPrice"`
	PriceBigInt         big.Int             `gorm:"-" json:"-"`
	VerifiedPriceBigInt big.Int             `gorm:"-" json:"-"`
	MinPieceSize        abi.PaddedPieceSize `json:"minPieceSize"`
	MaxPieceSize        abi.PaddedPieceSize `json:"maxPieceSize"`
}

func (msa *minerStorageAsk) GetPrice(verified bool) types.BigInt {
	if verified {
		return msa.VerifiedPriceBigInt
	}
	return msa.PriceBigInt
}

func (cm *ContentManager) pickMinerDist(n int) (int, int) {
	if n < 3 {
		return n, 0
	}

	if n < 7 {
		return 2, n - 2
	}
	return n - (n / 2), n / 2
}

const topMinerSel = 15

<<<<<<< HEAD
func (cm *ContentManager) pickMiners(ctx context.Context, n int, pieceSize abi.PaddedPieceSize, exclude map[address.Address]bool, filterByprice bool) ([]miner, error) {
=======
func (cm *ContentManager) pickMiners(ctx context.Context, cont util.Content, n int, size abi.PaddedPieceSize, exclude map[address.Address]bool) ([]address.Address, error) {
>>>>>>> 5075c9c2
	ctx, span := cm.tracer.Start(ctx, "pickMiners", trace.WithAttributes(
		attribute.Int("count", n),
	))
	defer span.End()
	if exclude == nil {
		exclude = make(map[address.Address]bool)
	}

	// some portion of the miners will be 'first N of our best miners' and the rest will be randomly chosen from our list
	// over time, our miner list will be all fairly high quality so this should just serve to shake things up a bit and
	// give miners more of a chance to prove themselves
	_, nrand := cm.pickMinerDist(n)

	out, err := cm.randomMinerListForDeal(ctx, nrand, pieceSize, exclude, filterByprice)
	if err != nil {
		return nil, err
	}
	return cm.sortedMinersForDeal(ctx, out, n, pieceSize, exclude, filterByprice)
}

//TODO - this is currently not used, if we choose to use it,
//add a check to make sure miners selected is still active in db
func (cm *ContentManager) sortedMinersForDeal(ctx context.Context, out []miner, n int, pieceSize abi.PaddedPieceSize, exclude map[address.Address]bool, filterByprice bool) ([]miner, error) {
	sortedMiners, _, err := cm.sortedMinerList()
	if err != nil {
		return nil, err
	}

	if len(sortedMiners) == 0 {
		return out, nil
	}

	if len(sortedMiners) > topMinerSel {
		sortedMiners = sortedMiners[:topMinerSel]
	}

	rand.Shuffle(len(sortedMiners), func(i, j int) {
		sortedMiners[i], sortedMiners[j] = sortedMiners[j], sortedMiners[i]
	})

	for _, m := range sortedMiners {
		if len(out) >= n {
			break
		}

		if exclude[m] {
			continue
		}

		proto, err := cm.FilClient.DealProtocolForMiner(ctx, m)
		if err != nil {
			log.Errorf("getting deal protocol for %s failed: %s", m, err)
			continue
		}

		_, ok := cm.EnabledDealProtocolsVersions[proto]
		if !ok {
			continue
		}

		ask, err := cm.getAsk(ctx, m, time.Minute*30)
		if err != nil {
			log.Errorf("getting ask from %s failed: %s", m, err)
			continue
		}

		if filterByprice {
			price := ask.GetPrice(cm.VerifiedDeal)
			if cm.priceIsTooHigh(price, cm.VerifiedDeal) {
				continue
			}
		}

		if cm.sizeIsCloseEnough(pieceSize, ask.MinPieceSize, ask.MaxPieceSize) {
			out = append(out, miner{address: m, dealProtocolVersion: proto, ask: ask})
			exclude[m] = true
		}
	}
	return out, nil
}

func (cm *ContentManager) randomMinerListForDeal(ctx context.Context, n int, pieceSize abi.PaddedPieceSize, exclude map[address.Address]bool, filterByprice bool) ([]miner, error) {
	var dbminers []storageMiner
	if err := cm.DB.Find(&dbminers, "not suspended").Error; err != nil {
		return nil, err
	}

	out := make([]miner, 0)
	if len(dbminers) == 0 {
		return out, nil
	}

	rand.Shuffle(len(dbminers), func(i, j int) {
		dbminers[i], dbminers[j] = dbminers[j], dbminers[i]
	})

	for _, dbm := range dbminers {
		if len(out) >= n {
			break
		}

		if exclude[dbm.Address.Addr] {
			continue
		}

		proto, err := cm.FilClient.DealProtocolForMiner(ctx, dbm.Address.Addr)
		if err != nil {
			log.Errorf("getting deal protocol for %s failed: %s", dbm.Address.Addr, err)
			continue
		}

		_, ok := cm.EnabledDealProtocolsVersions[proto]
		if !ok {
			continue
		}

		ask, err := cm.getAsk(ctx, dbm.Address.Addr, time.Minute*30)
		if err != nil {
			log.Errorf("getting ask from %s failed: %s", dbm.Address.Addr, err)
			continue
		}

		if filterByprice {
			price := ask.GetPrice(cm.VerifiedDeal)
			if cm.priceIsTooHigh(price, cm.VerifiedDeal) {
				continue
			}
		}

		if cm.sizeIsCloseEnough(pieceSize, ask.MinPieceSize, ask.MaxPieceSize) {
			out = append(out, miner{address: dbm.Address.Addr, dealProtocolVersion: proto, ask: ask})
			exclude[dbm.Address.Addr] = true
		}
	}
	return out, nil
}

func (cm *ContentManager) getAsk(ctx context.Context, m address.Address, maxCacheAge time.Duration) (*minerStorageAsk, error) {
	ctx, span := cm.tracer.Start(ctx, "getAsk", trace.WithAttributes(
		attribute.Stringer("miner", m),
	))
	defer span.End()

	var asks []minerStorageAsk
	if err := cm.DB.Find(&asks, "miner = ?", m.String()).Error; err != nil {
		return nil, err
	}

	if len(asks) > 0 && time.Since(asks[0].UpdatedAt) < maxCacheAge {
		ask := asks[0]
		priceBigInt, err := types.BigFromString(ask.Price)
		if err != nil {
			return nil, err
		}
		ask.PriceBigInt = priceBigInt

		verifiedPriceBigInt, err := types.BigFromString(ask.VerifiedPrice)
		if err != nil {
			return nil, err
		}
		ask.VerifiedPriceBigInt = verifiedPriceBigInt
		return &ask, nil
	}

	netask, err := cm.FilClient.GetAsk(ctx, m)
	if err != nil {
		span.RecordError(err)
		return nil, err
	}

	if err := cm.updateMinerVersion(ctx, m); err != nil {
		log.Warnf("failed to update miner version: %s", err)
	}

	nmsa := toDBAsk(netask)
	nmsa.UpdatedAt = time.Now()

	if err := cm.DB.Clauses(clause.OnConflict{
		Columns: []clause.Column{
			{Name: "miner"},
		},
		DoUpdates: clause.AssignmentColumns([]string{"price", "verified_price", "min_piece_size", "updated_at"}),
	}).Create(nmsa).Error; err != nil {
		span.RecordError(err)
		return nil, err
	}
	return nmsa, nil
}

func (cm *ContentManager) updateMinerVersion(ctx context.Context, m address.Address) error {
	vers, err := cm.FilClient.GetMinerVersion(ctx, m)
	if err != nil {
		return err
	}

	var sm storageMiner
	if err := cm.DB.First(&sm, "address = ?", m.String()).Error; err != nil {
		if xerrors.Is(err, gorm.ErrRecordNotFound) {
			return nil
		}
		return err
	}

	if sm.Version == vers {
		return nil
	}

	if err := cm.DB.Model(storageMiner{}).Where("address = ?", m.String()).Update("version", vers).Error; err != nil {
		return err
	}

	return nil
}

func (cm *ContentManager) sizeIsCloseEnough(pieceSize, askMinPieceSize, askMaxPieceSize abi.PaddedPieceSize) bool {
	if pieceSize > askMinPieceSize && pieceSize < askMaxPieceSize {
		return true
	}
	return false
}

func toDBAsk(netask *network.AskResponse) *minerStorageAsk {
	return &minerStorageAsk{
		Miner:               netask.Ask.Ask.Miner.String(),
		Price:               netask.Ask.Ask.Price.String(),
		VerifiedPrice:       netask.Ask.Ask.VerifiedPrice.String(),
		MinPieceSize:        netask.Ask.Ask.MinPieceSize,
		MaxPieceSize:        netask.Ask.Ask.MaxPieceSize,
		PriceBigInt:         netask.Ask.Ask.Price,
		VerifiedPriceBigInt: netask.Ask.Ask.VerifiedPrice,
	}
}

type contentDeal struct {
	gorm.Model
	Content          uint       `json:"content" gorm:"index:,option:CONCURRENTLY"`
	UserID           uint       `json:"user_id" gorm:"index:,option:CONCURRENTLY"`
	PropCid          util.DbCID `json:"propCid"`
	DealUUID         string     `json:"dealUuid"`
	Miner            string     `json:"miner"`
	DealID           int64      `json:"dealId"`
	Failed           bool       `json:"failed"`
	Verified         bool       `json:"verified"`
	Slashed          bool       `json:"slashed"`
	FailedAt         time.Time  `json:"failedAt,omitempty"`
	DTChan           string     `json:"dtChan" gorm:"index"`
	TransferStarted  time.Time  `json:"transferStarted"`
	TransferFinished time.Time  `json:"transferFinished"`

	OnChainAt time.Time `json:"onChainAt"`
	SealedAt  time.Time `json:"sealedAt"`
}

func (cd contentDeal) MinerAddr() (address.Address, error) {
	return address.NewFromString(cd.Miner)
}

var ErrNoChannelID = fmt.Errorf("no data transfer channel id in deal")

func (cd contentDeal) ChannelID() (datatransfer.ChannelID, error) {
	if cd.DTChan == "" {
		return datatransfer.ChannelID{}, ErrNoChannelID
	}

	chid, err := filclient.ChannelIDFromString(cd.DTChan)
	if err != nil {
		err = fmt.Errorf("incorrectly formatted data transfer channel ID in contentDeal record: %w", err)
		return datatransfer.ChannelID{}, err
	}

	return *chid, nil
}

func (cm *ContentManager) contentInStagingZone(ctx context.Context, content util.Content) bool {
	cm.bucketLk.Lock()
	defer cm.bucketLk.Unlock()

	bucks, ok := cm.buckets[content.UserID]
	if !ok {
		return false
	}

	for _, b := range bucks {
		if b.hasContent(content) {
			return true
		}
	}

	return false
}

func (cm *ContentManager) getStagingZonesForUser(ctx context.Context, user uint) []*contentStagingZone {
	cm.bucketLk.Lock()
	defer cm.bucketLk.Unlock()

	blist, ok := cm.buckets[user]
	if !ok {
		return []*contentStagingZone{}
	}

	var out []*contentStagingZone
	for _, b := range blist {
		out = append(out, b.DeepCopy())
	}

	return out
}

func (cm *ContentManager) getStagingZoneSnapshot(ctx context.Context) map[uint][]*contentStagingZone {
	cm.bucketLk.Lock()
	defer cm.bucketLk.Unlock()

	out := make(map[uint][]*contentStagingZone)
	for u, blist := range cm.buckets {
		var copylist []*contentStagingZone

		for _, b := range blist {
			copylist = append(copylist, b.DeepCopy())
		}

		out[u] = copylist
	}
	return out
}

func (cm *ContentManager) addContentToStagingZone(ctx context.Context, content util.Content) error {
	_, span := cm.tracer.Start(ctx, "stageContent")
	defer span.End()
	if content.AggregatedIn > 0 {
		log.Warnf("attempted to add content to staging zone that was already staged: %d (is in %d)", content.ID, content.AggregatedIn)
		return nil
	}

	log.Debugf("adding content to staging zone: %d", content.ID)
	cm.bucketLk.Lock()
	defer cm.bucketLk.Unlock()

	blist, ok := cm.buckets[content.UserID]
	if !ok {
		b, err := cm.newContentStagingZone(content.UserID, content.Location)
		if err != nil {
			return fmt.Errorf("failed to create new staging zone content: %w", err)
		}

		_, err = cm.tryAddContent(b, content)
		if err != nil {
			return fmt.Errorf("failed to add content to staging zone: %w", err)
		}

		cm.buckets[content.UserID] = []*contentStagingZone{b}
		return nil
	}

	for _, b := range blist {
		ok, err := cm.tryAddContent(b, content)
		if err != nil {
			return err
		}

		if ok {
			return nil
		}
	}

	b, err := cm.newContentStagingZone(content.UserID, content.Location)
	if err != nil {
		return err
	}
	cm.buckets[content.UserID] = append(blist, b)

	_, err = cm.tryAddContent(b, content)
	if err != nil {
		return err
	}

	return nil
}

func (cm *ContentManager) popReadyStagingZone() []*contentStagingZone {
	cm.bucketLk.Lock()
	defer cm.bucketLk.Unlock()

	var out []*contentStagingZone
	for uid, blist := range cm.buckets {
		var keep []*contentStagingZone
		for _, b := range blist {
			if b.isReady() {
				out = append(out, b)
			} else {
				keep = append(keep, b)
			}
		}
		cm.buckets[uid] = keep
	}

	return out
}

const bucketingEnabled = true

func (cm *ContentManager) ensureStorage(ctx context.Context, content util.Content, done func(time.Duration)) error {
	ctx, span := cm.tracer.Start(ctx, "ensureStorage", trace.WithAttributes(
		attribute.Int("content", int(content.ID)),
	))
	defer span.End()

	verified := cm.VerifiedDeal

	if content.AggregatedIn > 0 {
		// This content is aggregated inside another piece of content, nothing to do here
		return nil
	}

	if content.DagSplit && content.SplitFrom == 0 {
		// This is the 'root' of a split dag, we dont need to process it
		return nil
	}

	// if it's a shuttle content and the shuttle is not online, do not proceed
	if content.Location != util.ContentLocationLocal && !cm.shuttleIsOnline(content.Location) {
		log.Debugf("content shuttle: %s, is not online", content.Location)
		done(time.Minute * 15)
		return nil
	}

	if cm.contentInStagingZone(ctx, content) {
		// This content is already scheduled to be aggregated and is waiting in a bucket
		return nil
	}

	// its too big, need to split it up into chunks
	if content.Size > cm.contentSizeLimit {
		if err := cm.splitContent(ctx, content, cm.contentSizeLimit); err != nil {
			return err
		}
		// no need to requeue dagsplit root content
		return nil
	}

	// check if content has enough deals made for it
	// if not enough deals, go make more
	// check all existing deals, ensure they are still active
	// if not active, repair!

	var deals []contentDeal
	if err := cm.DB.Find(&deals, "content = ? AND NOT failed", content.ID).Error; err != nil {
		if !xerrors.Is(err, gorm.ErrRecordNotFound) {
			return err
		}
	}

	var user User
	if err := cm.DB.First(&user, "id = ?", content.UserID).Error; err != nil {
		return err
	}

	// if len(deals) == 0 &&
	// 	content.Size < int64(individualDealThreshold) &&
	// 	!content.Aggregate &&
	// 	bucketingEnabled {
	// 	// Put it in a bucket!
	// 	if err := cm.addContentToStagingZone(ctx, content); err != nil {
	// 		return err
	// 	}
	// 	return nil
	// }

	replicationFactor := cm.Replication
	if content.Replication > 0 {
		replicationFactor = content.Replication
	}

	minersAlready := make(map[address.Address]bool)
	for _, d := range deals {
		if d.Failed {
			// TODO: this is an interesting choice, because it gives miners more chances to try again if they fail.
			// I think that as we get a more diverse set of stable miners, we can *not* do this.
			continue
		}
		maddr, err := d.MinerAddr()
		if err != nil {
			return err
		}
		minersAlready[maddr] = true
	}

	// check on each of the existing deals, see if they need fixing
	var countLk sync.Mutex
	var numSealed, numPublished, numProgress int
	errs := make([]error, len(deals))
	var wg sync.WaitGroup
	for i := range deals {
		wg.Add(1)
		go func(i int) {
			d := deals[i]
			defer wg.Done()
			status, err := cm.checkDeal(ctx, &d)
			if err != nil {
				var dfe *DealFailureError
				if xerrors.As(err, &dfe) {
					return
				} else {
					errs[i] = err
					return
				}
			}

			countLk.Lock()
			defer countLk.Unlock()
			switch status {
			case DEAL_CHECK_UNKNOWN, DEAL_NEARLY_EXPIRED:
				if err := cm.repairDeal(&d); err != nil {
					errs[i] = xerrors.Errorf("repairing deal failed: %w", err)
					return
				}
			case DEAL_CHECK_SECTOR_ON_CHAIN:
				numSealed++
			case DEAL_CHECK_DEALID_ON_CHAIN:
				numPublished++
			case DEAL_CHECK_PROGRESS:
				numProgress++
			default:
				log.Errorf("unrecognized deal check status: %d", status)
			}
		}(i)
	}
	wg.Wait()
	// return the last error found, log the rest
	var retErr error
	for _, err := range errs {
		if err != nil {
			if retErr != nil {
				log.Errorf("check deal failure: %s", err)
			}
			retErr = err
		}
	}
	if retErr != nil {
		return fmt.Errorf("deal check errored: %w", retErr)
	}

	goodDeals := numSealed + numPublished + numProgress
	if goodDeals < replicationFactor {
		pc, err := cm.lookupPieceCommRecord(content.Cid.CID)
		if err != nil {
			return err
		}

		if pc == nil {
			// pre-compute piece commitment in a goroutine and dont block the checker loop while doing so
			go func() {
				_, _, _, err := cm.getPieceCommitment(context.Background(), content.Cid.CID, cm.Blockstore)
				if err != nil {
					log.Errorf("failed to compute piece commitment for content %d: %s", content.ID, err)
					done(time.Minute * 5)
				} else {
					done(time.Second * 10)
				}
			}()

			return nil
		}

		if content.Offloaded {
			go func() {
				if err := cm.RefreshContent(context.Background(), content.ID); err != nil {
					log.Errorf("failed to retrieve content in need of repair %d: %s", content.ID, err)
				}

				done(time.Second * 30)
			}()

			return nil
		}

		if cm.dealMakingDisabled() {
			log.Warnf("deal making is disabled for now")
			done(time.Minute * 60)
			return nil
		}

		// only verified deals need datacap checks
		if verified {
			bl, err := cm.FilClient.Balance(ctx)
			if err != nil {
				return errors.Wrap(err, "could not retrieve dataCap from client balance")
			}

			if bl.VerifiedClientBalance.LessThan(big.NewIntUnsigned(uint64(abi.UnpaddedPieceSize(content.Size).Padded()))) {
				// how do we notify admin to top up datacap?
				return errors.Wrapf(err, "will not make deal, client address dataCap:%d GiB is lower than content size:%d GiB", big.Div(*bl.VerifiedClientBalance, big.NewIntUnsigned(uint64(1073741824))), abi.UnpaddedPieceSize(content.Size).Padded()/1073741824)
			}
		}

		go func() {
			// make some more deals!
			log.Infow("making more deals for content", "content", content.ID, "curDealCount", len(deals), "newDeals", replicationFactor-len(deals))
			if err := cm.makeDealsForContent(ctx, content, replicationFactor-len(deals), minersAlready, verified); err != nil {
				log.Errorf("failed to make more deals: %s", err)
			}
			done(time.Minute * 10)
		}()
		return nil
	}

	if numSealed >= replicationFactor {
		done(time.Hour * 24)
	} else if numSealed+numPublished >= replicationFactor {
		done(time.Hour)
	} else {
		done(time.Minute * 10)
	}

	return nil
}

func (cm *ContentManager) splitContent(ctx context.Context, cont util.Content, size int64) error {
	ctx, span := cm.tracer.Start(ctx, "splitContent")
	defer span.End()

	var u User
	if err := cm.DB.First(&u, "id = ?", cont.UserID).Error; err != nil {
		return fmt.Errorf("failed to load contents user from db: %w", err)
	}

	if !u.FlagSplitContent() {
		return fmt.Errorf("user does not have content splitting enabled")
	}

	log.Infof("splitting content %d (size: %d)", cont.ID, size)

	if cont.Location == util.ContentLocationLocal {
		go func() {
			if err := cm.splitContentLocal(ctx, cont, size); err != nil {
				log.Errorw("failed to split local content", "cont", cont.ID, "size", size, "err", err)
			}
		}()
		return nil
	} else {
		return cm.sendSplitContentCmd(ctx, cont.Location, cont.ID, size)
	}
}

func (cm *ContentManager) getContent(id uint) (*util.Content, error) {
	var content util.Content
	if err := cm.DB.First(&content, "id = ?", id).Error; err != nil {
		return nil, err
	}
	return &content, nil
}

const (
	DEAL_CHECK_UNKNOWN = iota
	DEAL_CHECK_PROGRESS
	DEAL_CHECK_DEALID_ON_CHAIN
	DEAL_CHECK_SECTOR_ON_CHAIN
	DEAL_NEARLY_EXPIRED
)

const minSafeDealLifetime = (2880 * 21) // three weeks

func (cm *ContentManager) checkDeal(ctx context.Context, d *contentDeal) (int, error) {
	ctx, cancel := context.WithTimeout(ctx, time.Minute*5) // NB: if we ever hit this, its bad. but we at least need *some* timeout there
	defer cancel()

	ctx, span := cm.tracer.Start(ctx, "checkDeal", trace.WithAttributes(
		attribute.Int("deal", int(d.ID)),
	))
	defer span.End()
	log.Debugw("checking deal", "miner", d.Miner, "content", d.Content, "dbid", d.ID)

	maddr, err := d.MinerAddr()
	if err != nil {
		return DEAL_CHECK_UNKNOWN, err
	}

	if d.DealID != 0 {
		ok, deal, err := cm.FilClient.CheckChainDeal(ctx, abi.DealID(d.DealID))
		if err != nil {
			return DEAL_CHECK_UNKNOWN, fmt.Errorf("failed to check chain deal: %w", err)
		}
		if !ok {
			return DEAL_CHECK_UNKNOWN, nil
		}

		if deal.State.SlashEpoch > 0 {
			// Deal slashed!
			if err := cm.DB.Model(contentDeal{}).Where("id = ?", d.ID).UpdateColumn("slashed", true).Error; err != nil {
				return DEAL_CHECK_UNKNOWN, err
			}

			if err := cm.recordDealFailure(&DealFailureError{
				Miner:   maddr,
				Phase:   "check-chain-deal",
				Message: fmt.Sprintf("deal %d was slashed at epoch %d", d.DealID, deal.State.SlashEpoch),
				Content: d.Content,
				UserID:  d.UserID,
			}); err != nil {
				return DEAL_CHECK_UNKNOWN, err
			}
			return DEAL_CHECK_UNKNOWN, nil
		}

		head, err := cm.Api.ChainHead(ctx)
		if err != nil {
			return DEAL_CHECK_UNKNOWN, fmt.Errorf("failed to check chain head: %w", err)
		}

		if deal.Proposal.EndEpoch-head.Height() < minSafeDealLifetime {
			return DEAL_NEARLY_EXPIRED, nil
		}

		if d.SealedAt.IsZero() && deal.State.SectorStartEpoch > 0 {
			if err := cm.DB.Model(contentDeal{}).Where("id = ?", d.ID).UpdateColumn("sealed_at", time.Now()).Error; err != nil {
				return DEAL_CHECK_UNKNOWN, err
			}
			return DEAL_CHECK_SECTOR_ON_CHAIN, nil
		}
		return DEAL_CHECK_DEALID_ON_CHAIN, nil
	}

	// case where deal isnt yet on chain...

	log.Debugw("checking deal status", "miner", maddr, "propcid", d.PropCid.CID, "dealUUID", d.DealUUID)
	subctx, cancel := context.WithTimeout(ctx, time.Second*10)
	defer cancel()

	// Get deal UUID, if there is one for the deal.
	// (There should be a UUID for deals made with deal protocol v1.2.0)
	statusCheckID := d.PropCid.CID.String()
	var dealUUID *uuid.UUID
	if d.DealUUID != "" {
		statusCheckID = d.DealUUID
		parsed, parseErr := uuid.Parse(d.DealUUID)
		if parseErr == nil {
			dealUUID = &parsed
		} else {
			err = fmt.Errorf("parsing deal uuid %s: %w", d.DealUUID, parseErr)
		}
	}

	var provds *storagemarket.ProviderDealState
	if err == nil {
		provds, err = cm.FilClient.DealStatus(subctx, maddr, d.PropCid.CID, dealUUID)
	}
	if err != nil {
		log.Warnf("failed to check deal status for deal %s with miner %s: %s", statusCheckID, maddr, err)
		// if we cant get deal status from a miner and the data hasnt landed on
		// chain what do we do?
		expired, err := cm.dealHasExpired(ctx, d)
		if err != nil {
			return DEAL_CHECK_UNKNOWN, xerrors.Errorf("failed to check if deal was expired: %w", err)
		}
		if expired {
			// deal expired, miner didnt start it in time
			if err := cm.recordDealFailure(&DealFailureError{
				Miner:   maddr,
				Phase:   "check-status",
				Message: "was unable to check deal status with miner and now deal has expired",
				Content: d.Content,
				UserID:  d.UserID,
			}); err != nil {
				return DEAL_CHECK_UNKNOWN, err
			}
			return DEAL_CHECK_UNKNOWN, nil
		}

		// dont fail it out until they run out of time, they might just be offline momentarily
		return DEAL_CHECK_PROGRESS, nil
	}

	if provds == nil {
		return DEAL_CHECK_UNKNOWN, fmt.Errorf("failed to lookup provider deal state")
	}

	if provds.State == storagemarket.StorageDealError {
		log.Errorf("deal state for deal %s from miner %s is error: %s",
			statusCheckID, maddr.String(), provds.Message)
	}

	content, err := cm.getContent(d.Content)
	if err != nil {
		return DEAL_CHECK_UNKNOWN, err
	}

	head, err := cm.Api.ChainHead(ctx)
	if err != nil {
		return DEAL_CHECK_UNKNOWN, fmt.Errorf("failed to check chain head: %w", err)
	}

	if provds.DealID != 0 {
		deal, err := cm.Api.StateMarketStorageDeal(ctx, provds.DealID, types.EmptyTSK)
		if err != nil || deal == nil {
			return DEAL_CHECK_UNKNOWN, fmt.Errorf("failed to lookup deal on chain: %w", err)
		}

		pcr, err := cm.lookupPieceCommRecord(content.Cid.CID)
		if err != nil || pcr == nil {
			return DEAL_CHECK_UNKNOWN, xerrors.Errorf("failed to look up piece commitment for content: %w", err)
		}

		if deal.Proposal.Provider != maddr || deal.Proposal.PieceCID != pcr.Piece.CID {
			log.Errorf("proposal in deal ID miner sent back did not match our expectations")
			return DEAL_CHECK_UNKNOWN, nil
		}

		log.Infof("Confirmed deal ID, updating in database: %d %d %d", d.Content, d.ID, provds.DealID)
		if err := cm.updateDealID(d, int64(provds.DealID)); err != nil {
			return DEAL_CHECK_UNKNOWN, err
		}

		return DEAL_CHECK_DEALID_ON_CHAIN, nil
	}

	if provds.PublishCid != nil {
		log.Infow("checking publish CID", "content", d.Content, "miner", d.Miner, "propcid", d.PropCid.CID, "publishCid", *provds.PublishCid)
		id, err := cm.getDealID(ctx, *provds.PublishCid, d)
		if err != nil {
			log.Infof("failed to find message on chain: %s", *provds.PublishCid)
			if provds.Proposal.StartEpoch < head.Height() {
				// deal expired, miner didn`t start it in time
				if err := cm.recordDealFailure(&DealFailureError{
					Miner:   maddr,
					Phase:   "check-status",
					Message: "deal did not make it on chain in time (but has publish deal cid set)",
					Content: d.Content,
					UserID:  d.UserID,
				}); err != nil {
					return DEAL_CHECK_UNKNOWN, err
				}
				return DEAL_CHECK_UNKNOWN, nil
			}
			return DEAL_CHECK_PROGRESS, nil
		}

		log.Infof("Found deal ID, updating in database: %d %d %d", d.Content, d.ID, id)
		if err := cm.updateDealID(d, int64(id)); err != nil {
			return DEAL_CHECK_UNKNOWN, err
		}
		return DEAL_CHECK_DEALID_ON_CHAIN, nil
	}

	if provds.Proposal == nil {
		log.Errorw("response from miner has nil Proposal", "miner", maddr, "propcid", d.PropCid.CID, "dealUUID", d.DealUUID)
		if time.Since(d.CreatedAt) > time.Hour*24*14 {
			if err := cm.recordDealFailure(&DealFailureError{
				Miner:   maddr,
				Phase:   "check-status",
				Message: "miner returned nil response proposal and deal expired",
				Content: d.Content,
				UserID:  d.UserID,
			}); err != nil {
				return DEAL_CHECK_UNKNOWN, err
			}
			return DEAL_CHECK_UNKNOWN, nil
		}
		return DEAL_CHECK_UNKNOWN, fmt.Errorf("bad response from miner %s for deal %s deal status check: %s",
			statusCheckID, maddr.String(), provds.Message)
	}

	if provds.Proposal.StartEpoch < head.Height() {
		// deal expired, miner didnt start it in time
		if err := cm.recordDealFailure(&DealFailureError{
			Miner:   maddr,
			Phase:   "check-status",
			Message: "deal did not make it on chain in time",
			Content: d.Content,
			UserID:  d.UserID,
		}); err != nil {
			return DEAL_CHECK_UNKNOWN, err
		}
		return DEAL_CHECK_UNKNOWN, nil
	}
	// miner still has time...

	if d.DTChan == "" {
		if content.Location != util.ContentLocationLocal {
			log.Warnw("have not yet received confirmation of transfer start from remote", "loc", content.Location, "content", content.ID, "deal", d.ID)
			if time.Since(d.CreatedAt) > time.Hour {
				return DEAL_CHECK_UNKNOWN, nil
			}

			return DEAL_CHECK_PROGRESS, nil
		} else {
			// Weird case where we somehow dont have the data transfer started for this deal
			log.Warnf("creating new data transfer for local deal that is missing it: %d", d.ID)
			if err := cm.StartDataTransfer(ctx, d); err != nil {
				log.Errorw("failed to start new data transfer for weird state deal", "deal", d.ID, "miner", d.Miner, "err", err)
				// If this fails out, just fail the deal and start from
				// scratch. This is already a weird state.
				return DEAL_CHECK_UNKNOWN, nil
			}
		}
	}

	status, err := cm.GetTransferStatus(ctx, d, content)
	if err != nil {
		return DEAL_CHECK_UNKNOWN, err
	}

	if status == nil {
		// no status for transfer, could be because the remote hasnt reported it to us yet?
		log.Warnf("no status for deal: %d", d.ID)
		if d.DTChan == "" {
			// No channel ID yet, shouldnt be able to get here actually
			return DEAL_CHECK_PROGRESS, fmt.Errorf("unexpected state, no transfer status despite earlier check")
		} else {
			if d.DTChan == "" {
				return DEAL_CHECK_UNKNOWN, fmt.Errorf("failed to parse dtchan in deal %d: empty dtchan", d.ID)
			}
			if err := cm.sendRequestTransferStatusCmd(ctx, content.Location, d.ID, d.DTChan); err != nil {
				return DEAL_CHECK_UNKNOWN, err
			}
			return DEAL_CHECK_PROGRESS, nil
		}
	}

	switch status.Status {
	case datatransfer.Failed:
		if err := cm.recordDealFailure(&DealFailureError{
			Miner:   maddr,
			Phase:   "data-transfer",
			Message: fmt.Sprintf("transfer failed: %s", status.Message),
			Content: content.ID,
			UserID:  d.UserID,
		}); err != nil {
			return DEAL_CHECK_UNKNOWN, err
		}

		// TODO: returning unknown==error here feels excessive
		// but since 'Failed' is a terminal state, we kinda just have to make a new deal altogether
		if cm.FailDealOnTransferFailure {
			return DEAL_CHECK_UNKNOWN, nil
		}
	case datatransfer.Cancelled:
		if err := cm.recordDealFailure(&DealFailureError{
			Miner:   maddr,
			Phase:   "data-transfer",
			Message: fmt.Sprintf("transfer cancelled: %s", status.Message),
			Content: content.ID,
			UserID:  d.UserID,
		}); err != nil {
			return DEAL_CHECK_UNKNOWN, err
		}
		return DEAL_CHECK_UNKNOWN, nil
	case datatransfer.Failing:
		// I guess we just wait until its failed all the way?
	case datatransfer.Requested:
		// fmt.Println("transfer is requested, hasnt started yet")
		// probably okay
	case datatransfer.TransferFinished, datatransfer.Finalizing, datatransfer.Completing, datatransfer.Completed:
		if d.TransferFinished.IsZero() {
			if err := cm.DB.Model(contentDeal{}).Where("id = ?", d.ID).Updates(map[string]interface{}{
				"transfer_finished": time.Now(),
			}).Error; err != nil {
				return DEAL_CHECK_UNKNOWN, err
			}
		}

		// these are all okay
		// fmt.Println("transfer is finished-ish!", status.Status)
	case datatransfer.Ongoing:
		//fmt.Println("transfer status is ongoing!")
		/* For now, dont call restart?
		if err := cm.FilClient.CheckOngoingTransfer(ctx, maddr, status); err != nil {
			cm.recordDealFailure(&DealFailureError{
				Miner:   maddr,
				Phase:   "data-transfer",
				Message: fmt.Sprintf("error while checking transfer: %s", err),
				Content: content.ID,
				UserID:  d.UserID,
			})
			return DEAL_CHECK_UNKNOWN, nil // TODO: returning unknown==error here feels excessive
		}
		*/
		// expected, this is fine
	default:
		fmt.Printf("Unexpected data transfer state: %d (msg = %s)\n", status.Status, status.Message)
	}
	return DEAL_CHECK_PROGRESS, nil
}

func (cm *ContentManager) updateDealID(d *contentDeal, id int64) error {
	if err := cm.DB.Model(contentDeal{}).Where("id = ?", d.ID).Updates(map[string]interface{}{
		"deal_id":     id,
		"on_chain_at": time.Now(),
	}).Error; err != nil {
		return err
	}
	return nil
}

func (cm *ContentManager) dealHasExpired(ctx context.Context, d *contentDeal) (bool, error) {
	prop, err := cm.getProposalRecord(d.PropCid.CID)
	if err != nil {
		log.Warnf("failed to get proposal record for deal %d: %s", d.ID, err)

		if time.Since(d.CreatedAt) > time.Hour*24*14 {
			return true, nil
		}
		return false, err
	}

	head, err := cm.Api.ChainHead(ctx)
	if err != nil {
		return false, err
	}

	if prop.Proposal.StartEpoch < head.Height() {
		return true, nil
	}
	return false, nil
}

type transferStatusRecord struct {
	State    *filclient.ChannelState
	Shuttle  string
	Received time.Time
}

func (cm *ContentManager) GetTransferStatus(ctx context.Context, d *contentDeal, content *util.Content) (*filclient.ChannelState, error) {
	ctx, span := cm.tracer.Start(ctx, "getTransferStatus")
	defer span.End()

	if content.Location == util.ContentLocationLocal {
		return cm.getLocalTransferStatus(ctx, d, content)
	}

	val, ok := cm.remoteTransferStatus.Get(d.ID)
	if !ok {
		// return nil, fmt.Errorf("no transfer status found for deal %d (loc: %s)", d.ID, content.Location)
		return nil, nil
	}

	tsr, ok := val.(*transferStatusRecord)
	if !ok {
		return nil, fmt.Errorf("invalid type placed in remote transfer status cache: %T", val)
	}
	return tsr.State, nil
}

func (cm *ContentManager) updateTransferStatus(ctx context.Context, loc string, dealdbid uint, st *filclient.ChannelState) {
	cm.remoteTransferStatus.Add(dealdbid, &transferStatusRecord{
		State:    st,
		Shuttle:  loc,
		Received: time.Now(),
	})
}

func (cm *ContentManager) getLocalTransferStatus(ctx context.Context, d *contentDeal, content *util.Content) (*filclient.ChannelState, error) {
	ccid := content.Cid.CID

	miner, err := d.MinerAddr()
	if err != nil {
		return nil, err
	}

	if d.DTChan != "" {
		return cm.FilClient.TransferStatusByID(ctx, d.DTChan)
	}

	chanst, err := cm.FilClient.TransferStatusForContent(ctx, ccid, miner)
	if err != nil && err != filclient.ErrNoTransferFound {
		return nil, err
	}

	if chanst != nil {
		if err := cm.DB.Model(contentDeal{}).Where("id = ?", d.ID).UpdateColumns(map[string]interface{}{
			"dt_chan": chanst.TransferID,
		}).Error; err != nil {
			return nil, err
		}
	}
	return chanst, nil
}

var ErrNotOnChainYet = fmt.Errorf("message not found on chain")

func (cm *ContentManager) getDealID(ctx context.Context, pubcid cid.Cid, d *contentDeal) (abi.DealID, error) {
	mlookup, err := cm.Api.StateSearchMsg(ctx, types.EmptyTSK, pubcid, 1000, false)
	if err != nil {
		return 0, xerrors.Errorf("could not find published deal on chain: %w", err)
	}

	if mlookup == nil {
		return 0, ErrNotOnChainYet
	}

	if mlookup.Message != pubcid {
		// TODO: can probably deal with this by checking the message contents?
		return 0, xerrors.Errorf("publish deal message was replaced on chain")
	}

	msg, err := cm.Api.ChainGetMessage(ctx, mlookup.Message)
	if err != nil {
		return 0, err
	}

	var params market.PublishStorageDealsParams
	if err := params.UnmarshalCBOR(bytes.NewReader(msg.Params)); err != nil {
		return 0, err
	}

	dealix := -1
	for i, pd := range params.Deals {
		pd := pd
		nd, err := cborutil.AsIpld(&pd)
		if err != nil {
			return 0, xerrors.Errorf("failed to compute deal proposal ipld node: %w", err)
		}

		if nd.Cid() == d.PropCid.CID {
			dealix = i
			break
		}
	}

	if dealix == -1 {
		return 0, fmt.Errorf("our deal was not in this publish message")
	}

	if mlookup.Receipt.ExitCode != 0 {
		return 0, xerrors.Errorf("miners deal publish failed (exit: %d)", mlookup.Receipt.ExitCode)
	}

	var retval market.PublishStorageDealsReturn
	if err := retval.UnmarshalCBOR(bytes.NewReader(mlookup.Receipt.Return)); err != nil {
		return 0, xerrors.Errorf("publish deal return was improperly formatted: %w", err)
	}

	if len(retval.IDs) != len(params.Deals) {
		return 0, fmt.Errorf("return value from publish deals did not match length of params")
	}
	return retval.IDs[dealix], nil
}

func (cm *ContentManager) repairDeal(d *contentDeal) error {
	if d.DealID != 0 {
		log.Debugw("miner faulted on deal", "deal", d.DealID, "content", d.Content, "miner", d.Miner)
		maddr, err := d.MinerAddr()
		if err != nil {
			log.Errorf("failed to get miner address from deal (%s): %w", d.Miner, err)
		}

		if err := cm.recordDealFailure(&DealFailureError{
			Miner:   maddr,
			Phase:   "fault",
			Message: fmt.Sprintf("miner faulted on deal: %d", d.DealID),
			Content: d.Content,
			UserID:  d.UserID,
		}); err != nil {
			return err
		}
	}

	log.Debugw("repair deal", "propcid", d.PropCid.CID, "miner", d.Miner, "content", d.Content)
	if err := cm.DB.Model(contentDeal{}).Where("id = ?", d.ID).UpdateColumns(map[string]interface{}{
		"failed":    true,
		"failed_at": time.Now(),
	}).Error; err != nil {
		return err
	}
	return nil
}

var priceMax abi.TokenAmount

func init() {
	max, err := types.ParseFIL("0.00000003")
	if err != nil {
		panic(err)
	}
	priceMax = abi.TokenAmount(max)
}

func (cm *ContentManager) priceIsTooHigh(price abi.TokenAmount, verified bool) bool {
	if verified {
		return types.BigCmp(price, abi.NewTokenAmount(0)) > 0
	}

	if types.BigCmp(price, priceMax) > 0 {
		return true
	}
	return false
}

type proposalRecord struct {
	PropCid util.DbCID `gorm:"index"`
	Data    []byte
}

func (cm *ContentManager) makeDealsForContent(ctx context.Context, content util.Content, count int, exclude map[address.Address]bool, verified bool) error {
	ctx, span := cm.tracer.Start(ctx, "makeDealsForContent", trace.WithAttributes(
		attribute.Int64("content", int64(content.ID)),
		attribute.Int("count", count),
	))
	defer span.End()

	if content.Size < (256 << 10) {
		return fmt.Errorf("content %d too small to make deals for. (size: %d)", content.ID, content.Size)
	}

	if content.Offloaded {
		return fmt.Errorf("cannot make more deals for offloaded content, must retrieve first")
	}

	_, _, pieceSize, err := cm.getPieceCommitment(ctx, content.Cid.CID, cm.Blockstore)
	if err != nil {
		return xerrors.Errorf("failed to compute piece commitment while making deals %d: %w", content.ID, err)
	}

	miners, err := cm.pickMiners(ctx, count*2, pieceSize.Padded(), exclude, true)
	if err != nil {
		return err
	}

	var deals []deal
	for _, m := range miners {
		price := m.ask.GetPrice(verified)
		prop, err := cm.FilClient.MakeDeal(ctx, m.address, content.Cid.CID, price, m.ask.MinPieceSize, dealDuration, verified)
		if err != nil {
			return xerrors.Errorf("failed to construct a deal proposal: %w", err)
		}

		dp, err := cm.putProposalRecord(prop.DealProposal)
		if err != nil {
			return err
		}

		propnd, err := cborutil.AsIpld(prop.DealProposal)
		if err != nil {
			return xerrors.Errorf("failed to compute deal proposal ipld node: %w", err)
		}

		dealUUID := uuid.New()
		cd := &contentDeal{
			Content:  content.ID,
			PropCid:  util.DbCID{CID: propnd.Cid()},
			DealUUID: dealUUID.String(),
			Miner:    m.address.String(),
			Verified: verified,
			UserID:   content.UserID,
		}

		if err := cm.DB.Create(cd).Error; err != nil {
			return xerrors.Errorf("failed to create database entry for deal: %w", err)
		}

		// Send the deal proposal to the storage provider
		var cleanupDealPrep func() error
		var propPhase bool
		isPushTransfer := m.dealProtocolVersion == filclient.DealProtocolv110

		switch m.dealProtocolVersion {
		case filclient.DealProtocolv110:
			propPhase, err = cm.FilClient.SendProposalV110(ctx, *prop, propnd.Cid())
		case filclient.DealProtocolv120:
			cleanupDealPrep, propPhase, err = cm.sendProposalV120(ctx, content.Location, *prop, propnd.Cid(), dealUUID, cd.ID)
		default:
			err = fmt.Errorf("unrecognized deal protocol %s", m.dealProtocolVersion)
		}

		if err != nil {
			// Clean up the contentDeal database entry
			if err := cm.DB.Delete(&contentDeal{}, cd).Error; err != nil {
				return fmt.Errorf("failed to delete content deal from db: %w", err)
			}

			// Clean up the proposal database entry
			if err := cm.DB.Delete(&proposalRecord{}, dp).Error; err != nil {
				return fmt.Errorf("failed to delete deal proposal from db: %w", err)
			}

			// Clean up the preparation for deal request - deal protocol v120
			if cleanupDealPrep != nil {
				if err := cleanupDealPrep(); err != nil {
					log.Errorw("cleaning up deal prepared request", "error", err)
				}
			}

			// Record a deal failure
			phase := "send-proposal"
			if propPhase {
				phase = "propose"
			}

			if err = cm.recordDealFailure(&DealFailureError{
				Miner:   m.address,
				Phase:   phase,
				Message: err.Error(),
				Content: content.ID,
				UserID:  content.UserID,
			}); err != nil {
				log.Errorw("failed to record deail failure", "error", err)
			}
			continue
		}

		deals = append(deals, deal{minerAddr: m.address, isPushTransfer: isPushTransfer, contentDeal: cd})
		if len(deals) >= count {
			break
		}
	}

	// Now start up some data transfers!
	// note: its okay if we dont start all the data transfers, we can just do it next time around
	for _, deal := range deals {
		// If the data transfer is a pull transfer, we don't need to explicitly
		// start the transfer (the Storage Provider will start pulling data as
		// soon as it accepts the proposal)
		if !deal.isPushTransfer {
			continue
		}

		if err := cm.StartDataTransfer(ctx, deal.contentDeal); err != nil {
			log.Errorw("failed to start data transfer", "err", err, "miner", deal.minerAddr)
			continue
		}
	}
	return nil
}

func (cm *ContentManager) sendProposalV120(ctx context.Context, contentLoc string, netprop network.Proposal, propCid cid.Cid, dealUUID uuid.UUID, dbid uint) (func() error, bool, error) {
	// In deal protocol v120 the transfer will be initiated by the
	// storage provider (a pull transfer) so we need to prepare for
	// the data request

	// Create an auth token to be used in the request
	authToken, err := httptransport.GenerateAuthToken()
	if err != nil {
		return nil, false, xerrors.Errorf("generating auth token for deal: %w", err)
	}

	rootCid := netprop.Piece.Root
	size := netprop.Piece.RawBlockSize
	var announceAddr multiaddr.Multiaddr
	if contentLoc == util.ContentLocationLocal {
		if len(cm.Node.Config.AnnounceAddrs) == 0 {
			return nil, false, xerrors.Errorf("cannot serve deal data: no announce address configured for estuary node")
		}

		addrstr := cm.Node.Config.AnnounceAddrs[0] + "/p2p/" + cm.Node.Host.ID().String()
		announceAddr, err = multiaddr.NewMultiaddr(addrstr)
		if err != nil {
			return nil, false, xerrors.Errorf("cannot parse announce address '%s': %w", addrstr, err)
		}

		// Add an auth token for the data to the auth DB
		err := cm.FilClient.Libp2pTransferMgr.PrepareForDataRequest(ctx, dbid, authToken, propCid, rootCid, size)
		if err != nil {
			return nil, false, xerrors.Errorf("preparing for data request: %w", err)
		}
	} else {
		// first check if shuttle is online
		if !cm.shuttleIsOnline(contentLoc) {
			return nil, false, xerrors.Errorf("shuttle is not online: %s", contentLoc)
		}

		addrInfo := cm.shuttleAddrInfo(contentLoc)
		// TODO: This is the address that the shuttle reports to the Estuary
		// primary node, but is it ok if it's also the address reported
		// as where to download files publically? If it's a public IP does
		// that mean that messages from Estuary primary node would go through
		// public internet to get to shuttle?
		if addrInfo == nil || len(addrInfo.Addrs) == 0 {
			return nil, false, xerrors.Errorf("no address found for shuttle: %s", contentLoc)
		}
		addrstr := addrInfo.Addrs[0].String() + "/p2p/" + addrInfo.ID.String()
		announceAddr, err = multiaddr.NewMultiaddr(addrstr)
		if err != nil {
			return nil, false, xerrors.Errorf("cannot parse announce address '%s': %w", addrstr, err)
		}

		// If the content is not on the primary estuary node (it's on a shuttle)
		// The Storage Provider will pull the data from the shuttle,
		// so add an auth token for the data to the shuttle's auth DB
		err := cm.sendPrepareForDataRequestCommand(ctx, contentLoc, dbid, authToken, propCid, rootCid, size)
		if err != nil {
			return nil, false, xerrors.Errorf("sending prepare for data request command to shuttle: %w", err)
		}
	}

	cleanup := func() error {
		if contentLoc == util.ContentLocationLocal {
			return cm.FilClient.Libp2pTransferMgr.CleanupPreparedRequest(ctx, dbid, authToken)
		}
		return cm.sendCleanupPreparedRequestCommand(ctx, contentLoc, dbid, authToken)
	}

	// Send the deal proposal to the storage provider
	propPhase, err := cm.FilClient.SendProposalV120(ctx, dbid, netprop, dealUUID, announceAddr, authToken)
	return cleanup, propPhase, err
}

func (cm *ContentManager) makeDealWithMiner(ctx context.Context, content util.Content, miner address.Address, verified bool) (uint, error) {
	ctx, span := cm.tracer.Start(ctx, "makeDealWithMiner", trace.WithAttributes(
		attribute.Int64("content", int64(content.ID)),
		attribute.Stringer("miner", miner),
	))
	defer span.End()

	if content.Offloaded {
		return 0, fmt.Errorf("cannot make more deals for offloaded content, must retrieve first")
	}

	// if it's a shuttle content and the shuttle is not online, do not proceed
	if content.Location != util.ContentLocationLocal && !cm.shuttleIsOnline(content.Location) {
		return 0, fmt.Errorf("content shuttle: %s, is not online", content.Location)
	}

	proto, err := cm.FilClient.DealProtocolForMiner(ctx, miner)
	if err != nil {
		return 0, cm.recordDealFailure(&DealFailureError{
			Miner:   miner,
			Phase:   "deal-protocol-version",
			Message: err.Error(),
			Content: content.ID,
			UserID:  content.UserID,
		})
	}

	_, ok := cm.EnabledDealProtocolsVersions[proto]
	if !ok {
		err = fmt.Errorf("miner deal protocol:%s is not currently enabeld", proto)
		return 0, cm.recordDealFailure(&DealFailureError{
			Miner:   miner,
			Phase:   "deal-protocol-version",
			Message: err.Error(),
			Content: content.ID,
			UserID:  content.UserID,
		})
	}

	ask, err := cm.FilClient.GetAsk(ctx, miner)
	if err != nil {
		var clientErr *filclient.Error
		if !(xerrors.As(err, &clientErr) && clientErr.Code == filclient.ErrLotusError) {
			if err := cm.recordDealFailure(&DealFailureError{
				Miner:   miner,
				Phase:   "query-ask",
				Message: err.Error(),
				Content: content.ID,
				UserID:  content.UserID,
			}); err != nil {
				return 0, xerrors.Errorf("failed to record deal failure: %w", err)
			}
		}
		return 0, xerrors.Errorf("failed to get ask for miner %s: %w", miner, err)
	}

	price := ask.Ask.Ask.Price
	if verified {
		price = ask.Ask.Ask.VerifiedPrice
	}

	if cm.priceIsTooHigh(price, verified) {
		return 0, fmt.Errorf("miners price is too high: %s %s", miner, price)
	}

	prop, err := cm.FilClient.MakeDeal(ctx, miner, content.Cid.CID, price, ask.Ask.Ask.MinPieceSize, dealDuration, verified)
	if err != nil {
		return 0, xerrors.Errorf("failed to construct a deal proposal: %w", err)
	}

	if _, err := cm.putProposalRecord(prop.DealProposal); err != nil {
		return 0, err
	}

	propnd, err := cborutil.AsIpld(prop.DealProposal)
	if err != nil {
		return 0, xerrors.Errorf("failed to compute deal proposal ipld node: %w", err)
	}

	dealUUID := uuid.New()
	deal := &contentDeal{
		Content:  content.ID,
		PropCid:  util.DbCID{CID: propnd.Cid()},
		DealUUID: dealUUID.String(),
		Miner:    miner.String(),
		Verified: verified,
		UserID:   content.UserID,
	}

	if err := cm.DB.Create(deal).Error; err != nil {
		return 0, xerrors.Errorf("failed to create database entry for deal: %w", err)
	}

	// Send the deal proposal to the storage provider
	var cleanupDealPrep func() error
	var propPhase bool
	isPushTransfer := proto == filclient.DealProtocolv110

	switch proto {
	case filclient.DealProtocolv110:
		propPhase, err = cm.FilClient.SendProposalV110(ctx, *prop, propnd.Cid())
	case filclient.DealProtocolv120:
		cleanupDealPrep, propPhase, err = cm.sendProposalV120(ctx, content.Location, *prop, propnd.Cid(), dealUUID, deal.ID)
	default:
		err = fmt.Errorf("unrecognized deal protocol %s", proto)
	}

	if err != nil {
		// Clean up the database entry
		if err := cm.DB.Delete(&contentDeal{}, deal).Error; err != nil {
			return 0, fmt.Errorf("failed to delete content deal from db: %w", err)
		}

		if cleanupDealPrep != nil {
			// Clean up the preparation for deal request
			if err := cleanupDealPrep(); err != nil {
				log.Errorw("cleaning up deal prepared request", "error", err)
			}
		}

		// Record a deal failure
		phase := "send-proposal"
		if propPhase {
			phase = "propose"
		}
		if err := cm.recordDealFailure(&DealFailureError{
			Miner:   miner,
			Phase:   phase,
			Message: err.Error(),
			Content: content.ID,
			UserID:  content.UserID,
		}); err != nil {
			return 0, fmt.Errorf("failed to record deal failure: %w", err)
		}
		return 0, err
	}

	// If the data transfer is a pull transfer, we don't need to explicitly
	// start the transfer (the Storage Provider will start pulling data as
	// soon as it accepts the proposal)
	if !isPushTransfer {
		return deal.ID, nil
	}

	// It's a push transfer, so start the data transfer
	if err := cm.StartDataTransfer(ctx, deal); err != nil {
		return 0, fmt.Errorf("failed to start data transfer: %w", err)
	}
	return deal.ID, nil
}

func (cm *ContentManager) StartDataTransfer(ctx context.Context, cd *contentDeal) error {
	var cont util.Content
	if err := cm.DB.First(&cont, "id = ?", cd.Content).Error; err != nil {
		return err
	}

	if cont.Location != util.ContentLocationLocal {
		return cm.sendStartTransferCommand(ctx, cont.Location, cd, cont.Cid.CID)
	}

	miner, err := cd.MinerAddr()
	if err != nil {
		return err
	}

	chanid, err := cm.FilClient.StartDataTransfer(ctx, miner, cd.PropCid.CID, cont.Cid.CID)
	if err != nil {
		if oerr := cm.recordDealFailure(&DealFailureError{
			Miner:   miner,
			Phase:   "start-data-transfer",
			Message: err.Error(),
			Content: cont.ID,
			UserID:  cont.UserID,
		}); oerr != nil {
			return oerr
		}
		return nil
	}

	cd.DTChan = chanid.String()

	if err := cm.DB.Model(contentDeal{}).Where("id = ?", cd.ID).UpdateColumns(map[string]interface{}{
		"dt_chan":           chanid.String(),
		"transfer_started":  time.Now(),
		"transfer_finished": time.Time{},
	}).Error; err != nil {
		return xerrors.Errorf("failed to update deal with channel ID: %w", err)
	}

	log.Debugw("Started data transfer", "chanid", chanid)
	return nil
}

func (cm *ContentManager) putProposalRecord(dealprop *market.ClientDealProposal) (*proposalRecord, error) {
	nd, err := cborutil.AsIpld(dealprop)
	if err != nil {
		return nil, err
	}

	dp := &proposalRecord{
		PropCid: util.DbCID{CID: nd.Cid()},
		Data:    nd.RawData(),
	}

	if err := cm.DB.Create(dp).Error; err != nil {
		return nil, err
	}
	return dp, nil
}

func (cm *ContentManager) getProposalRecord(propCid cid.Cid) (*market.ClientDealProposal, error) {
	var proprec proposalRecord
	if err := cm.DB.First(&proprec, "prop_cid = ?", propCid.Bytes()).Error; err != nil {
		return nil, err
	}

	var prop market.ClientDealProposal
	if err := prop.UnmarshalCBOR(bytes.NewReader(proprec.Data)); err != nil {
		return nil, err
	}

	return &prop, nil
}

func (cm *ContentManager) recordDealFailure(dfe *DealFailureError) error {
	log.Debugw("deal failure error", "miner", dfe.Miner, "phase", dfe.Phase, "msg", dfe.Message, "content", dfe.Content)
	rec := dfe.Record()
	if dfe.Miner != address.Undef {
		var m storageMiner
		if err := cm.DB.First(&m, "address = ?", dfe.Miner.String()).Error; err != nil {
			log.Errorf("failed to look up miner while recording deal failure: %s", err)
		}
		rec.MinerVersion = m.Version
	}
	return cm.DB.Create(rec).Error
}

type DealFailureError struct {
	Miner   address.Address
	Phase   string
	Message string
	Content uint
	UserID  uint
}

type dfeRecord struct {
	gorm.Model
	Miner        string `json:"miner"`
	Phase        string `json:"phase"`
	Message      string `json:"message"`
	Content      uint   `json:"content" gorm:"index"`
	MinerVersion string `json:"minerVersion"`
	UserID       uint   `json:"user_id" gorm:"index"`
}

func (dfe *DealFailureError) Record() *dfeRecord {
	return &dfeRecord{
		Miner:   dfe.Miner.String(),
		Phase:   dfe.Phase,
		Message: dfe.Message,
		Content: dfe.Content,
		UserID:  dfe.UserID,
	}
}

func (dfe *DealFailureError) Error() string {
	return fmt.Sprintf("deal with miner %s failed in phase %s: %s", dfe.Message, dfe.Phase, dfe.Message)
}

type PieceCommRecord struct {
	Data    util.DbCID `gorm:"unique"`
	Piece   util.DbCID
	CarSize uint64
	Size    abi.UnpaddedPieceSize
}

func (cm *ContentManager) lookupPieceCommRecord(data cid.Cid) (*PieceCommRecord, error) {
	var pcrs []PieceCommRecord
	if err := cm.DB.Find(&pcrs, "data = ?", data.Bytes()).Error; err != nil {
		return nil, err
	}

	if len(pcrs) == 0 {
		return nil, nil
	}

	pcr := pcrs[0]
	if !pcr.Piece.CID.Defined() {
		return nil, fmt.Errorf("got an undefined thing back from database")
	}

	return &pcr, nil
}

// calculateCarSize works out the CAR size using the cids and block sizes
// for the content stored in the DB
func (cm *ContentManager) calculateCarSize(ctx context.Context, data cid.Cid) (uint64, error) {
	_, span := cm.tracer.Start(ctx, "calculateCarSize")
	defer span.End()

	var objects []util.Object
	where := "id in (select object from obj_refs where content = (select id from contents where cid = ?))"
	if err := cm.DB.Find(&objects, where, data.Bytes()).Error; err != nil {
		return 0, err
	}

	if len(objects) == 0 {
		return 0, fmt.Errorf("not found")
	}

	os := make([]util.CarObject, len(objects))
	for i, o := range objects {
		os[i] = util.CarObject{Size: uint64(o.Size), Cid: o.Cid.CID}
	}

	return util.CalculateCarSize(data, os)
}

var ErrWaitForRemoteCompute = fmt.Errorf("waiting for remote commP computation")

func (cm *ContentManager) runPieceCommCompute(ctx context.Context, data cid.Cid, bs blockstore.Blockstore) (cid.Cid, uint64, abi.UnpaddedPieceSize, error) {
	var cont util.Content
	if err := cm.DB.First(&cont, "cid = ?", data.Bytes()).Error; err != nil {
		return cid.Undef, 0, 0, err
	}

	if cont.Location != util.ContentLocationLocal {
		if err := cm.sendShuttleCommand(ctx, cont.Location, &drpc.Command{
			Op: drpc.CMD_ComputeCommP,
			Params: drpc.CmdParams{
				ComputeCommP: &drpc.ComputeCommP{
					Data: data,
				},
			},
		}); err != nil {
			return cid.Undef, 0, 0, err
		}

		return cid.Undef, 0, 0, ErrWaitForRemoteCompute
	}

	log.Debugw("computing piece commitment", "data", cont.Cid.CID)
	return filclient.GeneratePieceCommitmentFFI(ctx, data, bs)
}

func (cm *ContentManager) getPieceCommitment(ctx context.Context, data cid.Cid, bs blockstore.Blockstore) (cid.Cid, uint64, abi.UnpaddedPieceSize, error) {
	_, span := cm.tracer.Start(ctx, "getPieceComm")
	defer span.End()

	// Get the piece comm record from the DB
	pcr, err := cm.lookupPieceCommRecord(data)
	if err != nil {
		return cid.Undef, 0, 0, err
	}
	if pcr != nil {
		if pcr.CarSize > 0 {
			return pcr.Piece.CID, pcr.CarSize, pcr.Size, nil
		}

		// The CAR size field was added later, so if it's not on the piece comm
		// record, calculate it
		carSize, err := cm.calculateCarSize(ctx, data)
		if err != nil {
			return cid.Undef, 0, 0, xerrors.Errorf("failed to calculate CAR size: %w", err)
		}

		pcr.CarSize = carSize

		// Save updated car size to DB
		cm.DB.Model(PieceCommRecord{}).Where("piece = ?", pcr.Piece).UpdateColumns(map[string]interface{}{
			"car_size": carSize,
		}) //nolint:errcheck

		return pcr.Piece.CID, pcr.CarSize, pcr.Size, nil
	}

	// The piece comm record isn't in the DB so calculate it
	pc, carSize, size, err := cm.runPieceCommCompute(ctx, data, bs)
	if err != nil {
		return cid.Undef, 0, 0, xerrors.Errorf("failed to generate piece commitment: %w", err)
	}

	opcr := PieceCommRecord{
		Data:    util.DbCID{CID: data},
		Piece:   util.DbCID{CID: pc},
		CarSize: carSize,
		Size:    size,
	}

	if err := cm.DB.Clauses(clause.OnConflict{DoNothing: true}).Create(&opcr).Error; err != nil {
		return cid.Undef, 0, 0, err
	}

	return pc, carSize, size, nil
}

func (cm *ContentManager) RefreshContentForCid(ctx context.Context, c cid.Cid) (blocks.Block, error) {
	ctx, span := cm.tracer.Start(ctx, "refreshForCid", trace.WithAttributes(
		attribute.Stringer("cid", c),
	))
	defer span.End()

	var obj util.Object
	if err := cm.DB.First(&obj, "cid = ?", c.Bytes()).Error; err != nil {
		return nil, xerrors.Errorf("failed to get object from db: %s", err)
	}

	var refs []util.ObjRef
	if err := cm.DB.Find(&refs, "object = ?", obj.ID).Error; err != nil {
		return nil, err
	}

	var contentToFetch uint
	switch len(refs) {
	case 0:
		return nil, xerrors.Errorf("have no object references for object %d in database", obj.ID)
	case 1:
		// easy case, fetch this thing.
		contentToFetch = refs[0].Content
	default:
		// have more than one reference for the same object. Need to pick one to retrieve

		// if one of the referenced contents has the requested cid as its root, then we should probably fetch that one

		var contents []util.Content
		if err := cm.DB.Find(&contents, "cid = ?", c.Bytes()).Error; err != nil {
			return nil, err
		}

		if len(contents) == 0 {
			// okay, this isnt anythings root cid. Just pick one I guess?
			contentToFetch = refs[0].Content
		} else {
			// good, this is a root cid, lets fetch that one.
			contentToFetch = contents[0].ID
		}
	}

	ch := cm.NotifyBlockstore.WaitFor(ctx, c)

	go func() {
		if err := cm.retrieveContent(ctx, contentToFetch); err != nil {
			log.Errorf("failed to retrieve content to serve %d: %w", contentToFetch, err)
		}
	}()

	select {
	case blk := <-ch:
		return blk, nil
	case <-ctx.Done():
		return nil, ctx.Err()
	}
}

func (cm *ContentManager) RefreshContent(ctx context.Context, cont uint) error {
	ctx, span := cm.tracer.Start(ctx, "refreshContent")
	defer span.End()

	// TODO: this retrieval needs to mark all of its content as 'referenced'
	// until we can update its offloading status in the database
	var c util.Content
	if err := cm.DB.First(&c, "id = ?", cont).Error; err != nil {
		return err
	}

	loc, err := cm.selectLocationForRetrieval(ctx, c)
	if err != nil {
		return err
	}
	log.Infof("refreshing content %d onto shuttle %s", cont, loc)

	switch loc {
	case util.ContentLocationLocal:
		if err := cm.retrieveContent(ctx, cont); err != nil {
			return err
		}

		if err := cm.DB.Model(&util.Content{}).Where("id = ?", cont).Update("offloaded", false).Error; err != nil {
			return err
		}

		if err := cm.DB.Model(&util.ObjRef{}).Where("content = ?", cont).Update("offloaded", 0).Error; err != nil {
			return err
		}
	default:
		return cm.sendRetrieveContentMessage(ctx, loc, c)
	}

	return nil
}

func (cm *ContentManager) sendRetrieveContentMessage(ctx context.Context, loc string, cont util.Content) error {
	return fmt.Errorf("not retrieving content yet until implementation is finished")
	/*
		var activeDeals []contentDeal
		if err := cm.DB.Find(&activeDeals, "content = ? and not failed and deal_id > 0", cont.ID).Error; err != nil {
			return err
		}

		if len(activeDeals) == 0 {
			log.Errorf("attempted to retrieve content %d but have no active deals", cont.ID)
			return fmt.Errorf("no active deals for content %d, cannot retrieve", cont.ID)
		}

		var deals []drpc.StorageDeal
		for _, d := range activeDeals {
			ma, err := d.MinerAddr()
			if err != nil {
				log.Errorf("failed to parse miner addres for deal %d: %s", d.ID, err)
				continue
			}

			deals = append(deals, drpc.StorageDeal{
				Miner:  ma,
				DealID: d.DealID,
			})
		}

		return cm.sendShuttleCommand(ctx, loc, &drpc.Command{
			Op: drpc.CMD_RetrieveContent,
			Params: drpc.CmdParams{
				RetrieveContent: &drpc.RetrieveContent{
					Content: cont.ID,
					Cid:     cont.Cid.CID,
					Deals:   deals,
				},
			},
		})
	*/
}

func (cm *ContentManager) retrieveContent(ctx context.Context, contentToFetch uint) error {
	ctx, span := cm.tracer.Start(ctx, "retrieveContent", trace.WithAttributes(
		attribute.Int("content", int(contentToFetch)),
	))
	defer span.End()

	cm.retrLk.Lock()
	prog, ok := cm.retrievalsInProgress[contentToFetch]
	if !ok {
		prog = &util.RetrievalProgress{
			Wait: make(chan struct{}),
		}
		cm.retrievalsInProgress[contentToFetch] = prog
	}
	cm.retrLk.Unlock()

	if ok {
		select {
		case <-prog.Wait:
			return prog.EndErr
		case <-ctx.Done():
			return ctx.Err()
		}
	}

	defer func() {
		cm.retrLk.Lock()
		delete(cm.retrievalsInProgress, contentToFetch)
		cm.retrLk.Unlock()

		close(prog.Wait)
	}()

	if err := cm.runRetrieval(ctx, contentToFetch); err != nil {
		prog.EndErr = err
		return err
	}

	return nil
}

func (cm *ContentManager) indexForAggregate(ctx context.Context, aggregateID, contID uint) (int, error) {
	return 0, fmt.Errorf("selector based retrieval not yet implemented")
}

func (cm *ContentManager) runRetrieval(ctx context.Context, contentToFetch uint) error {
	ctx, span := cm.tracer.Start(ctx, "runRetrieval")
	defer span.End()

	var content util.Content
	if err := cm.DB.First(&content, contentToFetch).Error; err != nil {
		return err
	}

	index := -1
	if content.AggregatedIn > 0 {
		rootContent := content.AggregatedIn
		ix, err := cm.indexForAggregate(ctx, rootContent, contentToFetch)
		if err != nil {
			return err
		}
		index = ix
	}
	_ = index

	var deals []contentDeal
	if err := cm.DB.Find(&deals, "content = ? and not failed", contentToFetch).Error; err != nil {
		return err
	}

	if len(deals) == 0 {
		return xerrors.Errorf("no active deals for content %d we are trying to retrieve", contentToFetch)
	}

	// TODO: probably need some better way to pick miners to retrieve from...
	perm := rand.Perm(len(deals))
	for _, i := range perm {
		deal := deals[i]

		maddr, err := deal.MinerAddr()
		if err != nil {
			log.Errorf("deal %d had bad miner address: %s", deal.ID, err)
			continue
		}

		log.Infow("attempting retrieval deal", "content", contentToFetch, "miner", maddr)

		ask, err := cm.FilClient.RetrievalQuery(ctx, maddr, content.Cid.CID)
		if err != nil {
			span.RecordError(err)

			log.Errorw("failed to query retrieval", "miner", maddr, "content", content.Cid.CID, "err", err)
			if err := cm.recordRetrievalFailure(&util.RetrievalFailureRecord{
				Miner:   maddr.String(),
				Phase:   "query",
				Message: err.Error(),
				Content: content.ID,
				Cid:     content.Cid,
			}); err != nil {
				return xerrors.Errorf("failed to record deal failure: %w", err)
			}
			continue
		}
		log.Infow("got retrieval ask", "content", content, "miner", maddr, "ask", ask)

		if err := cm.tryRetrieve(ctx, maddr, content.Cid.CID, ask); err != nil {
			span.RecordError(err)
			log.Errorw("failed to retrieve content", "miner", maddr, "content", content.Cid.CID, "err", err)
			if err := cm.recordRetrievalFailure(&util.RetrievalFailureRecord{
				Miner:   maddr.String(),
				Phase:   "retrieval",
				Message: err.Error(),
				Content: content.ID,
				Cid:     content.Cid,
			}); err != nil {
				return xerrors.Errorf("failed to record deal failure: %w", err)
			}
			continue
		}

		// success
		return nil
	}

	return fmt.Errorf("failed to retrieve with any miner we have deals with")
}

func (s *Server) handleFixupDeals(c echo.Context) error {
	ctx := context.Background()
	var deals []contentDeal
	if err := s.DB.Order("deal_id desc").Find(&deals, "deal_id > 0 AND on_chain_at < ?", time.Now().Add(time.Hour*24*-100)).Error; err != nil {
		return err
	}

	gentime, err := time.Parse("2006-01-02 15:04:05", "2020-08-24 15:00:00")
	if err != nil {
		return err
	}

	head, err := s.Api.ChainHead(ctx)
	if err != nil {
		return err
	}

	sem := make(chan struct{}, 50)
	for _, dll := range deals {
		sem <- struct{}{}
		go func(d contentDeal) {
			defer func() {
				<-sem
			}()
			miner, err := d.MinerAddr()
			if err != nil {
				log.Error(err)
				return
			}

			subctx, cancel := context.WithTimeout(ctx, time.Second*5)
			defer cancel()

			// Get deal UUID, if there is one for the deal.
			// (There should be a UUID for deals made with deal protocol v1.2.0)
			var dealUUID *uuid.UUID
			if d.DealUUID != "" {
				parsed, parseErr := uuid.Parse(d.DealUUID)
				if parseErr != nil {
					log.Errorf("failed to get deal status: parsing deal uuid %s: %d %s: %s",
						d.DealUUID, d.ID, miner, parseErr)
					return
				}
				dealUUID = &parsed
			}
			provds, err := s.CM.FilClient.DealStatus(subctx, miner, d.PropCid.CID, dealUUID)
			if err != nil {
				log.Errorf("failed to get deal status: %d %s: %s", d.ID, miner, err)
				return
			}

			if provds.PublishCid == nil {
				log.Errorf("no publish cid for deal: %d", d.DealID)
				return
			}

			subctx2, cancel2 := context.WithTimeout(ctx, time.Second*20)
			defer cancel2()
			wait, err := s.Api.StateSearchMsg(subctx2, head.Key(), *provds.PublishCid, 100000, true)
			if err != nil {
				log.Errorf("failed to search message: %s", err)
				return
			}

			if wait == nil {
				log.Errorf("failed to find message: %d %s", d.ID, *provds.PublishCid)
				return
			}

			ontime := gentime.Add(time.Second * 30 * time.Duration(wait.Height))
			log.Infof("updating onchainat time for deal %d %d to %s", d.ID, d.DealID, ontime)
			if err := s.DB.Model(contentDeal{}).Where("id = ?", d.ID).Update("on_chain_at", ontime).Error; err != nil {
				log.Error(err)
				return
			}
		}(dll)
	}

	return nil
}

// addObjectsToDatabase creates entries on the estuary database for CIDs related to an already pinned CID (`root`)
// These entries are saved on the `objects` table, while metadata about the `root` CID is mostly kept on the `contents` table
// The link between the `objects` and `contents` tables is the `obj_refs` table
func (cm *ContentManager) addObjectsToDatabase(ctx context.Context, content uint, dserv ipld.NodeGetter, root cid.Cid, objects []*util.Object, loc string) error {
	_, span := cm.tracer.Start(ctx, "addObjectsToDatabase")
	defer span.End()

	if err := cm.DB.CreateInBatches(objects, 300).Error; err != nil {
		return xerrors.Errorf("failed to create objects in db: %w", err)
	}

	refs := make([]util.ObjRef, 0, len(objects))
	var totalSize int64
	for _, o := range objects {
		refs = append(refs, util.ObjRef{
			Content: content,
			Object:  o.ID,
		})
		totalSize += int64(o.Size)
	}

	span.SetAttributes(
		attribute.Int64("totalSize", totalSize),
		attribute.Int("numObjects", len(objects)),
	)

	if err := cm.DB.Model(util.Content{}).Where("id = ?", content).UpdateColumns(map[string]interface{}{
		"active":   true,
		"size":     totalSize,
		"pinning":  false,
		"location": loc,
	}).Error; err != nil {
		return xerrors.Errorf("failed to update content in database: %w", err)
	}

	if err := cm.DB.CreateInBatches(refs, 500).Error; err != nil {
		return xerrors.Errorf("failed to create refs: %w", err)
	}

	return nil
}

func (cm *ContentManager) migrateContentsToLocalNode(ctx context.Context, toMove []util.Content) error {
	for _, c := range toMove {
		if err := cm.migrateContentToLocalNode(ctx, c); err != nil {
			return err
		}
	}

	return nil
}

func (cm *ContentManager) migrateContentToLocalNode(ctx context.Context, cont util.Content) error {
	done, err := cm.safeFetchData(ctx, cont.Cid.CID)
	if err != nil {
		return fmt.Errorf("failed to fetch data: %w", err)
	}

	defer done()

	if err := cm.DB.Model(util.ObjRef{}).Where("id = ?", cont.ID).UpdateColumns(map[string]interface{}{
		"offloaded": 0,
	}).Error; err != nil {
		return err
	}

	if err := cm.DB.Model(util.Content{}).Where("id = ?", cont.ID).UpdateColumns(map[string]interface{}{
		"offloaded": false,
		"location":  util.ContentLocationLocal,
	}).Error; err != nil {
		return err
	}

	// TODO: send unpin command to where the content was migrated from

	return nil
}

func (cm *ContentManager) safeFetchData(ctx context.Context, c cid.Cid) (func(), error) {
	// TODO: this method should mark each object it fetches as 'needed' before pulling the data so that
	// any concurrent deletion tasks can avoid deleting our data as we fetch it

	bserv := blockservice.New(cm.Blockstore, cm.Node.Bitswap)
	dserv := merkledag.NewDAGService(bserv)

	deref := func() {
		log.Warnf("TODO: implement safe fetch data protections")
	}

	cset := cid.NewSet()
	err := merkledag.Walk(ctx, func(ctx context.Context, c cid.Cid) ([]*ipld.Link, error) {
		node, err := dserv.Get(ctx, c)
		if err != nil {
			return nil, err
		}

		if c.Type() == cid.Raw {
			return nil, nil
		}

		return util.FilterUnwalkableLinks(node.Links()), nil
	}, c, cset.Visit, merkledag.Concurrent())
	if err != nil {
		return deref, err
	}

	return deref, nil
}

func (cm *ContentManager) addrInfoForShuttle(handle string) (*peer.AddrInfo, error) {
	if handle == util.ContentLocationLocal {
		return &peer.AddrInfo{
			ID:    cm.Host.ID(),
			Addrs: cm.Host.Addrs(),
		}, nil
	}

	cm.shuttlesLk.Lock()
	defer cm.shuttlesLk.Unlock()
	conn, ok := cm.shuttles[handle]
	if !ok {
		return nil, nil
	}

	return &conn.addrInfo, nil
}

func (cm *ContentManager) sendPrepareForDataRequestCommand(ctx context.Context, loc string, dbid uint, authToken string, propCid cid.Cid, payloadCid cid.Cid, size uint64) error {
	return cm.sendShuttleCommand(ctx, loc, &drpc.Command{
		Op: drpc.CMD_PrepareForDataRequest,
		Params: drpc.CmdParams{
			PrepareForDataRequest: &drpc.PrepareForDataRequest{
				DealDBID:    dbid,
				AuthToken:   authToken,
				ProposalCid: propCid,
				PayloadCid:  payloadCid,
				Size:        size,
			},
		},
	})
}

func (cm *ContentManager) sendCleanupPreparedRequestCommand(ctx context.Context, loc string, dbid uint, authToken string) error {
	return cm.sendShuttleCommand(ctx, loc, &drpc.Command{
		Op: drpc.CMD_CleanupPreparedRequest,
		Params: drpc.CmdParams{
			CleanupPreparedRequest: &drpc.CleanupPreparedRequest{
				DealDBID:  dbid,
				AuthToken: authToken,
			},
		},
	})
}

func (cm *ContentManager) sendStartTransferCommand(ctx context.Context, loc string, cd *contentDeal, datacid cid.Cid) error {
	miner, err := cd.MinerAddr()
	if err != nil {
		return err
	}
	return cm.sendShuttleCommand(ctx, loc, &drpc.Command{
		Op: drpc.CMD_StartTransfer,
		Params: drpc.CmdParams{
			StartTransfer: &drpc.StartTransfer{
				DealDBID:  cd.ID,
				ContentID: cd.Content,
				Miner:     miner,
				PropCid:   cd.PropCid.CID,
				DataCid:   datacid,
			},
		},
	})
}

func (cm *ContentManager) sendAggregateCmd(ctx context.Context, loc string, cont util.Content, aggr []uint, blob []byte) error {
	return cm.sendShuttleCommand(ctx, loc, &drpc.Command{
		Op: drpc.CMD_AggregateContent,
		Params: drpc.CmdParams{
			AggregateContent: &drpc.AggregateContent{
				DBID:     cont.ID,
				UserID:   cont.UserID,
				Contents: aggr,
				Root:     cont.Cid.CID,
				ObjData:  blob,
			},
		},
	})
}

func (cm *ContentManager) sendRequestTransferStatusCmd(ctx context.Context, loc string, dealid uint, chid string) error {
	return cm.sendShuttleCommand(ctx, loc, &drpc.Command{
		Op: drpc.CMD_ReqTxStatus,
		Params: drpc.CmdParams{
			ReqTxStatus: &drpc.ReqTxStatus{
				DealDBID: dealid,
				ChanID:   chid,
			},
		},
	})
}

func (cm *ContentManager) sendSplitContentCmd(ctx context.Context, loc string, cont uint, size int64) error {
	return cm.sendShuttleCommand(ctx, loc, &drpc.Command{
		Op: drpc.CMD_SplitContent,
		Params: drpc.CmdParams{
			SplitContent: &drpc.SplitContent{
				Content: cont,
				Size:    size,
			},
		},
	})
}

func (cm *ContentManager) sendConsolidateContentCmd(ctx context.Context, loc string, contents []util.Content) error {
	fromLocs := make(map[string]struct{})

	tc := &drpc.TakeContent{}
	for _, c := range contents {
		fromLocs[c.Location] = struct{}{}

		tc.Contents = append(tc.Contents, drpc.ContentFetch{
			ID:     c.ID,
			Cid:    c.Cid.CID,
			UserID: c.UserID,
		})
	}

	for handle := range fromLocs {
		ai, err := cm.addrInfoForShuttle(handle)
		if err != nil {
			return err
		}

		if ai == nil {
			log.Warnf("no addr info for node: %s", handle)
			continue
		}

		tc.Sources = append(tc.Sources, *ai)
	}

	return cm.sendShuttleCommand(ctx, loc, &drpc.Command{
		Op: drpc.CMD_TakeContent,
		Params: drpc.CmdParams{
			TakeContent: tc,
		},
	})
}

func (cm *ContentManager) sendUnpinCmd(ctx context.Context, loc string, conts []uint) error {
	return cm.sendShuttleCommand(ctx, loc, &drpc.Command{
		Op: drpc.CMD_UnpinContent,
		Params: drpc.CmdParams{
			UnpinContent: &drpc.UnpinContent{
				Contents: conts,
			},
		},
	})
}

func (cm *ContentManager) dealMakingDisabled() bool {
	cm.dealDisabledLk.Lock()
	defer cm.dealDisabledLk.Unlock()
	return cm.isDealMakingDisabled
}

func (cm *ContentManager) setDealMakingEnabled(enable bool) {
	cm.dealDisabledLk.Lock()
	defer cm.dealDisabledLk.Unlock()
	cm.isDealMakingDisabled = !enable
}

func (cm *ContentManager) splitContentLocal(ctx context.Context, cont util.Content, size int64) error {
	dserv := merkledag.NewDAGService(blockservice.New(cm.Node.Blockstore, nil))
	b := dagsplit.NewBuilder(dserv, uint64(size), 0)
	if err := b.Pack(ctx, cont.Cid.CID); err != nil {
		return err
	}

	cst := cbor.NewCborStore(cm.Node.Blockstore)

	var boxCids []cid.Cid
	for _, box := range b.Boxes() {
		cc, err := cst.Put(ctx, box)
		if err != nil {
			return err
		}

		boxCids = append(boxCids, cc)
	}

	for i, c := range boxCids {
		content := &util.Content{
			Cid:         util.DbCID{CID: c},
			Filename:    fmt.Sprintf("%s-%d", cont.Filename, i),
			Active:      true,
			Pinning:     true,
			UserID:      cont.UserID,
			Replication: cont.Replication,
			Location:    util.ContentLocationLocal,
			DagSplit:    true,
			SplitFrom:   cont.ID,
		}

		if err := cm.DB.Create(content).Error; err != nil {
			return xerrors.Errorf("failed to track new content in database: %w", err)
		}

		if err := cm.addDatabaseTrackingToContent(ctx, content.ID, dserv, c, func(int64) {}); err != nil {
			return err
		}

		//queue splited contents
		go func() {
			log.Infow("queuing splited content child", "parent_contID", cont.ID, "child_contID", content.ID)
			cm.ToCheck <- content.ID
		}()
	}

	if err := cm.DB.Model(util.Content{}).Where("id = ?", cont.ID).UpdateColumns(map[string]interface{}{
		"dag_split": true,
		"active":    false,
		"size":      0,
	}).Error; err != nil {
		return err
	}

	return nil
}<|MERGE_RESOLUTION|>--- conflicted
+++ resolved
@@ -785,11 +785,7 @@
 	))
 	defer span.End()
 
-<<<<<<< HEAD
 	miners, err := cm.pickMiners(ctx, repl, pieceSize, nil, false)
-=======
-	miners, err := cm.pickMiners(ctx, util.Content{}, repl, size, nil)
->>>>>>> 5075c9c2
 	if err != nil {
 		return nil, err
 	}
@@ -853,11 +849,7 @@
 
 const topMinerSel = 15
 
-<<<<<<< HEAD
 func (cm *ContentManager) pickMiners(ctx context.Context, n int, pieceSize abi.PaddedPieceSize, exclude map[address.Address]bool, filterByprice bool) ([]miner, error) {
-=======
-func (cm *ContentManager) pickMiners(ctx context.Context, cont util.Content, n int, size abi.PaddedPieceSize, exclude map[address.Address]bool) ([]address.Address, error) {
->>>>>>> 5075c9c2
 	ctx, span := cm.tracer.Start(ctx, "pickMiners", trace.WithAttributes(
 		attribute.Int("count", n),
 	))
