package main

import (
	"bytes"
	"container/heap"
	"context"
	"fmt"
	"math/rand"
	"sort"
	"sync"
	"time"

	"github.com/application-research/estuary/config"
	drpc "github.com/application-research/estuary/drpc"
	"github.com/application-research/estuary/node"
	"github.com/application-research/estuary/pinner"
	util "github.com/application-research/estuary/util"
	dagsplit "github.com/application-research/estuary/util/dagsplit"
	"github.com/application-research/filclient"
	"github.com/filecoin-project/boost/transport/httptransport"
	"github.com/filecoin-project/go-address"
	cborutil "github.com/filecoin-project/go-cbor-util"
	datatransfer "github.com/filecoin-project/go-data-transfer"
	"github.com/filecoin-project/go-fil-markets/storagemarket"
	"github.com/filecoin-project/go-fil-markets/storagemarket/network"
	"github.com/filecoin-project/go-state-types/abi"
	"github.com/filecoin-project/go-state-types/big"
	"github.com/filecoin-project/lotus/api"
	"github.com/filecoin-project/lotus/chain/types"
	"github.com/filecoin-project/specs-actors/v6/actors/builtin/market"
	"github.com/google/uuid"
	lru "github.com/hashicorp/golang-lru"
	blocks "github.com/ipfs/go-block-format"
	"github.com/ipfs/go-blockservice"
	"github.com/ipfs/go-cid"
	blockstore "github.com/ipfs/go-ipfs-blockstore"
	batched "github.com/ipfs/go-ipfs-provider/batched"
	cbor "github.com/ipfs/go-ipld-cbor"
	ipld "github.com/ipfs/go-ipld-format"
	"github.com/ipfs/go-merkledag"
	"github.com/ipfs/go-metrics-interface"
	"github.com/ipfs/go-unixfs"
	"github.com/labstack/echo/v4"
	"github.com/libp2p/go-libp2p-core/host"
	"github.com/libp2p/go-libp2p-core/peer"
	"github.com/multiformats/go-multiaddr"
	"github.com/pkg/errors"
	"go.opentelemetry.io/otel"
	"go.opentelemetry.io/otel/attribute"
	"go.opentelemetry.io/otel/trace"
	"golang.org/x/xerrors"
	"gorm.io/gorm"
	"gorm.io/gorm/clause"
)

// Making default deal duration be three weeks less than the maximum to ensure
// miners who start their deals early dont run into issues
const dealDuration = 1555200 - (2880 * 21)

type ContentManager struct {
	DB        *gorm.DB
	Api       api.Gateway
	FilClient *filclient.FilClient
	Provider  *batched.BatchProvidingSystem
	Node      *node.Node

	Host host.Host

	tracer trace.Tracer

	Blockstore       node.EstuaryBlockstore
	Tracker          *TrackingBlockstore
	NotifyBlockstore *node.NotifyBlockstore

	ToCheck  chan uint
	queueMgr *queueManager

	retrLk               sync.Mutex
	retrievalsInProgress map[uint]*util.RetrievalProgress

	contentLk sync.RWMutex

	contentSizeLimit int64

	// Some fields for miner reputation management
	minerLk      sync.Mutex
	sortedMiners []address.Address
	rawData      []*minerDealStats
	lastComputed time.Time

	// deal bucketing stuff
	bucketLk sync.Mutex
	buckets  map[uint][]*contentStagingZone

	// some behavior flags
	FailDealOnTransferFailure bool

	dealDisabledLk       sync.Mutex
	isDealMakingDisabled bool

	contentAddingDisabled      bool
	localContentAddingDisabled bool

	Replication int

	hostname string

	pinJobs map[uint]*pinner.PinningOperation
	pinLk   sync.Mutex

	pinMgr *pinner.PinManager

	shuttlesLk sync.Mutex
	shuttles   map[string]*ShuttleConnection

	remoteTransferStatus *lru.ARCCache

	inflightCids   map[cid.Cid]uint
	inflightCidsLk sync.Mutex

	VerifiedDeal bool

	DisableFilecoinStorage bool

	IncomingRPCMessages chan *drpc.Message
}

func (cm *ContentManager) isInflight(c cid.Cid) bool {
	cm.inflightCidsLk.Lock()
	defer cm.inflightCidsLk.Unlock()

	v, ok := cm.inflightCids[c]
	return ok && v > 0
}

// 90% of the unpadded data size for a 4GB piece
// the 10% gap is to accommodate car file packing overhead, can probably do this better
var individualDealThreshold = (abi.PaddedPieceSize(4<<30).Unpadded() * 9) / 10

// 14.29 Gib
var maxStagingZoneSizeLimit = int64((abi.PaddedPieceSize(16<<30).Unpadded() * 9) / 10)

// 13.29 GiB
var minStagingZoneSizeLimit = int64(maxStagingZoneSizeLimit - (1 << 30))

type contentStagingZone struct {
	ZoneOpened time.Time `json:"zoneOpened"`

	EarliestContent time.Time `json:"earliestContent"`
	CloseTime       time.Time `json:"closeTime"`

	Contents []Content `json:"contents"`

	MinSize int64 `json:"minSize"`
	MaxSize int64 `json:"maxSize"`

	MaxItems int `json:"maxItems"`

	CurSize int64 `json:"curSize"`

	User uint `json:"user"`

	ContID   uint   `json:"contentID"`
	Location string `json:"location"`

	lk sync.Mutex
}

func (cb *contentStagingZone) DeepCopy() *contentStagingZone {
	cb.lk.Lock()
	defer cb.lk.Unlock()
	cb2 := &contentStagingZone{
		ZoneOpened:      cb.ZoneOpened,
		EarliestContent: cb.EarliestContent,
		CloseTime:       cb.CloseTime,
		Contents:        make([]Content, len(cb.Contents)),
		MinSize:         cb.MinSize,
		MaxSize:         cb.MaxSize,
		MaxItems:        cb.MaxItems,
		CurSize:         cb.CurSize,
		User:            cb.User,
		ContID:          cb.ContID,
		Location:        cb.Location,
	}
	copy(cb2.Contents, cb.Contents)
	return cb2
}

func (cm *ContentManager) newContentStagingZone(user uint, loc string) (*contentStagingZone, error) {
	content := &Content{
		Size:        0,
		Filename:    "aggregate",
		Active:      false,
		Pinning:     true,
		UserID:      user,
		Replication: cm.Replication,
		Aggregate:   true,
		Location:    loc,
	}

	if err := cm.DB.Create(content).Error; err != nil {
		return nil, err
	}

	return &contentStagingZone{
		ZoneOpened: time.Now(),
		CloseTime:  time.Now().Add(maxStagingZoneLifetime),
		MinSize:    minStagingZoneSizeLimit,
		MaxSize:    maxStagingZoneSizeLimit,
		MaxItems:   maxBucketItems,
		User:       user,
		ContID:     content.ID,
		Location:   content.Location,
	}, nil
}

// amount of time a staging zone will remain open before we aggregate it into a piece of content
const maxStagingZoneLifetime = time.Hour * 8

// maximum amount of time a piece of content will go without either being aggregated or having a deal made for it
const maxContentAge = time.Hour * 24 * 7

// staging zones will remain open for at least this long after the last piece of content is added to them (unless they are full)
const stagingZoneKeepAlive = time.Minute * 40

const minDealSize = 256 << 20

const maxBucketItems = 10000

func (cb *contentStagingZone) isReady() bool {
	if cb.CurSize < minDealSize {
		return false
	}

	// if its above the size requirement, go right ahead
	if cb.CurSize > cb.MinSize {
		return true
	}

	if time.Now().After(cb.CloseTime) {
		return true
	}

	if time.Since(cb.EarliestContent) > maxContentAge {
		return true
	}

	if len(cb.Contents) >= cb.MaxItems {
		return true
	}

	return false
}

func (cb *contentStagingZone) hasRoomForContent(c Content) bool {
	cb.lk.Lock()
	defer cb.lk.Unlock()

	if len(cb.Contents) >= cb.MaxItems {
		return false
	}

	return cb.CurSize+c.Size <= cb.MaxSize
}

func (cm *ContentManager) tryAddContent(cb *contentStagingZone, c Content) (bool, error) {
	cb.lk.Lock()
	defer cb.lk.Unlock()
	if cb.CurSize+c.Size > cb.MaxSize {
		return false, nil
	}

	if len(cb.Contents) >= cb.MaxItems {
		return false, nil
	}

	if err := cm.DB.Model(Content{}).
		Where("id = ?", c.ID).
		UpdateColumn("aggregated_in", cb.ContID).Error; err != nil {
		return false, err
	}

	if len(cb.Contents) == 0 || c.CreatedAt.Before(cb.EarliestContent) {
		cb.EarliestContent = c.CreatedAt
	}

	cb.Contents = append(cb.Contents, c)
	cb.CurSize += c.Size

	nowPlus := time.Now().Add(stagingZoneKeepAlive)
	if cb.CloseTime.Before(nowPlus) {
		cb.CloseTime = nowPlus
	}
	return true, nil
}

func (cb *contentStagingZone) hasContent(c Content) bool {
	cb.lk.Lock()
	defer cb.lk.Unlock()

	for _, cont := range cb.Contents {
		if cont.ID == c.ID {
			return true
		}
	}
	return false
}

func NewContentManager(db *gorm.DB, api api.Gateway, fc *filclient.FilClient, tbs *TrackingBlockstore, nbs *node.NotifyBlockstore, prov *batched.BatchProvidingSystem, pinmgr *pinner.PinManager, nd *node.Node, cfg *config.Estuary) (*ContentManager, error) {
	cache, err := lru.NewARC(50000)
	if err != nil {
		return nil, err
	}

	cm := &ContentManager{
		Provider:                   prov,
		DB:                         db,
		Api:                        api,
		FilClient:                  fc,
		Blockstore:                 tbs.Under().(node.EstuaryBlockstore),
		Host:                       nd.Host,
		Node:                       nd,
		NotifyBlockstore:           nbs,
		Tracker:                    tbs,
		ToCheck:                    make(chan uint, 100000),
		retrievalsInProgress:       make(map[uint]*util.RetrievalProgress),
		buckets:                    make(map[uint][]*contentStagingZone),
		pinJobs:                    make(map[uint]*pinner.PinningOperation),
		pinMgr:                     pinmgr,
		remoteTransferStatus:       cache,
		shuttles:                   make(map[string]*ShuttleConnection),
		contentSizeLimit:           util.DefaultContentSizeLimit,
		hostname:                   cfg.Hostname,
		inflightCids:               make(map[cid.Cid]uint),
		FailDealOnTransferFailure:  cfg.Deal.FailOnTransferFailure,
		isDealMakingDisabled:       cfg.Deal.Disable,
		contentAddingDisabled:      cfg.Content.DisableGlobalAdding,
		localContentAddingDisabled: cfg.Content.DisableLocalAdding,
		VerifiedDeal:               cfg.Deal.Verified,
		Replication:                cfg.Replication,
		tracer:                     otel.Tracer("replicator"),
		DisableFilecoinStorage:     cfg.DisableFilecoinStorage,
		IncomingRPCMessages:        make(chan *drpc.Message),
	}
	qm := newQueueManager(func(c uint) {
		cm.ToCheck <- c
	})

	cm.queueMgr = qm
	return cm, nil
}

func (cm *ContentManager) ContentWatcher() {
	if err := cm.reBuildStagingZones(); err != nil {
		log.Fatalf("failed to rebuild staging zones: %s", err)
	}

	// do not process content for storage if DisableFilecoinStorage is enabled
	if cm.DisableFilecoinStorage {
		return
	}

	if err := cm.startup(); err != nil {
		log.Errorf("failed to recheck existing content: %s", err)
	}

	timer := time.NewTimer(time.Minute * 5)

	for {
		select {
		case c := <-cm.ToCheck:
			var content Content
			if err := cm.DB.First(&content, "id = ?", c).Error; err != nil {
				log.Errorf("finding content %d in database: %s", c, err)
				continue
			}

			log.Debugf("checking content: %d", content.ID)
			err := cm.ensureStorage(context.TODO(), content, func(dur time.Duration) {
				cm.queueMgr.add(content.ID, dur)
			})
			if err != nil {
				log.Errorf("failed to ensure replication of content %d: %s", content.ID, err)
				cm.queueMgr.add(content.ID, time.Minute*5)
			}

		case <-timer.C:
			log.Infow("content check queue", "length", len(cm.queueMgr.queue.elems), "nextEvent", cm.queueMgr.nextEvent)

			/*
				if err := cm.queueAllContent(); err != nil {
					log.Errorf("rechecking content: %s", err)
					continue
				}
			*/

			buckets := cm.popReadyStagingZone()
			for _, b := range buckets {
				if err := cm.aggregateContent(context.TODO(), b); err != nil {
					log.Errorf("content aggregation failed (bucket %d): %s", b.ContID, err)
					continue
				}
			}

			timer.Reset(time.Minute * 5)
		}
	}
}

type queueEntry struct {
	content   uint
	checkTime time.Time
}

type entryQueue struct {
	elems []*queueEntry
}

func (eq *entryQueue) Len() int {
	return len(eq.elems)
}

func (eq *entryQueue) Less(i, j int) bool {
	return eq.elems[i].checkTime.Before(eq.elems[j].checkTime)
}

func (eq *entryQueue) Swap(i, j int) {
	eq.elems[i], eq.elems[j] = eq.elems[j], eq.elems[i]
}

func (eq *entryQueue) Push(e interface{}) {
	eq.elems = append(eq.elems, e.(*queueEntry))
}

func (eq *entryQueue) Pop() interface{} {
	out := eq.elems[len(eq.elems)-1]
	eq.elems = eq.elems[:len(eq.elems)-1]
	return out
}

func (eq *entryQueue) PopEntry() *queueEntry {
	return heap.Pop(eq).(*queueEntry)
}

type queueManager struct {
	queue *entryQueue
	cb    func(uint)
	qlk   sync.Mutex

	nextEvent time.Time
	evtTimer  *time.Timer

	qsizeMetr metrics.Gauge
	qnextMetr metrics.Gauge
}

func newQueueManager(cb func(c uint)) *queueManager {
	metCtx := metrics.CtxScope(context.Background(), "content_manager")
	qsizeMetr := metrics.NewCtx(metCtx, "queue_size", "number of items in the replicator queue").Gauge()
	qnextMetr := metrics.NewCtx(metCtx, "queue_next", "next event time for queue").Gauge()

	qm := &queueManager{
		queue: new(entryQueue),
		cb:    cb,

		qsizeMetr: qsizeMetr,
		qnextMetr: qnextMetr,
	}

	heap.Init(qm.queue)
	return qm
}

func (qm *queueManager) add(content uint, wait time.Duration) {
	qm.qlk.Lock()
	defer qm.qlk.Unlock()

	at := time.Now().Add(wait)

	heap.Push(qm.queue, &queueEntry{
		content:   content,
		checkTime: at,
	})

	qm.qsizeMetr.Add(1)

	if qm.nextEvent.IsZero() || at.Before(qm.nextEvent) {
		qm.nextEvent = at
		qm.qnextMetr.Set(float64(at.Unix()))

		if qm.evtTimer != nil {
			qm.evtTimer.Reset(wait)
		} else {
			qm.evtTimer = time.AfterFunc(wait, func() {
				qm.processQueue()
			})
		}
	}
}

func (qm *queueManager) processQueue() {
	qm.qlk.Lock()
	defer qm.qlk.Unlock()

	for qm.queue.Len() > 0 {
		qe := qm.queue.PopEntry()
		if time.Now().After(qe.checkTime) {
			qm.qsizeMetr.Add(-1)
			go qm.cb(qe.content)
		} else {
			heap.Push(qm.queue, qe)
			qm.nextEvent = qe.checkTime
			qm.qnextMetr.Set(float64(qe.checkTime.Unix()))
			qm.evtTimer.Reset(qe.checkTime.Sub(time.Now()))
			return
		}
	}
	qm.nextEvent = time.Time{}
}

func (cm *ContentManager) currentLocationForContent(c uint) (string, error) {
	var cont Content
	if err := cm.DB.First(&cont, "id = ?", c).Error; err != nil {
		return "", err
	}

	return cont.Location, nil
}

func (cm *ContentManager) stagedContentByLocation(ctx context.Context, b *contentStagingZone) (map[string][]Content, error) {
	out := make(map[string][]Content)
	for _, c := range b.Contents {
		loc, err := cm.currentLocationForContent(c.ID)
		if err != nil {
			return nil, err
		}

		out[loc] = append(out[loc], c)
	}

	return out, nil
}

func (cm *ContentManager) consolidateStagedContent(ctx context.Context, b *contentStagingZone) error {
	var primary string
	var curMax int64
	dataByLoc := make(map[string]int64)
	contentByLoc := make(map[string][]Content)

	for _, c := range b.Contents {
		loc, err := cm.currentLocationForContent(c.ID)
		if err != nil {
			return err
		}

		contentByLoc[loc] = append(contentByLoc[loc], c)

		ntot := dataByLoc[loc] + c.Size
		dataByLoc[loc] = ntot

		// temp: dont ever migrate content back to primary instance for aggregation, always prefer elsewhere
		if ntot > curMax && loc != util.ContentLocationLocal {
			curMax = ntot
			primary = loc
		}
	}

	// okay, move everything to 'primary'
	var toMove []Content
	for loc, conts := range contentByLoc {
		if loc != primary {
			toMove = append(toMove, conts...)
		}
	}

	log.Infow("consolidating content to single location for aggregation", "user", b.User, "primary", primary, "numItems", len(toMove), "primaryWeight", curMax)
	if primary == util.ContentLocationLocal {
		return cm.migrateContentsToLocalNode(ctx, toMove)
	} else {
		return cm.sendConsolidateContentCmd(ctx, primary, toMove)
	}
}

func (cm *ContentManager) aggregateContent(ctx context.Context, b *contentStagingZone) error {
	ctx, span := cm.tracer.Start(ctx, "aggregateContent")
	defer span.End()

	cbl, err := cm.stagedContentByLocation(ctx, b)
	if err != nil {
		return err
	}

	if len(cbl) > 1 {
		// Need to migrate content all to the same shuttle
		cm.bucketLk.Lock()
		// put the staging zone back in the list
		cm.buckets[b.User] = append(cm.buckets[b.User], b)
		cm.bucketLk.Unlock()

		go func() {
			if err := cm.consolidateStagedContent(ctx, b); err != nil {
				log.Errorf("failed to consolidate staged content: %s", err)
			}
		}()

		return nil
	}

	var loc string
	for k := range cbl {
		loc = k
	}

	dir, err := cm.createAggregate(ctx, b.Contents)
	if err != nil {
		return xerrors.Errorf("failed to create aggregate: %w", err)
	}

	ncid := dir.Cid()
	size, err := dir.Size()
	if err != nil {
		return err
	}

	if size == 0 {
		log.Warnf("content %d aggregate dir apparent size is zero", b.ContID)
	}

	if err := cm.DB.Model(Content{}).Where("id = ?", b.ContID).UpdateColumns(map[string]interface{}{
		"cid":  util.DbCID{ncid},
		"size": size,
	}).Error; err != nil {
		return err
	}

	var content Content
	if err := cm.DB.First(&content, "id = ?", b.ContID).Error; err != nil {
		return err
	}

	if loc == util.ContentLocationLocal {
		obj := &Object{
			Cid:  util.DbCID{ncid},
			Size: int(size),
		}
		if err := cm.DB.Create(obj).Error; err != nil {
			return err
		}

		if err := cm.DB.Create(&ObjRef{
			Content: b.ContID,
			Object:  obj.ID,
		}).Error; err != nil {
			return err
		}

		if err := cm.Blockstore.Put(ctx, dir); err != nil {
			return err
		}

		if err := cm.DB.Model(Content{}).Where("id = ?", b.ContID).UpdateColumns(map[string]interface{}{
			"active":  true,
			"pinning": false,
		}).Error; err != nil {
			return err
		}

		go func() {
			cm.ToCheck <- b.ContID
		}()

		return nil
	} else {
		var ids []uint
		for _, c := range b.Contents {
			ids = append(ids, c.ID)
		}
		return cm.sendAggregateCmd(ctx, loc, content, ids, dir.RawData())
	}
}

func (cm *ContentManager) createAggregate(ctx context.Context, conts []Content) (*merkledag.ProtoNode, error) {
	sort.Slice(conts, func(i, j int) bool {
		return conts[i].ID < conts[j].ID
	})

	log.Info("aggregating contents in staging zone into new content")
	dir := unixfs.EmptyDirNode()
	for _, c := range conts {
<<<<<<< HEAD
		err := dir.AddRawLink(fmt.Sprintf("%d-%s", c.ID, c.Name), &ipld.Link{
=======
		dir.AddRawLink(fmt.Sprintf("%d-%s", c.ID, c.Filename), &ipld.Link{
>>>>>>> e569fdc2
			Size: uint64(c.Size),
			Cid:  c.Cid.CID,
		})
		if err != nil {
			return nil, err
		}
	}

	return dir, nil
}

func (cm *ContentManager) startup() error {
	return cm.queueAllContent()
}

func (cm *ContentManager) reBuildStagingZones() error {
	log.Info("rebuilding staging zones.......")

	var stages []Content
	if err := cm.DB.Find(&stages, "not active and pinning and aggregate").Error; err != nil {
		return err
	}

	zones := make(map[uint][]*contentStagingZone)
	for _, c := range stages {
		z := &contentStagingZone{
			ZoneOpened: c.CreatedAt,
			CloseTime:  c.CreatedAt.Add(maxStagingZoneLifetime),
			MinSize:    minStagingZoneSizeLimit,
			MaxSize:    maxStagingZoneSizeLimit,
			MaxItems:   maxBucketItems,
			User:       c.UserID,
			ContID:     c.ID,
			Location:   c.Location,
		}

		minClose := time.Now().Add(stagingZoneKeepAlive)
		if z.CloseTime.Before(minClose) {
			z.CloseTime = minClose
		}

		var inZones []Content
		if err := cm.DB.Find(&inZones, "aggregated_in = ?", c.ID).Error; err != nil {
			return err
		}
		z.Contents = inZones

		for _, zc := range inZones {
			// TODO: do some sanity checking that we havent messed up and added
			// too many items to this staging zone
			z.CurSize += zc.Size
		}
		zones[c.UserID] = append(zones[c.UserID], z)
	}
	cm.buckets = zones
	return nil
}

func (cm *ContentManager) queueAllContent() error {
	var allcontent []Content
	if err := cm.DB.Find(&allcontent, "active AND NOT aggregated_in > 0").Error; err != nil {
		return xerrors.Errorf("finding all content in database: %w", err)
	}

	log.Infof("queueing all content for checking: %d", len(allcontent))

	go func() {
		for _, c := range allcontent {
			log.Infof("queueing content: %d", c.ID)
			cm.ToCheck <- c.ID
		}
	}()
	/* TODO: this should be more correct, just testing the above out though to ensure the things from here are first in queue
	for _, c := range allcontent {
		cm.queueMgr.add(c.ID, 0)
	}
	*/

	return nil
}

type estimateResponse struct {
	Total *abi.TokenAmount
	Asks  []*minerStorageAsk
}

func (cm *ContentManager) estimatePrice(ctx context.Context, repl int, size abi.PaddedPieceSize, duration abi.ChainEpoch, verified bool) (*estimateResponse, error) {
	ctx, span := cm.tracer.Start(ctx, "estimatePrice", trace.WithAttributes(
		attribute.Int("replication", repl),
	))
	defer span.End()

	miners, err := cm.pickMiners(ctx, Content{}, repl, size, nil)
	if err != nil {
		return nil, err
	}
	if len(miners) == 0 {
		return nil, fmt.Errorf("failed to find any miners for estimating deal price")
	}

	var asks []*minerStorageAsk
	total := abi.NewTokenAmount(0)
	for _, m := range miners {
		ask, err := cm.getAsk(ctx, m, time.Minute*30)
		if err != nil {
			return nil, err
		}

		asks = append(asks, ask)

		var price *abi.TokenAmount
		if verified {
			p, err := ask.GetVerifiedPrice()
			if err != nil {
				return nil, err
			}
			price = p
		} else {
			p, err := ask.GetPrice()
			if err != nil {
				return nil, err
			}
			price = p
		}

		dealSize := size
		if dealSize < ask.MinPieceSize {
			dealSize = ask.MinPieceSize
		}

		cost, err := filclient.ComputePrice(*price, dealSize, duration)
		if err != nil {
			return nil, err
		}

		total = types.BigAdd(total, *cost)
	}

	return &estimateResponse{
		Total: &total,
		Asks:  asks,
	}, nil
}

type minerStorageAsk struct {
	gorm.Model    `json:"-"`
	Miner         string              `gorm:"unique" json:"miner"`
	Price         string              `json:"price"`
	VerifiedPrice string              `json:"verifiedPrice"`
	MinPieceSize  abi.PaddedPieceSize `json:"minPieceSize"`
	MaxPieceSize  abi.PaddedPieceSize `json:"maxPieceSize"`
}

func (msa *minerStorageAsk) GetPrice() (*types.BigInt, error) {
	v, err := types.BigFromString(msa.Price)
	if err != nil {
		return nil, err
	}

	return &v, nil
}

func (msa *minerStorageAsk) GetVerifiedPrice() (*types.BigInt, error) {
	v, err := types.BigFromString(msa.VerifiedPrice)
	if err != nil {
		return nil, err
	}

	return &v, nil
}

func (cm *ContentManager) pickMinerDist(n int) (int, int) {
	if n < 3 {
		return n, 0
	}

	if n < 7 {
		return 2, n - 2
	}

	return n - (n / 2), n / 2
}

const topMinerSel = 15

func (cm *ContentManager) pickMiners(ctx context.Context, cont Content, n int, size abi.PaddedPieceSize, exclude map[address.Address]bool) ([]address.Address, error) {
	ctx, span := cm.tracer.Start(ctx, "pickMiners", trace.WithAttributes(
		attribute.Int("count", n),
	))
	defer span.End()
	if exclude == nil {
		exclude = make(map[address.Address]bool)
	}

	// some portion of the miners will be 'first N of our best miners' and the rest will be randomly chosen from our list
	// over time, our miner list will be all fairly high quality so this should just serve to shake things up a bit and
	// give miners more of a chance to prove themselves
	_, nrand := cm.pickMinerDist(n)

	randminers, err := cm.randomMinerList()
	if err != nil {
		return nil, err
	}

	var out []address.Address
	for _, m := range randminers {
		if len(out) >= nrand {
			break
		}

		if exclude[m] {
			continue
		}

		exclude[m] = true

		ask, err := cm.getAsk(ctx, m, time.Minute*30)
		if err != nil {
			log.Errorf("getting ask from %s failed: %s", m, err)
			continue
		}

		if cm.sizeIsCloseEnough(size, ask.MinPieceSize) {
			out = append(out, m)
		}
	}

	sortedminers, _, err := cm.sortedMinerList()
	if err != nil {
		return nil, err
	}

	if len(sortedminers) > topMinerSel {
		sortedminers = sortedminers[:topMinerSel]
	}

	rand.Shuffle(len(sortedminers), func(i, j int) {
		sortedminers[i], sortedminers[j] = sortedminers[j], sortedminers[i]
	})

	for _, m := range sortedminers {
		if len(out) >= n {
			break
		}

		if exclude[m] {
			continue
		}

		ask, err := cm.getAsk(ctx, m, time.Minute*30)
		if err != nil {
			log.Errorf("getting ask from %s failed: %s", m, err)
			continue
		}

		if cm.sizeIsCloseEnough(size, ask.MinPieceSize) {
			out = append(out, m)
		}
	}

	return out, nil
}

func (cm *ContentManager) randomMinerList() ([]address.Address, error) {
	var dbminers []storageMiner
	if err := cm.DB.Find(&dbminers, "not suspended").Error; err != nil {
		return nil, err
	}

	out := make([]address.Address, 0, len(dbminers))
	for _, dbm := range dbminers {
		out = append(out, dbm.Address.Addr)
	}

	rand.Shuffle(len(dbminers), func(i, j int) {
		out[i], out[j] = out[j], out[i]
	})

	return out, nil
}

func (cm *ContentManager) getAsk(ctx context.Context, m address.Address, maxCacheAge time.Duration) (*minerStorageAsk, error) {
	ctx, span := cm.tracer.Start(ctx, "getAsk", trace.WithAttributes(
		attribute.Stringer("miner", m),
	))
	defer span.End()

	var asks []minerStorageAsk
	if err := cm.DB.Find(&asks, "miner = ?", m.String()).Error; err != nil {
		return nil, err
	}

	var msa minerStorageAsk
	if len(asks) > 0 {
		msa = asks[0]
	}

	if time.Since(msa.UpdatedAt) < maxCacheAge {
		return &msa, nil
	}

	netask, err := cm.FilClient.GetAsk(ctx, m)
	if err != nil {
		span.RecordError(err)
		return nil, err
	}

	if err := cm.updateMinerVersion(ctx, m); err != nil {
		log.Warnf("failed to update miner version: %s", err)
	}

	nmsa := toDBAsk(netask)

	nmsa.UpdatedAt = time.Now()

	if err := cm.DB.Clauses(clause.OnConflict{
		Columns: []clause.Column{
			{Name: "miner"},
		},
		DoUpdates: clause.AssignmentColumns([]string{"price", "verified_price", "min_piece_size", "updated_at"}),
	}).Create(nmsa).Error; err != nil {
		span.RecordError(err)
		return nil, err
	}

	return nmsa, nil
}

func (cm *ContentManager) updateMinerVersion(ctx context.Context, m address.Address) error {
	vers, err := cm.FilClient.GetMinerVersion(ctx, m)
	if err != nil {
		return err
	}

	var sm storageMiner
	if err := cm.DB.First(&sm, "address = ?", m.String()).Error; err != nil {
		if xerrors.Is(err, gorm.ErrRecordNotFound) {
			return nil
		}
		return err
	}

	if sm.Version == vers {
		return nil
	}

	if err := cm.DB.Model(storageMiner{}).Where("address = ?", m.String()).Update("version", vers).Error; err != nil {
		return err
	}

	return nil
}

func (cm *ContentManager) sizeIsCloseEnough(fsize, limit abi.PaddedPieceSize) bool {
	if fsize > limit {
		return true
	}

	/*
		if fsize*64 > limit {
			return true
		}
	*/

	return false
}

func toDBAsk(netask *network.AskResponse) *minerStorageAsk {
	return &minerStorageAsk{
		Miner:         netask.Ask.Ask.Miner.String(),
		Price:         netask.Ask.Ask.Price.String(),
		VerifiedPrice: netask.Ask.Ask.VerifiedPrice.String(),
		MinPieceSize:  netask.Ask.Ask.MinPieceSize,
		MaxPieceSize:  netask.Ask.Ask.MaxPieceSize,
	}
}

type contentDeal struct {
	gorm.Model
	Content          uint       `json:"content" gorm:"index:,option:CONCURRENTLY"`
	UserID           uint       `json:"user_id" gorm:"index:,option:CONCURRENTLY"`
	PropCid          util.DbCID `json:"propCid"`
	DealUUID         string     `json:"dealUuid"`
	Miner            string     `json:"miner"`
	DealID           int64      `json:"dealId"`
	Failed           bool       `json:"failed"`
	Verified         bool       `json:"verified"`
	Slashed          bool       `json:"slashed"`
	FailedAt         time.Time  `json:"failedAt,omitempty"`
	DTChan           string     `json:"dtChan" gorm:"index"`
	TransferStarted  time.Time  `json:"transferStarted"`
	TransferFinished time.Time  `json:"transferFinished"`

	OnChainAt time.Time `json:"onChainAt"`
	SealedAt  time.Time `json:"sealedAt"`
}

func (cd contentDeal) MinerAddr() (address.Address, error) {
	return address.NewFromString(cd.Miner)
}

var ErrNoChannelID = fmt.Errorf("no data transfer channel id in deal")

func (cd contentDeal) ChannelID() (datatransfer.ChannelID, error) {
	if cd.DTChan == "" {
		return datatransfer.ChannelID{}, ErrNoChannelID
	}

	chid, err := filclient.ChannelIDFromString(cd.DTChan)
	if err != nil {
		err = fmt.Errorf("incorrectly formatted data transfer channel ID in contentDeal record: %w", err)
		return datatransfer.ChannelID{}, err
	}

	return *chid, nil
}

func (cm *ContentManager) contentInStagingZone(ctx context.Context, content Content) bool {
	cm.bucketLk.Lock()
	defer cm.bucketLk.Unlock()

	bucks, ok := cm.buckets[content.UserID]
	if !ok {
		return false
	}

	for _, b := range bucks {
		if b.hasContent(content) {
			return true
		}
	}

	return false
}

func (cm *ContentManager) getStagingZonesForUser(ctx context.Context, user uint) []*contentStagingZone {
	cm.bucketLk.Lock()
	defer cm.bucketLk.Unlock()

	blist, ok := cm.buckets[user]
	if !ok {
		return []*contentStagingZone{}
	}

	var out []*contentStagingZone
	for _, b := range blist {
		out = append(out, b.DeepCopy())
	}

	return out
}

func (cm *ContentManager) getStagingZoneSnapshot(ctx context.Context) map[uint][]*contentStagingZone {
	cm.bucketLk.Lock()
	defer cm.bucketLk.Unlock()

	out := make(map[uint][]*contentStagingZone)
	for u, blist := range cm.buckets {
		var copylist []*contentStagingZone

		for _, b := range blist {
			copylist = append(copylist, b.DeepCopy())
		}

		out[u] = copylist
	}
	return out
}

func (cm *ContentManager) addContentToStagingZone(ctx context.Context, content Content) error {
	ctx, span := cm.tracer.Start(ctx, "stageContent")
	defer span.End()
	if content.AggregatedIn > 0 {
		log.Warnf("attempted to add content to staging zone that was already staged: %d (is in %d)", content.ID, content.AggregatedIn)
		return nil
	}

	log.Infof("adding content to staging zone: %d", content.ID)
	cm.bucketLk.Lock()
	defer cm.bucketLk.Unlock()

	blist, ok := cm.buckets[content.UserID]
	if !ok {
		b, err := cm.newContentStagingZone(content.UserID, content.Location)
		if err != nil {
			return fmt.Errorf("failed to create new staging zone content: %w", err)
		}

		_, err = cm.tryAddContent(b, content)
		if err != nil {
			return fmt.Errorf("failed to add content to staging zone: %w", err)
		}

		cm.buckets[content.UserID] = []*contentStagingZone{b}
		return nil
	}

	for _, b := range blist {
		ok, err := cm.tryAddContent(b, content)
		if err != nil {
			return err
		}

		if ok {
			return nil
		}
	}

	b, err := cm.newContentStagingZone(content.UserID, content.Location)
	if err != nil {
		return err
	}
	cm.buckets[content.UserID] = append(blist, b)

	_, err = cm.tryAddContent(b, content)
	if err != nil {
		return err
	}

	return nil
}

func (cm *ContentManager) popReadyStagingZone() []*contentStagingZone {
	cm.bucketLk.Lock()
	defer cm.bucketLk.Unlock()

	var out []*contentStagingZone
	for uid, blist := range cm.buckets {
		var keep []*contentStagingZone
		for _, b := range blist {
			if b.isReady() {
				out = append(out, b)
			} else {
				keep = append(keep, b)
			}
		}
		cm.buckets[uid] = keep
	}

	return out
}

const bucketingEnabled = true

const errDelay = time.Minute * 5

func (cm *ContentManager) ensureStorage(ctx context.Context, content Content, done func(time.Duration)) error {
	ctx, span := cm.tracer.Start(ctx, "ensureStorage", trace.WithAttributes(
		attribute.Int("content", int(content.ID)),
	))
	defer span.End()

	verified := cm.VerifiedDeal

	if content.AggregatedIn > 0 {
		// This content is aggregated inside another piece of content, nothing to do here
		return nil
	}

	if content.DagSplit && content.SplitFrom == 0 {
		// This is the 'root' of a split dag, we dont need to process it
		return nil
	}

	// if it's a shuttle content and the shuttle is not online, do not proceed
	if content.Location != util.ContentLocationLocal && !cm.shuttleIsOnline(content.Location) {
		log.Debugf("content shuttle: %s, is not online", content.Location)
		done(time.Minute * 15)
		return nil
	}

	if cm.contentInStagingZone(ctx, content) {
		// This content is already scheduled to be aggregated and is waiting in a bucket
		return nil
	}

	// its too big, need to split it up into chunks
	if content.Size > cm.contentSizeLimit {
		if err := cm.splitContent(ctx, content, cm.contentSizeLimit); err != nil {
			return err
		}
		// no need to requeue dagsplit root content
		return nil
	}

	// check if content has enough deals made for it
	// if not enough deals, go make more
	// check all existing deals, ensure they are still active
	// if not active, repair!

	var deals []contentDeal
	if err := cm.DB.Find(&deals, "content = ? AND NOT failed", content.ID).Error; err != nil {
		if !xerrors.Is(err, gorm.ErrRecordNotFound) {
			return err
		}
	}

	var user User
	if err := cm.DB.First(&user, "id = ?", content.UserID).Error; err != nil {
		return err
	}

	if len(deals) == 0 &&
		content.Size < int64(individualDealThreshold) &&
		!content.Aggregate &&
		bucketingEnabled {
		// Put it in a bucket!
		if err := cm.addContentToStagingZone(ctx, content); err != nil {
			return err
		}
		return nil
	}

	replicationFactor := cm.Replication
	if content.Replication > 0 {
		replicationFactor = content.Replication
	}

	minersAlready := make(map[address.Address]bool)
	for _, d := range deals {
		if d.Failed {
			// TODO: this is an interesting choice, because it gives miners more chances to try again if they fail.
			// I think that as we get a more diverse set of stable miners, we can *not* do this.
			continue
		}
		maddr, err := d.MinerAddr()
		if err != nil {
			return err
		}
		minersAlready[maddr] = true
	}

	// check on each of the existing deals, see if they need fixing
	var countLk sync.Mutex
	var numSealed, numPublished, numProgress int
	errs := make([]error, len(deals))
	var wg sync.WaitGroup
	for i := range deals {
		wg.Add(1)
		go func(i int) {
			d := deals[i]
			defer wg.Done()
			status, err := cm.checkDeal(ctx, &d)
			if err != nil {
				var dfe *DealFailureError
				if xerrors.As(err, &dfe) {
					return
				} else {
					errs[i] = err
					return
				}
			}

			countLk.Lock()
			defer countLk.Unlock()
			switch status {
			case DEAL_CHECK_UNKNOWN, DEAL_NEARLY_EXPIRED:
				if err := cm.repairDeal(&d); err != nil {
					errs[i] = xerrors.Errorf("repairing deal failed: %w", err)
					return
				}
			case DEAL_CHECK_SECTOR_ON_CHAIN:
				numSealed++
			case DEAL_CHECK_DEALID_ON_CHAIN:
				numPublished++
			case DEAL_CHECK_PROGRESS:
				numProgress++
			default:
				log.Errorf("unrecognized deal check status: %d", status)
			}
		}(i)
	}
	wg.Wait()
	// return the last error found, log the rest
	var retErr error
	for _, err := range errs {
		if err != nil {
			if retErr != nil {
				log.Errorf("check deal failure: %s", err)
			}
			retErr = err
		}
	}
	if retErr != nil {
		return fmt.Errorf("deal check errored: %w", retErr)
	}

	goodDeals := numSealed + numPublished + numProgress
	if goodDeals < replicationFactor {
		pc, err := cm.lookupPieceCommRecord(content.Cid.CID)
		if err != nil {
			return err
		}

		if pc == nil {
			// pre-compute piece commitment in a goroutine and dont block the checker loop while doing so
			go func() {
				_, _, _, err := cm.getPieceCommitment(context.Background(), content.Cid.CID, cm.Blockstore)
				if err != nil {
					log.Errorf("failed to compute piece commitment for content %d: %s", content.ID, err)
					done(time.Minute * 5)
				} else {
					done(time.Second * 10)
				}
			}()

			return nil
		}

		if content.Offloaded {
			go func() {
				if err := cm.RefreshContent(context.Background(), content.ID); err != nil {
					log.Errorf("failed to retrieve content in need of repair %d: %s", content.ID, err)
				}

				done(time.Second * 30)
			}()

			return nil
		}

		if cm.dealMakingDisabled() {
			log.Warnf("deal making is disabled for now")
			done(time.Minute * 60)
			return nil
		}

		// only verified deals need datacap checks
		if verified {
			bl, err := cm.FilClient.Balance(ctx)
			if err != nil {
				return errors.Wrap(err, "could not retrieve dataCap from client balance")
			}

			if bl.VerifiedClientBalance.LessThan(big.NewIntUnsigned(uint64(abi.UnpaddedPieceSize(content.Size).Padded()))) {
				// how do we notify admin to top up datacap?
				return errors.Wrapf(err, "will not make deal, client address dataCap:%d GiB is lower than content size:%d GiB", big.Div(*bl.VerifiedClientBalance, big.NewIntUnsigned(uint64(1073741824))), abi.UnpaddedPieceSize(content.Size).Padded()/1073741824)
			}
		}

		go func() {
			// make some more deals!
			log.Infow("making more deals for content", "content", content.ID, "curDealCount", len(deals), "newDeals", replicationFactor-len(deals))
			if err := cm.makeDealsForContent(ctx, content, replicationFactor-len(deals), minersAlready, verified); err != nil {
				log.Errorf("failed to make more deals: %s", err)
			}
			done(time.Minute * 10)
		}()
		return nil
	}

	if numSealed >= replicationFactor {
		done(time.Hour * 24)
	} else if numSealed+numPublished >= replicationFactor {
		done(time.Hour)
	} else {
		done(time.Minute * 10)
	}

	return nil
}

func (cm *ContentManager) splitContent(ctx context.Context, cont Content, size int64) error {
	ctx, span := cm.tracer.Start(ctx, "splitContent")
	defer span.End()

	var u User
	if err := cm.DB.First(&u, "id = ?", cont.UserID).Error; err != nil {
		return fmt.Errorf("failed to load contents user from db: %w", err)
	}

	if !u.FlagSplitContent() {
		return fmt.Errorf("user does not have content splitting enabled")
	}

	log.Infof("splitting content %d (size: %d)", cont.ID, size)

	if cont.Location == util.ContentLocationLocal {
		go func() {
			if err := cm.splitContentLocal(ctx, cont, size); err != nil {
				log.Errorw("failed to split local content", "cont", cont.ID, "size", size, "err", err)
			}
		}()
		return nil
	} else {
		return cm.sendSplitContentCmd(ctx, cont.Location, cont.ID, size)
	}
}

func (cm *ContentManager) getContent(id uint) (*Content, error) {
	var content Content
	if err := cm.DB.First(&content, "id = ?", id).Error; err != nil {
		return nil, err
	}
	return &content, nil
}

const (
	DEAL_CHECK_UNKNOWN = iota
	DEAL_CHECK_PROGRESS
	DEAL_CHECK_DEALID_ON_CHAIN
	DEAL_CHECK_SECTOR_ON_CHAIN
	DEAL_NEARLY_EXPIRED
)

const minSafeDealLifetime = (2880 * 21) // three weeks

func (cm *ContentManager) checkDeal(ctx context.Context, d *contentDeal) (int, error) {
	ctx, cancel := context.WithTimeout(ctx, time.Minute*5) // NB: if we ever hit this, its bad. but we at least need *some* timeout there
	defer cancel()

	ctx, span := cm.tracer.Start(ctx, "checkDeal", trace.WithAttributes(
		attribute.Int("deal", int(d.ID)),
	))
	defer span.End()
	log.Debugw("checking deal", "miner", d.Miner, "content", d.Content, "dbid", d.ID)

	maddr, err := d.MinerAddr()
	if err != nil {
		return DEAL_CHECK_UNKNOWN, err
	}

	if d.DealID != 0 {
		ok, deal, err := cm.FilClient.CheckChainDeal(ctx, abi.DealID(d.DealID))
		if err != nil {
			return DEAL_CHECK_UNKNOWN, fmt.Errorf("failed to check chain deal: %w", err)
		}
		if !ok {
			return DEAL_CHECK_UNKNOWN, nil
		}

		if deal.State.SlashEpoch > 0 {
			// Deal slashed!
			if err := cm.DB.Model(contentDeal{}).Where("id = ?", d.ID).UpdateColumn("slashed", true).Error; err != nil {
				return DEAL_CHECK_UNKNOWN, err
			}

			if err := cm.recordDealFailure(&DealFailureError{
				Miner:   maddr,
				Phase:   "check-chain-deal",
				Message: fmt.Sprintf("deal %d was slashed at epoch %d", d.DealID, deal.State.SlashEpoch),
				Content: d.Content,
				UserID:  d.UserID,
			}); err != nil {
				return DEAL_CHECK_UNKNOWN, err
			}
			return DEAL_CHECK_UNKNOWN, nil
		}

		head, err := cm.Api.ChainHead(ctx)
		if err != nil {
			return DEAL_CHECK_UNKNOWN, fmt.Errorf("failed to check chain head: %w", err)
		}

		if deal.Proposal.EndEpoch-head.Height() < minSafeDealLifetime {
			return DEAL_NEARLY_EXPIRED, nil
		}

		if d.SealedAt.IsZero() && deal.State.SectorStartEpoch > 0 {
			if err := cm.DB.Model(contentDeal{}).Where("id = ?", d.ID).UpdateColumn("sealed_at", time.Now()).Error; err != nil {
				return DEAL_CHECK_UNKNOWN, err
			}
			return DEAL_CHECK_SECTOR_ON_CHAIN, nil
		}
		return DEAL_CHECK_DEALID_ON_CHAIN, nil
	}

	// case where deal isnt yet on chain...

	log.Debugw("checking deal status", "miner", maddr, "propcid", d.PropCid.CID, "dealUUID", d.DealUUID)
	subctx, cancel := context.WithTimeout(ctx, time.Second*10)
	defer cancel()

	// Get deal UUID, if there is one for the deal.
	// (There should be a UUID for deals made with deal protocol v1.2.0)
	statusCheckID := d.PropCid.CID.String()
	var dealUUID *uuid.UUID
	if d.DealUUID != "" {
		statusCheckID = d.DealUUID
		parsed, parseErr := uuid.Parse(d.DealUUID)
		if parseErr == nil {
			dealUUID = &parsed
		} else {
			err = fmt.Errorf("parsing deal uuid %s: %w", d.DealUUID, parseErr)
		}
	}

	var provds *storagemarket.ProviderDealState
	if err == nil {
		provds, err = cm.FilClient.DealStatus(subctx, maddr, d.PropCid.CID, dealUUID)
	}
	if err != nil {
		log.Warnf("failed to check deal status for deal %s with miner %s: %s", statusCheckID, maddr, err)
		// if we cant get deal status from a miner and the data hasnt landed on
		// chain what do we do?
		expired, err := cm.dealHasExpired(ctx, d)
		if err != nil {
			return DEAL_CHECK_UNKNOWN, xerrors.Errorf("failed to check if deal was expired: %w", err)
		}
		if expired {
			// deal expired, miner didnt start it in time
			if err := cm.recordDealFailure(&DealFailureError{
				Miner:   maddr,
				Phase:   "check-status",
				Message: "was unable to check deal status with miner and now deal has expired",
				Content: d.Content,
				UserID:  d.UserID,
			}); err != nil {
				return DEAL_CHECK_UNKNOWN, err
			}
			return DEAL_CHECK_UNKNOWN, nil
		}

		// dont fail it out until they run out of time, they might just be offline momentarily
		return DEAL_CHECK_PROGRESS, nil
	}

	if provds == nil {
		return DEAL_CHECK_UNKNOWN, fmt.Errorf("failed to lookup provider deal state")
	}

	if provds.State == storagemarket.StorageDealError {
		log.Errorf("deal state for deal %s from miner %s is error: %s",
			statusCheckID, maddr.String(), provds.Message)
	}

	content, err := cm.getContent(d.Content)
	if err != nil {
		return DEAL_CHECK_UNKNOWN, err
	}

	head, err := cm.Api.ChainHead(ctx)
	if err != nil {
		return DEAL_CHECK_UNKNOWN, fmt.Errorf("failed to check chain head: %w", err)
	}

	if provds.DealID != 0 {
		deal, err := cm.Api.StateMarketStorageDeal(ctx, provds.DealID, types.EmptyTSK)
		if err != nil || deal == nil {
			return DEAL_CHECK_UNKNOWN, fmt.Errorf("failed to lookup deal on chain: %w", err)
		}

		pcr, err := cm.lookupPieceCommRecord(content.Cid.CID)
		if err != nil || pcr == nil {
			return DEAL_CHECK_UNKNOWN, xerrors.Errorf("failed to look up piece commitment for content: %w", err)
		}

		if deal.Proposal.Provider != maddr || deal.Proposal.PieceCID != pcr.Piece.CID {
			log.Errorf("proposal in deal ID miner sent back did not match our expectations")
			return DEAL_CHECK_UNKNOWN, nil
		}

		log.Infof("Confirmed deal ID, updating in database: %d %d %d", d.Content, d.ID, provds.DealID)
		if err := cm.updateDealID(d, int64(provds.DealID)); err != nil {
			return DEAL_CHECK_UNKNOWN, err
		}

		return DEAL_CHECK_DEALID_ON_CHAIN, nil
	}

	if provds.PublishCid != nil {
		log.Infow("checking publish CID", "content", d.Content, "miner", d.Miner, "propcid", d.PropCid.CID, "publishCid", *provds.PublishCid)
		id, err := cm.getDealID(ctx, *provds.PublishCid, d)
		if err != nil {
			log.Infof("failed to find message on chain: %s", *provds.PublishCid)
			if provds.Proposal.StartEpoch < head.Height() {
				// deal expired, miner didn`t start it in time
				if err := cm.recordDealFailure(&DealFailureError{
					Miner:   maddr,
					Phase:   "check-status",
					Message: "deal did not make it on chain in time (but has publish deal cid set)",
					Content: d.Content,
					UserID:  d.UserID,
				}); err != nil {
					return DEAL_CHECK_UNKNOWN, err
				}
				return DEAL_CHECK_UNKNOWN, nil
			}
			return DEAL_CHECK_PROGRESS, nil
		}

		log.Infof("Found deal ID, updating in database: %d %d %d", d.Content, d.ID, id)
		if err := cm.updateDealID(d, int64(id)); err != nil {
			return DEAL_CHECK_UNKNOWN, err
		}
		return DEAL_CHECK_DEALID_ON_CHAIN, nil
	}

	if provds.Proposal == nil {
		log.Errorw("response from miner has nil Proposal", "miner", maddr, "propcid", d.PropCid.CID, "dealUUID", d.DealUUID)
		if time.Since(d.CreatedAt) > time.Hour*24*14 {
			if err := cm.recordDealFailure(&DealFailureError{
				Miner:   maddr,
				Phase:   "check-status",
				Message: "miner returned nil response proposal and deal expired",
				Content: d.Content,
				UserID:  d.UserID,
			}); err != nil {
				return DEAL_CHECK_UNKNOWN, err
			}
			return DEAL_CHECK_UNKNOWN, nil
		}
		return DEAL_CHECK_UNKNOWN, fmt.Errorf("bad response from miner %s for deal %s deal status check: %s",
			statusCheckID, maddr.String(), provds.Message)
	}

	if provds.Proposal.StartEpoch < head.Height() {
		// deal expired, miner didnt start it in time
		if err := cm.recordDealFailure(&DealFailureError{
			Miner:   maddr,
			Phase:   "check-status",
			Message: "deal did not make it on chain in time",
			Content: d.Content,
			UserID:  d.UserID,
		}); err != nil {
			return DEAL_CHECK_UNKNOWN, err
		}
		return DEAL_CHECK_UNKNOWN, nil
	}
	// miner still has time...

	if d.DTChan == "" {
		if content.Location != util.ContentLocationLocal {
			log.Warnw("have not yet received confirmation of transfer start from remote", "loc", content.Location, "content", content.ID, "deal", d.ID)
			if time.Since(d.CreatedAt) > time.Hour {
				return DEAL_CHECK_UNKNOWN, nil
			}

			return DEAL_CHECK_PROGRESS, nil
		} else {
			// Weird case where we somehow dont have the data transfer started for this deal
			log.Warnf("creating new data transfer for local deal that is missing it: %d", d.ID)
			if err := cm.StartDataTransfer(ctx, d); err != nil {
				log.Errorw("failed to start new data transfer for weird state deal", "deal", d.ID, "miner", d.Miner, "err", err)
				// If this fails out, just fail the deal and start from
				// scratch. This is already a weird state.
				return DEAL_CHECK_UNKNOWN, nil
			}
		}
	}

	status, err := cm.GetTransferStatus(ctx, d, content)
	if err != nil {
		return DEAL_CHECK_UNKNOWN, err
	}

	if status == nil {
		// no status for transfer, could be because the remote hasnt reported it to us yet?
		log.Warnf("no status for deal: %d", d.ID)
		if d.DTChan == "" {
			// No channel ID yet, shouldnt be able to get here actually
			return DEAL_CHECK_PROGRESS, fmt.Errorf("unexpected state, no transfer status despite earlier check")
		} else {
			if d.DTChan == "" {
				return DEAL_CHECK_UNKNOWN, fmt.Errorf("failed to parse dtchan in deal %d: empty dtchan", d.ID)
			}
			if err := cm.sendRequestTransferStatusCmd(ctx, content.Location, d.ID, d.DTChan); err != nil {
				return DEAL_CHECK_UNKNOWN, err
			}
			return DEAL_CHECK_PROGRESS, nil
		}
	}

	switch status.Status {
	case datatransfer.Failed:
		if err := cm.recordDealFailure(&DealFailureError{
			Miner:   maddr,
			Phase:   "data-transfer",
			Message: fmt.Sprintf("transfer failed: %s", status.Message),
			Content: content.ID,
			UserID:  d.UserID,
		}); err != nil {
			return DEAL_CHECK_UNKNOWN, err
		}

		// TODO: returning unknown==error here feels excessive
		// but since 'Failed' is a terminal state, we kinda just have to make a new deal altogether
		if cm.FailDealOnTransferFailure {
			return DEAL_CHECK_UNKNOWN, nil
		}
	case datatransfer.Cancelled:
		if err := cm.recordDealFailure(&DealFailureError{
			Miner:   maddr,
			Phase:   "data-transfer",
			Message: fmt.Sprintf("transfer cancelled: %s", status.Message),
			Content: content.ID,
			UserID:  d.UserID,
		}); err != nil {
			return DEAL_CHECK_UNKNOWN, err
		}
		return DEAL_CHECK_UNKNOWN, nil
	case datatransfer.Failing:
		// I guess we just wait until its failed all the way?
	case datatransfer.Requested:
		// fmt.Println("transfer is requested, hasnt started yet")
		// probably okay
	case datatransfer.TransferFinished, datatransfer.Finalizing, datatransfer.Completing, datatransfer.Completed:
		if d.TransferFinished.IsZero() {
			if err := cm.DB.Model(contentDeal{}).Where("id = ?", d.ID).Updates(map[string]interface{}{
				"transfer_finished": time.Now(),
			}).Error; err != nil {
				return DEAL_CHECK_UNKNOWN, err
			}
		}

		// these are all okay
		// fmt.Println("transfer is finished-ish!", status.Status)
	case datatransfer.Ongoing:
		//fmt.Println("transfer status is ongoing!")
		/* For now, dont call restart?
		if err := cm.FilClient.CheckOngoingTransfer(ctx, maddr, status); err != nil {
			cm.recordDealFailure(&DealFailureError{
				Miner:   maddr,
				Phase:   "data-transfer",
				Message: fmt.Sprintf("error while checking transfer: %s", err),
				Content: content.ID,
				UserID:  d.UserID,
			})
			return DEAL_CHECK_UNKNOWN, nil // TODO: returning unknown==error here feels excessive
		}
		*/
		// expected, this is fine
	default:
		fmt.Printf("Unexpected data transfer state: %d (msg = %s)\n", status.Status, status.Message)
	}
	return DEAL_CHECK_PROGRESS, nil
}

func (cm *ContentManager) updateDealID(d *contentDeal, id int64) error {
	if err := cm.DB.Model(contentDeal{}).Where("id = ?", d.ID).Updates(map[string]interface{}{
		"deal_id":     id,
		"on_chain_at": time.Now(),
	}).Error; err != nil {
		return err
	}
	return nil
}

func (cm *ContentManager) dealHasExpired(ctx context.Context, d *contentDeal) (bool, error) {
	prop, err := cm.getProposalRecord(d.PropCid.CID)
	if err != nil {
		log.Warnf("failed to get proposal record for deal %d: %s", d.ID, err)

		if time.Since(d.CreatedAt) > time.Hour*24*14 {
			return true, nil
		}
		return false, err
	}

	head, err := cm.Api.ChainHead(ctx)
	if err != nil {
		return false, err
	}

	if prop.Proposal.StartEpoch < head.Height() {
		return true, nil
	}
	return false, nil
}

type transferStatusRecord struct {
	State    *filclient.ChannelState
	Shuttle  string
	Received time.Time
}

func (cm *ContentManager) GetTransferStatus(ctx context.Context, d *contentDeal, content *Content) (*filclient.ChannelState, error) {
	ctx, span := cm.tracer.Start(ctx, "getTransferStatus")
	defer span.End()

	if content.Location == util.ContentLocationLocal {
		return cm.getLocalTransferStatus(ctx, d, content)
	}

	val, ok := cm.remoteTransferStatus.Get(d.ID)
	if !ok {
		// return nil, fmt.Errorf("no transfer status found for deal %d (loc: %s)", d.ID, content.Location)
		return nil, nil
	}

	tsr, ok := val.(*transferStatusRecord)
	if !ok {
		return nil, fmt.Errorf("invalid type placed in remote transfer status cache: %T", val)
	}
	return tsr.State, nil
}

func (cm *ContentManager) updateTransferStatus(ctx context.Context, loc string, dealdbid uint, st *filclient.ChannelState) {
	cm.remoteTransferStatus.Add(dealdbid, &transferStatusRecord{
		State:    st,
		Shuttle:  loc,
		Received: time.Now(),
	})
}

func (cm *ContentManager) getLocalTransferStatus(ctx context.Context, d *contentDeal, content *Content) (*filclient.ChannelState, error) {
	ccid := content.Cid.CID

	miner, err := d.MinerAddr()
	if err != nil {
		return nil, err
	}

	if d.DTChan != "" {
		return cm.FilClient.TransferStatusByID(ctx, d.DTChan)
	}

	chanst, err := cm.FilClient.TransferStatusForContent(ctx, ccid, miner)
	if err != nil && err != filclient.ErrNoTransferFound {
		return nil, err
	}

	if chanst != nil {
		if err := cm.DB.Model(contentDeal{}).Where("id = ?", d.ID).UpdateColumns(map[string]interface{}{
			"dt_chan": chanst.TransferID,
		}).Error; err != nil {
			return nil, err
		}
	}
	return chanst, nil
}

var ErrNotOnChainYet = fmt.Errorf("message not found on chain")

func (cm *ContentManager) getDealID(ctx context.Context, pubcid cid.Cid, d *contentDeal) (abi.DealID, error) {
	mlookup, err := cm.Api.StateSearchMsg(ctx, types.EmptyTSK, pubcid, 1000, false)
	if err != nil {
		return 0, xerrors.Errorf("could not find published deal on chain: %w", err)
	}

	if mlookup == nil {
		return 0, ErrNotOnChainYet
	}

	if mlookup.Message != pubcid {
		// TODO: can probably deal with this by checking the message contents?
		return 0, xerrors.Errorf("publish deal message was replaced on chain")
	}

	msg, err := cm.Api.ChainGetMessage(ctx, mlookup.Message)
	if err != nil {
		return 0, err
	}

	var params market.PublishStorageDealsParams
	if err := params.UnmarshalCBOR(bytes.NewReader(msg.Params)); err != nil {
		return 0, err
	}

	dealix := -1
	for i, pd := range params.Deals {
		pd := pd
		nd, err := cborutil.AsIpld(&pd)
		if err != nil {
			return 0, xerrors.Errorf("failed to compute deal proposal ipld node: %w", err)
		}

		if nd.Cid() == d.PropCid.CID {
			dealix = i
			break
		}
	}

	if dealix == -1 {
		return 0, fmt.Errorf("our deal was not in this publish message")
	}

	if mlookup.Receipt.ExitCode != 0 {
		return 0, xerrors.Errorf("miners deal publish failed (exit: %d)", mlookup.Receipt.ExitCode)
	}

	var retval market.PublishStorageDealsReturn
	if err := retval.UnmarshalCBOR(bytes.NewReader(mlookup.Receipt.Return)); err != nil {
		return 0, xerrors.Errorf("publish deal return was improperly formatted: %w", err)
	}

	if len(retval.IDs) != len(params.Deals) {
		return 0, fmt.Errorf("return value from publish deals did not match length of params")
	}
	return retval.IDs[dealix], nil
}

func (cm *ContentManager) repairDeal(d *contentDeal) error {
	if d.DealID != 0 {
		log.Infow("miner faulted on deal", "deal", d.DealID, "content", d.Content, "miner", d.Miner)
		maddr, err := d.MinerAddr()
		if err != nil {
			log.Errorf("failed to get miner address from deal (%s): %w", d.Miner, err)
		}

		if err := cm.recordDealFailure(&DealFailureError{
			Miner:   maddr,
			Phase:   "fault",
			Message: fmt.Sprintf("miner faulted on deal: %d", d.DealID),
			Content: d.Content,
			UserID:  d.UserID,
		}); err != nil {
			return err
		}
	}

	log.Infow("repair deal", "propcid", d.PropCid.CID, "miner", d.Miner, "content", d.Content)
	if err := cm.DB.Model(contentDeal{}).Where("id = ?", d.ID).UpdateColumns(map[string]interface{}{
		"failed":    true,
		"failed_at": time.Now(),
	}).Error; err != nil {
		return err
	}
	return nil
}

var priceMax abi.TokenAmount

func init() {
	max, err := types.ParseFIL("0.00000003")
	if err != nil {
		panic(err)
	}
	priceMax = abi.TokenAmount(max)
}

func (cm *ContentManager) priceIsTooHigh(price abi.TokenAmount, verified bool) bool {
	if verified {
		if types.BigCmp(price, abi.NewTokenAmount(0)) > 0 {
			return true
		}
		return false
	}

	if types.BigCmp(price, priceMax) > 0 {
		return true
	}

	return false
}

type proposalRecord struct {
	PropCid util.DbCID `gorm:"index"`
	Data    []byte
}

func (cm *ContentManager) makeDealsForContent(ctx context.Context, content Content, count int, exclude map[address.Address]bool, verified bool) error {
	ctx, span := cm.tracer.Start(ctx, "makeDealsForContent", trace.WithAttributes(
		attribute.Int64("content", int64(content.ID)),
		attribute.Int("count", count),
	))
	defer span.End()

	if content.Size < (256 << 10) {
		return fmt.Errorf("content %d too small to make deals for. (size: %d)", content.ID, content.Size)
	}

	if content.Offloaded {
		return fmt.Errorf("cannot make more deals for offloaded content, must retrieve first")
	}

	_, _, size, err := cm.getPieceCommitment(ctx, content.Cid.CID, cm.Blockstore)
	if err != nil {
		return xerrors.Errorf("failed to compute piece commitment while making deals %d: %w", content.ID, err)
	}

	minerpool, err := cm.pickMiners(ctx, content, count*2, size.Padded(), exclude)
	if err != nil {
		return err
	}

	var asks []*network.AskResponse
	var ms []address.Address
	var successes int
	for _, m := range minerpool {
		ask, err := cm.FilClient.GetAsk(ctx, m)
		if err != nil {
			var clientErr *filclient.Error
			if !(xerrors.As(err, &clientErr) && clientErr.Code == filclient.ErrLotusError) {
				if err := cm.recordDealFailure(&DealFailureError{
					Miner:   m,
					Phase:   "query-ask",
					Message: err.Error(),
					Content: content.ID,
					UserID:  content.UserID,
				}); err != nil {
					return err
				}
			}
			log.Warnf("failed to get ask for miner %s: %s\n", m, err)
			continue
		}

		price := ask.Ask.Ask.Price
		if verified {
			price = ask.Ask.Ask.VerifiedPrice
		}

		if cm.priceIsTooHigh(price, verified) {
			log.Infow("miners price is too high", "miner", m, "price", price)
			if err := cm.recordDealFailure(&DealFailureError{
				Miner:   m,
				Phase:   "miner-search",
				Message: fmt.Sprintf("miners price is too high: %s (verified = %v)", types.FIL(price), verified),
				Content: content.ID,
				UserID:  content.UserID,
			}); err != nil {
				return err
			}
			continue
		}

		ms = append(ms, m)
		asks = append(asks, ask)
		successes++
		if len(ms) >= count {
			break
		}
	}

	proposals := make([]*network.Proposal, len(ms))
	for i, m := range ms {
		if asks[i] == nil {
			continue
		}

		price := asks[i].Ask.Ask.Price
		if verified {
			price = asks[i].Ask.Ask.VerifiedPrice
		}

		prop, err := cm.FilClient.MakeDeal(ctx, m, content.Cid.CID, price, asks[i].Ask.Ask.MinPieceSize, dealDuration, verified)
		if err != nil {
			return xerrors.Errorf("failed to construct a deal proposal: %w", err)
		}

		proposals[i] = prop

		if err := cm.putProposalRecord(prop.DealProposal); err != nil {
			return err
		}
	}

	deals := make([]*contentDeal, len(ms))
	responses := make([]*bool, len(ms))
	for i, p := range proposals {
		if p == nil {
			continue
		}

		proto, err := cm.FilClient.DealProtocolForMiner(ctx, ms[i])
		if err != nil {
			if err := cm.recordDealFailure(&DealFailureError{
				Miner:   ms[i],
				Phase:   "send-proposal",
				Message: err.Error(),
				Content: content.ID,
				UserID:  content.UserID,
			}); err != nil {
				return xerrors.Errorf("failed to record deal failure: %w", err)
			}
			continue
		}

		propnd, err := cborutil.AsIpld(p.DealProposal)
		if err != nil {
			return xerrors.Errorf("failed to compute deal proposal ipld node: %w", err)
		}

		dealUUID := uuid.New()
		cd := &contentDeal{
			Content:  content.ID,
			PropCid:  util.DbCID{CID: propnd.Cid()},
			DealUUID: dealUUID.String(),
			Miner:    ms[i].String(),
			Verified: verified,
			UserID:   content.UserID,
		}

		if err := cm.DB.Create(cd).Error; err != nil {
			return xerrors.Errorf("failed to create database entry for deal: %w", err)
		}

		// Send the deal proposal to the storage provider
		var cleanupDealPrep func() error
		var propPhase bool
		isPushTransfer := proto == filclient.DealProtocolv110
		switch proto {
		case filclient.DealProtocolv110:
			propPhase, err = cm.FilClient.SendProposalV110(ctx, *p, propnd.Cid())
		case filclient.DealProtocolv120:
			cleanupDealPrep, propPhase, err = cm.sendProposalV120(ctx, content.Location, *p, propnd.Cid(), dealUUID, cd.ID)
		default:
			err = fmt.Errorf("unrecognized deal protocol %s", proto)
		}

		if err != nil {
			// Clean up the database entry
			if err := cm.DB.Delete(&contentDeal{}, cd).Error; err != nil {
				return fmt.Errorf("failed to delete content deal from db: %w", err)
			}

			if cleanupDealPrep != nil {
				// Clean up the preparation for deal request
				if err := cleanupDealPrep(); err != nil {
					log.Errorw("cleaning up deal prepared request", "error", err)
				}
			}

			// Record a deal failure
			phase := "send-proposal"
			if propPhase {
				phase = "propose"
			}
			if err := cm.recordDealFailure(&DealFailureError{
				Miner:   ms[i],
				Phase:   phase,
				Message: err.Error(),
				Content: content.ID,
				UserID:  content.UserID,
			}); err != nil {
				return fmt.Errorf("failed to record deal failure %w", err)
			}
			continue
		}

		responses[i] = &isPushTransfer
		deals[i] = cd
	}

	// Now start up some data transfers!
	// note: its okay if we dont start all the data transfers, we can just do it next time around
	for i, isPushTransfer := range responses {
		if isPushTransfer == nil {
			continue
		}

		// If the data transfer is a pull transfer, we don't need to explicitly
		// start the transfer (the Storage Provider will start pulling data as
		// soon as it accepts the proposal)
		if !(*isPushTransfer) {
			continue
		}

		cd := deals[i]
		if cd == nil {
			log.Warnf("have no contentDeal for response we are about to start transfer on")
			continue
		}

		err := cm.StartDataTransfer(ctx, cd)
		if err != nil {
			log.Errorw("failed to start data transfer", "err", err, "miner", ms[i])
			continue
		}

	}
	return nil
}

func (cm *ContentManager) sendProposalV120(ctx context.Context, contentLoc string, netprop network.Proposal, propCid cid.Cid, dealUUID uuid.UUID, dbid uint) (func() error, bool, error) {
	// In deal protocol v120 the transfer will be initiated by the
	// storage provider (a pull transfer) so we need to prepare for
	// the data request

	// Create an auth token to be used in the request
	authToken, err := httptransport.GenerateAuthToken()
	if err != nil {
		return nil, false, xerrors.Errorf("generating auth token for deal: %w", err)
	}

	rootCid := netprop.Piece.Root
	size := netprop.Piece.RawBlockSize
	var announceAddr multiaddr.Multiaddr
	if contentLoc == util.ContentLocationLocal {
		if len(cm.Node.Config.AnnounceAddrs) == 0 {
			return nil, false, xerrors.Errorf("cannot serve deal data: no announce address configured for estuary node")
		}

		addrstr := cm.Node.Config.AnnounceAddrs[0] + "/p2p/" + cm.Node.Host.ID().String()
		announceAddr, err = multiaddr.NewMultiaddr(addrstr)
		if err != nil {
			return nil, false, xerrors.Errorf("cannot parse announce address '%s': %w", addrstr, err)
		}

		// Add an auth token for the data to the auth DB
		err := cm.FilClient.Libp2pTransferMgr.PrepareForDataRequest(ctx, dbid, authToken, propCid, rootCid, size)
		if err != nil {
			return nil, false, xerrors.Errorf("preparing for data request: %w", err)
		}
	} else {
		// first check if shuttle is online
		if !cm.shuttleIsOnline(contentLoc) {
			return nil, false, xerrors.Errorf("shuttle is not online: %s", contentLoc)
		}

		addrInfo := cm.shuttleAddrInfo(contentLoc)
		// TODO: This is the address that the shuttle reports to the Estuary
		// primary node, but is it ok if it's also the address reported
		// as where to download files publically? If it's a public IP does
		// that mean that messages from Estuary primary node would go through
		// public internet to get to shuttle?
		if addrInfo == nil || len(addrInfo.Addrs) == 0 {
			return nil, false, xerrors.Errorf("no address found for shuttle: %s", contentLoc)
		}
		addrstr := addrInfo.Addrs[0].String() + "/p2p/" + addrInfo.ID.String()
		announceAddr, err = multiaddr.NewMultiaddr(addrstr)
		if err != nil {
			return nil, false, xerrors.Errorf("cannot parse announce address '%s': %w", addrstr, err)
		}

		// If the content is not on the primary estuary node (it's on a shuttle)
		// The Storage Provider will pull the data from the shuttle,
		// so add an auth token for the data to the shuttle's auth DB
		err := cm.sendPrepareForDataRequestCommand(ctx, contentLoc, dbid, authToken, propCid, rootCid, size)
		if err != nil {
			return nil, false, xerrors.Errorf("sending prepare for data request command to shuttle: %w", err)
		}
	}

	cleanup := func() error {
		if contentLoc == util.ContentLocationLocal {
			return cm.FilClient.Libp2pTransferMgr.CleanupPreparedRequest(ctx, dbid, authToken)
		}
		return cm.sendCleanupPreparedRequestCommand(ctx, contentLoc, dbid, authToken)
	}

	// Send the deal proposal to the storage provider
	propPhase, err := cm.FilClient.SendProposalV120(ctx, dbid, netprop, dealUUID, announceAddr, authToken)
	return cleanup, propPhase, err
}

func (cm *ContentManager) makeDealWithMiner(ctx context.Context, content Content, miner address.Address, verified bool) (uint, error) {
	ctx, span := cm.tracer.Start(ctx, "makeDealWithMiner", trace.WithAttributes(
		attribute.Int64("content", int64(content.ID)),
		attribute.Stringer("miner", miner),
	))
	defer span.End()

	if content.Offloaded {
		return 0, fmt.Errorf("cannot make more deals for offloaded content, must retrieve first")
	}

	// if it's a shuttle content and the shuttle is not online, do not proceed
	if content.Location != util.ContentLocationLocal && !cm.shuttleIsOnline(content.Location) {
		return 0, fmt.Errorf("content shuttle: %s, is not online", content.Location)
	}

	ask, err := cm.FilClient.GetAsk(ctx, miner)
	if err != nil {
		var clientErr *filclient.Error
		if !(xerrors.As(err, &clientErr) && clientErr.Code == filclient.ErrLotusError) {
			if err := cm.recordDealFailure(&DealFailureError{
				Miner:   miner,
				Phase:   "query-ask",
				Message: err.Error(),
				Content: content.ID,
				UserID:  content.UserID,
			}); err != nil {
				return 0, xerrors.Errorf("failed to record deal failure: %w", err)
			}
		}
		return 0, xerrors.Errorf("failed to get ask for miner %s: %w", miner, err)
	}

	price := ask.Ask.Ask.Price
	if verified {
		price = ask.Ask.Ask.VerifiedPrice
	}

	if cm.priceIsTooHigh(price, verified) {
		return 0, fmt.Errorf("miners price is too high: %s %s", miner, price)
	}

	prop, err := cm.FilClient.MakeDeal(ctx, miner, content.Cid.CID, price, ask.Ask.Ask.MinPieceSize, dealDuration, verified)
	if err != nil {
		return 0, xerrors.Errorf("failed to construct a deal proposal: %w", err)
	}

	if err := cm.putProposalRecord(prop.DealProposal); err != nil {
		return 0, err
	}

	proto, err := cm.FilClient.DealProtocolForMiner(ctx, miner)
	if err != nil {
		if err := cm.recordDealFailure(&DealFailureError{
			Miner:   miner,
			Phase:   "send-proposal",
			Message: err.Error(),
			Content: content.ID,
			UserID:  content.UserID,
		}); err != nil {
			return 0, xerrors.Errorf("failed to record deal failure: %w", err)
		}
		return 0, err
	}

	propnd, err := cborutil.AsIpld(prop.DealProposal)
	if err != nil {
		return 0, xerrors.Errorf("failed to compute deal proposal ipld node: %w", err)
	}

	dealUUID := uuid.New()
	deal := &contentDeal{
		Content:  content.ID,
		PropCid:  util.DbCID{CID: propnd.Cid()},
		DealUUID: dealUUID.String(),
		Miner:    miner.String(),
		Verified: verified,
		UserID:   content.UserID,
	}

	if err := cm.DB.Create(deal).Error; err != nil {
		return 0, xerrors.Errorf("failed to create database entry for deal: %w", err)
	}

	// Send the deal proposal to the storage provider
	var cleanupDealPrep func() error
	var propPhase bool
	isPushTransfer := proto == filclient.DealProtocolv110
	switch proto {
	case filclient.DealProtocolv110:
		propPhase, err = cm.FilClient.SendProposalV110(ctx, *prop, propnd.Cid())
	case filclient.DealProtocolv120:
		cleanupDealPrep, propPhase, err = cm.sendProposalV120(ctx, content.Location, *prop, propnd.Cid(), dealUUID, deal.ID)
	default:
		err = fmt.Errorf("unrecognized deal protocol %s", proto)
	}

	if err != nil {
		// Clean up the database entry
		if err := cm.DB.Delete(&contentDeal{}, deal).Error; err != nil {
			return 0, fmt.Errorf("failed to delete content deal from db: %w", err)
		}

		if cleanupDealPrep != nil {
			// Clean up the preparation for deal request
			if err := cleanupDealPrep(); err != nil {
				log.Errorw("cleaning up deal prepared request", "error", err)
			}
		}

		// Record a deal failure
		phase := "send-proposal"
		if propPhase {
			phase = "propose"
		}
		if err := cm.recordDealFailure(&DealFailureError{
			Miner:   miner,
			Phase:   phase,
			Message: err.Error(),
			Content: content.ID,
			UserID:  content.UserID,
		}); err != nil {
			return 0, fmt.Errorf("failed to record deal failure: %w", err)
		}
		return 0, err
	}

	// If the data transfer is a pull transfer, we don't need to explicitly
	// start the transfer (the Storage Provider will start pulling data as
	// soon as it accepts the proposal)
	if !isPushTransfer {
		return deal.ID, nil
	}

	// It's a push transfer, so start the data transfer
	if err := cm.StartDataTransfer(ctx, deal); err != nil {
		return 0, fmt.Errorf("failed to start data transfer: %w", err)
	}

	return deal.ID, nil
}

func (cm *ContentManager) StartDataTransfer(ctx context.Context, cd *contentDeal) error {
	var cont Content
	if err := cm.DB.First(&cont, "id = ?", cd.Content).Error; err != nil {
		return err
	}

	if cont.Location != util.ContentLocationLocal {
		return cm.sendStartTransferCommand(ctx, cont.Location, cd, cont.Cid.CID)
	}

	miner, err := cd.MinerAddr()
	if err != nil {
		return err
	}

	chanid, err := cm.FilClient.StartDataTransfer(ctx, miner, cd.PropCid.CID, cont.Cid.CID)
	if err != nil {
		if oerr := cm.recordDealFailure(&DealFailureError{
			Miner:   miner,
			Phase:   "start-data-transfer",
			Message: err.Error(),
			Content: cont.ID,
			UserID:  cont.UserID,
		}); oerr != nil {
			return oerr
		}
		return nil
	}

	cd.DTChan = chanid.String()

	if err := cm.DB.Model(contentDeal{}).Where("id = ?", cd.ID).UpdateColumns(map[string]interface{}{
		"dt_chan":           chanid.String(),
		"transfer_started":  time.Now(),
		"transfer_finished": time.Time{},
	}).Error; err != nil {
		return xerrors.Errorf("failed to update deal with channel ID: %w", err)
	}

	log.Infow("Started data transfer", "chanid", chanid)
	return nil
}

func (cm *ContentManager) putProposalRecord(dealprop *market.ClientDealProposal) error {
	nd, err := cborutil.AsIpld(dealprop)
	if err != nil {
		return err
	}
	// fmt.Println("proposal cid: ", nd.Cid())

	if err := cm.DB.Create(&proposalRecord{
		PropCid: util.DbCID{nd.Cid()},
		Data:    nd.RawData(),
	}).Error; err != nil {
		return err
	}

	return nil
}

func (cm *ContentManager) getProposalRecord(propCid cid.Cid) (*market.ClientDealProposal, error) {
	var proprec proposalRecord
	if err := cm.DB.First(&proprec, "prop_cid = ?", propCid.Bytes()).Error; err != nil {
		return nil, err
	}

	var prop market.ClientDealProposal
	if err := prop.UnmarshalCBOR(bytes.NewReader(proprec.Data)); err != nil {
		return nil, err
	}

	return &prop, nil
}

func (cm *ContentManager) recordDealFailure(dfe *DealFailureError) error {
	log.Infow("deal failure error", "miner", dfe.Miner, "phase", dfe.Phase, "msg", dfe.Message, "content", dfe.Content)
	rec := dfe.Record()
	if dfe.Miner != address.Undef {
		var m storageMiner
		if err := cm.DB.First(&m, "address = ?", dfe.Miner.String()).Error; err != nil {
			log.Errorf("failed to look up miner while recording deal failure: %s", err)
		}
		rec.MinerVersion = m.Version
	}
	return cm.DB.Create(rec).Error
}

type DealFailureError struct {
	Miner   address.Address
	Phase   string
	Message string
	Content uint
	UserID  uint
}

type dfeRecord struct {
	gorm.Model
	Miner        string `json:"miner"`
	Phase        string `json:"phase"`
	Message      string `json:"message"`
	Content      uint   `json:"content" gorm:"index"`
	MinerVersion string `json:"minerVersion"`
	UserID       uint   `json:"user_id" gorm:"index"`
}

func (dfe *DealFailureError) Record() *dfeRecord {
	return &dfeRecord{
		Miner:   dfe.Miner.String(),
		Phase:   dfe.Phase,
		Message: dfe.Message,
		Content: dfe.Content,
		UserID:  dfe.UserID,
	}
}

func (dfe *DealFailureError) Error() string {
	return fmt.Sprintf("deal with miner %s failed in phase %s: %s", dfe.Message, dfe.Phase, dfe.Message)
}

func averageAskPrice(asks []*network.AskResponse) types.FIL {
	total := abi.NewTokenAmount(0)
	for _, a := range asks {
		total = types.BigAdd(total, a.Ask.Ask.Price)
	}

	return types.FIL(big.Div(total, big.NewInt(int64(len(asks)))))
}

type PieceCommRecord struct {
	Data    util.DbCID `gorm:"unique"`
	Piece   util.DbCID
	CarSize uint64
	Size    abi.UnpaddedPieceSize
}

func (cm *ContentManager) lookupPieceCommRecord(data cid.Cid) (*PieceCommRecord, error) {
	var pcrs []PieceCommRecord
	if err := cm.DB.Find(&pcrs, "data = ?", data.Bytes()).Error; err != nil {
		return nil, err
	}

	if len(pcrs) == 0 {
		return nil, nil
	}

	pcr := pcrs[0]
	if !pcr.Piece.CID.Defined() {
		return nil, fmt.Errorf("got an undefined thing back from database")
	}

	return &pcr, nil
}

// calculateCarSize works out the CAR size using the cids and block sizes
// for the content stored in the DB
func (cm *ContentManager) calculateCarSize(ctx context.Context, data cid.Cid) (uint64, error) {
	_, span := cm.tracer.Start(ctx, "calculateCarSize")
	defer span.End()

	var objects []Object
	where := "id in (select object from obj_refs where content = (select id from contents where cid = ?))"
	if err := cm.DB.Find(&objects, where, data.Bytes()).Error; err != nil {
		return 0, err
	}

	if len(objects) == 0 {
		return 0, fmt.Errorf("not found")
	}

	os := make([]util.Object, len(objects))
	for i, o := range objects {
		os[i] = util.Object{Size: uint64(o.Size), Cid: o.Cid.CID}
	}

	return util.CalculateCarSize(data, os)
}

var ErrWaitForRemoteCompute = fmt.Errorf("waiting for remote commP computation")

func (cm *ContentManager) runPieceCommCompute(ctx context.Context, data cid.Cid, bs blockstore.Blockstore) (cid.Cid, uint64, abi.UnpaddedPieceSize, error) {
	var cont Content
	if err := cm.DB.First(&cont, "cid = ?", data.Bytes()).Error; err != nil {
		return cid.Undef, 0, 0, err
	}

	if cont.Location != util.ContentLocationLocal {
		if err := cm.sendShuttleCommand(ctx, cont.Location, &drpc.Command{
			Op: drpc.CMD_ComputeCommP,
			Params: drpc.CmdParams{
				ComputeCommP: &drpc.ComputeCommP{
					Data: data,
				},
			},
		}); err != nil {
			return cid.Undef, 0, 0, err
		}

		return cid.Undef, 0, 0, ErrWaitForRemoteCompute
	}

	log.Infow("computing piece commitment", "data", cont.Cid.CID)
	return filclient.GeneratePieceCommitmentFFI(ctx, data, bs)
}

func (cm *ContentManager) getPieceCommitment(ctx context.Context, data cid.Cid, bs blockstore.Blockstore) (cid.Cid, uint64, abi.UnpaddedPieceSize, error) {
	_, span := cm.tracer.Start(ctx, "getPieceComm")
	defer span.End()

	// Get the piece comm record from the DB
	pcr, err := cm.lookupPieceCommRecord(data)
	if err != nil {
		return cid.Undef, 0, 0, err
	}
	if pcr != nil {
		if pcr.CarSize > 0 {
			return pcr.Piece.CID, pcr.CarSize, pcr.Size, nil
		}

		// The CAR size field was added later, so if it's not on the piece comm
		// record, calculate it
		carSize, err := cm.calculateCarSize(ctx, data)
		if err != nil {
			return cid.Undef, 0, 0, xerrors.Errorf("failed to calculate CAR size: %w", err)
		}

		pcr.CarSize = carSize

		// Save updated car size to DB
		cm.DB.Model(PieceCommRecord{}).Where("piece = ?", pcr.Piece).UpdateColumns(map[string]interface{}{
			"car_size": carSize,
		}) //nolint:errcheck

		return pcr.Piece.CID, pcr.CarSize, pcr.Size, nil
	}

	// The piece comm record isn't in the DB so calculate it
	pc, carSize, size, err := cm.runPieceCommCompute(ctx, data, bs)
	if err != nil {
		return cid.Undef, 0, 0, xerrors.Errorf("failed to generate piece commitment: %w", err)
	}

	opcr := PieceCommRecord{
		Data:    util.DbCID{data},
		Piece:   util.DbCID{pc},
		CarSize: carSize,
		Size:    size,
	}

	if err := cm.DB.Clauses(clause.OnConflict{DoNothing: true}).Create(&opcr).Error; err != nil {
		return cid.Undef, 0, 0, err
	}

	return pc, carSize, size, nil
}

func (cm *ContentManager) RefreshContentForCid(ctx context.Context, c cid.Cid) (blocks.Block, error) {
	ctx, span := cm.tracer.Start(ctx, "refreshForCid", trace.WithAttributes(
		attribute.Stringer("cid", c),
	))
	defer span.End()

	var obj Object
	if err := cm.DB.First(&obj, "cid = ?", c.Bytes()).Error; err != nil {
		return nil, xerrors.Errorf("failed to get object from db: ", err)
	}

	var refs []ObjRef
	if err := cm.DB.Find(&refs, "object = ?", obj.ID).Error; err != nil {
		return nil, err
	}

	var contentToFetch uint
	switch len(refs) {
	case 0:
		return nil, xerrors.Errorf("have no object references for object %d in database")
	case 1:
		// easy case, fetch this thing.
		contentToFetch = refs[0].Content
	default:
		// have more than one reference for the same object. Need to pick one to retrieve

		// if one of the referenced contents has the requested cid as its root, then we should probably fetch that one

		var contents []Content
		if err := cm.DB.Find(&contents, "cid = ?", c.Bytes()).Error; err != nil {
			return nil, err
		}

		if len(contents) == 0 {
			// okay, this isnt anythings root cid. Just pick one I guess?
			contentToFetch = refs[0].Content
		} else {
			// good, this is a root cid, lets fetch that one.
			contentToFetch = contents[0].ID
		}
	}

	ch := cm.NotifyBlockstore.WaitFor(ctx, c)

	go func() {
		if err := cm.retrieveContent(ctx, contentToFetch); err != nil {
			log.Errorf("failed to retrieve content to serve %d: %w", contentToFetch, err)
		}
	}()

	select {
	case blk := <-ch:
		return blk, nil
	case <-ctx.Done():
		return nil, ctx.Err()
	}
}

func (cm *ContentManager) RefreshContent(ctx context.Context, cont uint) error {
	ctx, span := cm.tracer.Start(ctx, "refreshContent")
	defer span.End()

	// TODO: this retrieval needs to mark all of its content as 'referenced'
	// until we can update its offloading status in the database
	var c Content
	if err := cm.DB.First(&c, "id = ?", cont).Error; err != nil {
		return err
	}

	loc, err := cm.selectLocationForRetrieval(ctx, c)
	if err != nil {
		return err
	}
	log.Infof("refreshing content %d onto shuttle %s", cont, loc)

	switch loc {
	case util.ContentLocationLocal:
		if err := cm.retrieveContent(ctx, cont); err != nil {
			return err
		}

		if err := cm.DB.Model(&Content{}).Where("id = ?", cont).Update("offloaded", false).Error; err != nil {
			return err
		}

		if err := cm.DB.Model(&ObjRef{}).Where("content = ?", cont).Update("offloaded", 0).Error; err != nil {
			return err
		}
	default:
		return cm.sendRetrieveContentMessage(ctx, loc, c)
	}

	return nil
}

func (cm *ContentManager) sendRetrieveContentMessage(ctx context.Context, loc string, cont Content) error {
	return fmt.Errorf("not retrieving content yet until implementation is finished")

	var activeDeals []contentDeal
	if err := cm.DB.Find(&activeDeals, "content = ? and not failed and deal_id > 0", cont.ID).Error; err != nil {
		return err
	}

	if len(activeDeals) == 0 {
		log.Errorf("attempted to retrieve content %d but have no active deals", cont.ID)
		return fmt.Errorf("no active deals for content %d, cannot retrieve", cont.ID)
	}

	var deals []drpc.StorageDeal
	for _, d := range activeDeals {
		ma, err := d.MinerAddr()
		if err != nil {
			log.Errorf("failed to parse miner addres for deal %d: %s", d.ID, err)
			continue
		}

		deals = append(deals, drpc.StorageDeal{
			Miner:  ma,
			DealID: d.DealID,
		})
	}

	return cm.sendShuttleCommand(ctx, loc, &drpc.Command{
		Op: drpc.CMD_RetrieveContent,
		Params: drpc.CmdParams{
			RetrieveContent: &drpc.RetrieveContent{
				Content: cont.ID,
				Cid:     cont.Cid.CID,
				Deals:   deals,
			},
		},
	})
}

func (cm *ContentManager) retrieveContent(ctx context.Context, contentToFetch uint) error {
	ctx, span := cm.tracer.Start(ctx, "retrieveContent", trace.WithAttributes(
		attribute.Int("content", int(contentToFetch)),
	))
	defer span.End()

	cm.retrLk.Lock()
	prog, ok := cm.retrievalsInProgress[contentToFetch]
	if !ok {
		prog = &util.RetrievalProgress{
			Wait: make(chan struct{}),
		}
		cm.retrievalsInProgress[contentToFetch] = prog
	}
	cm.retrLk.Unlock()

	if ok {
		select {
		case <-prog.Wait:
			return prog.EndErr
		case <-ctx.Done():
			return ctx.Err()
		}
	}

	defer func() {
		cm.retrLk.Lock()
		delete(cm.retrievalsInProgress, contentToFetch)
		cm.retrLk.Unlock()

		close(prog.Wait)
	}()

	if err := cm.runRetrieval(ctx, contentToFetch); err != nil {
		prog.EndErr = err
		return err
	}

	return nil
}

func (cm *ContentManager) indexForAggregate(ctx context.Context, aggregateID, contID uint) (int, error) {
	return 0, fmt.Errorf("selector based retrieval not yet implemented")
}

func (cm *ContentManager) runRetrieval(ctx context.Context, contentToFetch uint) error {
	ctx, span := cm.tracer.Start(ctx, "runRetrieval")
	defer span.End()

	var content Content
	if err := cm.DB.First(&content, contentToFetch).Error; err != nil {
		return err
	}

	rootContent := content.ID

	index := -1
	if content.AggregatedIn > 0 {
		rootContent = content.AggregatedIn
		ix, err := cm.indexForAggregate(ctx, rootContent, contentToFetch)
		if err != nil {
			return err
		}
		index = ix
	}
	_ = index

	var deals []contentDeal
	if err := cm.DB.Find(&deals, "content = ? and not failed", contentToFetch).Error; err != nil {
		return err
	}

	if len(deals) == 0 {
		return xerrors.Errorf("no active deals for content %d we are trying to retrieve", contentToFetch)
	}

	// TODO: probably need some better way to pick miners to retrieve from...
	perm := rand.Perm(len(deals))
	for _, i := range perm {
		deal := deals[i]

		maddr, err := deal.MinerAddr()
		if err != nil {
			log.Errorf("deal %d had bad miner address: %s", deal.ID, err)
			continue
		}

		log.Infow("attempting retrieval deal", "content", contentToFetch, "miner", maddr)

		ask, err := cm.FilClient.RetrievalQuery(ctx, maddr, content.Cid.CID)
		if err != nil {
			span.RecordError(err)

			log.Errorw("failed to query retrieval", "miner", maddr, "content", content.Cid.CID, "err", err)
			if err := cm.recordRetrievalFailure(&util.RetrievalFailureRecord{
				Miner:   maddr.String(),
				Phase:   "query",
				Message: err.Error(),
				Content: content.ID,
				Cid:     content.Cid,
			}); err != nil {
				return xerrors.Errorf("failed to record deal failure: %w", err)
			}
			continue
		}
		log.Infow("got retrieval ask", "content", content, "miner", maddr, "ask", ask)

		if err := cm.tryRetrieve(ctx, maddr, content.Cid.CID, ask); err != nil {
			span.RecordError(err)
			log.Errorw("failed to retrieve content", "miner", maddr, "content", content.Cid.CID, "err", err)
			if err := cm.recordRetrievalFailure(&util.RetrievalFailureRecord{
				Miner:   maddr.String(),
				Phase:   "retrieval",
				Message: err.Error(),
				Content: content.ID,
				Cid:     content.Cid,
			}); err != nil {
				return xerrors.Errorf("failed to record deal failure: %w", err)
			}
			continue
		}

		// success
		return nil
	}

	return fmt.Errorf("failed to retrieve with any miner we have deals with")
}

func (s *Server) handleFixupDeals(c echo.Context) error {
	ctx := context.Background()
	var deals []contentDeal
	if err := s.DB.Order("deal_id desc").Find(&deals, "deal_id > 0 AND on_chain_at < ?", time.Now().Add(time.Hour*24*-100)).Error; err != nil {
		return err
	}

	gentime, err := time.Parse("2006-01-02 15:04:05", "2020-08-24 15:00:00")
	if err != nil {
		return err
	}

	head, err := s.Api.ChainHead(ctx)
	if err != nil {
		return err
	}

	sem := make(chan struct{}, 50)
	for _, dll := range deals {
		sem <- struct{}{}
		go func(d contentDeal) {
			defer func() {
				<-sem
			}()
			miner, err := d.MinerAddr()
			if err != nil {
				log.Error(err)
				return
			}

			subctx, cancel := context.WithTimeout(ctx, time.Second*5)
			defer cancel()

			// Get deal UUID, if there is one for the deal.
			// (There should be a UUID for deals made with deal protocol v1.2.0)
			var dealUUID *uuid.UUID
			if d.DealUUID != "" {
				parsed, parseErr := uuid.Parse(d.DealUUID)
				if parseErr != nil {
					log.Errorf("failed to get deal status: parsing deal uuid %s: %d %s: %s",
						d.DealUUID, d.ID, miner, parseErr)
					return
				}
				dealUUID = &parsed
			}
			provds, err := s.CM.FilClient.DealStatus(subctx, miner, d.PropCid.CID, dealUUID)
			if err != nil {
				log.Errorf("failed to get deal status: %d %s: %s", d.ID, miner, err)
				return
			}

			if provds.PublishCid == nil {
				log.Errorf("no publish cid for deal: %d", d.DealID)
				return
			}

			subctx2, cancel2 := context.WithTimeout(ctx, time.Second*20)
			defer cancel2()
			wait, err := s.Api.StateSearchMsg(subctx2, head.Key(), *provds.PublishCid, 100000, true)
			if err != nil {
				log.Errorf("failed to search message: %s", err)
				return
			}

			if wait == nil {
				log.Errorf("failed to find message: %d %s", d.ID, *provds.PublishCid)
				return
			}

			ontime := gentime.Add(time.Second * 30 * time.Duration(wait.Height))
			log.Infof("updating onchainat time for deal %d %d to %s", d.ID, d.DealID, ontime)
			if err := s.DB.Model(contentDeal{}).Where("id = ?", d.ID).Update("on_chain_at", ontime).Error; err != nil {
				log.Error(err)
				return
			}
		}(dll)
	}

	return nil
}

// addObjectsToDatabase creates entries on the estuary database for CIDs related to an already pinned CID (`root`)
// These entries are saved on the `objects` table, while metadata about the `root` CID is mostly kept on the `contents` table
// The link between the `objects` and `contents` tables is the `obj_refs` table
func (cm *ContentManager) addObjectsToDatabase(ctx context.Context, content uint, dserv ipld.NodeGetter, root cid.Cid, objects []*Object, loc string) error {
	ctx, span := cm.tracer.Start(ctx, "addObjectsToDatabase")
	defer span.End()

	if err := cm.DB.CreateInBatches(objects, 300).Error; err != nil {
		return xerrors.Errorf("failed to create objects in db: %w", err)
	}

	refs := make([]ObjRef, 0, len(objects))
	var totalSize int64
	for _, o := range objects {
		refs = append(refs, ObjRef{
			Content: content,
			Object:  o.ID,
		})
		totalSize += int64(o.Size)
	}

	span.SetAttributes(
		attribute.Int64("totalSize", totalSize),
		attribute.Int("numObjects", len(objects)),
	)

	if err := cm.DB.Model(Content{}).Where("id = ?", content).UpdateColumns(map[string]interface{}{
		"active":   true,
		"size":     totalSize,
		"pinning":  false,
		"location": loc,
	}).Error; err != nil {
		return xerrors.Errorf("failed to update content in database: %w", err)
	}

	if err := cm.DB.CreateInBatches(refs, 500).Error; err != nil {
		return xerrors.Errorf("failed to create refs: %w", err)
	}

	return nil
}

func (cm *ContentManager) migrateContentsToLocalNode(ctx context.Context, toMove []Content) error {
	for _, c := range toMove {
		if err := cm.migrateContentToLocalNode(ctx, c); err != nil {
			return err
		}
	}

	return nil
}

func (cm *ContentManager) migrateContentToLocalNode(ctx context.Context, cont Content) error {
	done, err := cm.safeFetchData(ctx, cont.Cid.CID)
	if err != nil {
		return fmt.Errorf("failed to fetch data: %w", err)
	}

	defer done()

	if err := cm.DB.Model(ObjRef{}).Where("id = ?", cont.ID).UpdateColumns(map[string]interface{}{
		"offloaded": 0,
	}).Error; err != nil {
		return err
	}

	if err := cm.DB.Model(Content{}).Where("id = ?", cont.ID).UpdateColumns(map[string]interface{}{
		"offloaded": false,
		"location":  util.ContentLocationLocal,
	}).Error; err != nil {
		return err
	}

	// TODO: send unpin command to where the content was migrated from

	return nil
}

func (cm *ContentManager) safeFetchData(ctx context.Context, c cid.Cid) (func(), error) {
	// TODO: this method should mark each object it fetches as 'needed' before pulling the data so that
	// any concurrent deletion tasks can avoid deleting our data as we fetch it

	bserv := blockservice.New(cm.Blockstore, cm.Node.Bitswap)
	dserv := merkledag.NewDAGService(bserv)

	deref := func() {
		log.Warnf("TODO: implement safe fetch data protections")
	}

	cset := cid.NewSet()
	err := merkledag.Walk(ctx, func(ctx context.Context, c cid.Cid) ([]*ipld.Link, error) {
		node, err := dserv.Get(ctx, c)
		if err != nil {
			return nil, err
		}

		if c.Type() == cid.Raw {
			return nil, nil
		}

		return util.FilterUnwalkableLinks(node.Links()), nil
	}, c, cset.Visit, merkledag.Concurrent())
	if err != nil {
		return deref, err
	}

	return deref, nil
}

func (cm *ContentManager) addrInfoForShuttle(handle string) (*peer.AddrInfo, error) {
	if handle == util.ContentLocationLocal {
		return &peer.AddrInfo{
			ID:    cm.Host.ID(),
			Addrs: cm.Host.Addrs(),
		}, nil
	}

	cm.shuttlesLk.Lock()
	defer cm.shuttlesLk.Unlock()
	conn, ok := cm.shuttles[handle]
	if !ok {
		return nil, nil
	}

	return &conn.addrInfo, nil
}

func (cm *ContentManager) sendPrepareForDataRequestCommand(ctx context.Context, loc string, dbid uint, authToken string, propCid cid.Cid, payloadCid cid.Cid, size uint64) error {
	return cm.sendShuttleCommand(ctx, loc, &drpc.Command{
		Op: drpc.CMD_PrepareForDataRequest,
		Params: drpc.CmdParams{
			PrepareForDataRequest: &drpc.PrepareForDataRequest{
				DealDBID:    dbid,
				AuthToken:   authToken,
				ProposalCid: propCid,
				PayloadCid:  payloadCid,
				Size:        size,
			},
		},
	})
}

func (cm *ContentManager) sendCleanupPreparedRequestCommand(ctx context.Context, loc string, dbid uint, authToken string) error {
	return cm.sendShuttleCommand(ctx, loc, &drpc.Command{
		Op: drpc.CMD_CleanupPreparedRequest,
		Params: drpc.CmdParams{
			CleanupPreparedRequest: &drpc.CleanupPreparedRequest{
				DealDBID:  dbid,
				AuthToken: authToken,
			},
		},
	})
}

func (cm *ContentManager) sendStartTransferCommand(ctx context.Context, loc string, cd *contentDeal, datacid cid.Cid) error {
	miner, err := cd.MinerAddr()
	if err != nil {
		return err
	}
	return cm.sendShuttleCommand(ctx, loc, &drpc.Command{
		Op: drpc.CMD_StartTransfer,
		Params: drpc.CmdParams{
			StartTransfer: &drpc.StartTransfer{
				DealDBID:  cd.ID,
				ContentID: cd.Content,
				Miner:     miner,
				PropCid:   cd.PropCid.CID,
				DataCid:   datacid,
			},
		},
	})
}

func (cm *ContentManager) sendAggregateCmd(ctx context.Context, loc string, cont Content, aggr []uint, blob []byte) error {
	return cm.sendShuttleCommand(ctx, loc, &drpc.Command{
		Op: drpc.CMD_AggregateContent,
		Params: drpc.CmdParams{
			AggregateContent: &drpc.AggregateContent{
				DBID:     cont.ID,
				UserID:   cont.UserID,
				Contents: aggr,
				Root:     cont.Cid.CID,
				ObjData:  blob,
			},
		},
	})
}

func (cm *ContentManager) sendRequestTransferStatusCmd(ctx context.Context, loc string, dealid uint, chid string) error {
	return cm.sendShuttleCommand(ctx, loc, &drpc.Command{
		Op: drpc.CMD_ReqTxStatus,
		Params: drpc.CmdParams{
			ReqTxStatus: &drpc.ReqTxStatus{
				DealDBID: dealid,
				ChanID:   chid,
			},
		},
	})
}

func (cm *ContentManager) sendSplitContentCmd(ctx context.Context, loc string, cont uint, size int64) error {
	return cm.sendShuttleCommand(ctx, loc, &drpc.Command{
		Op: drpc.CMD_SplitContent,
		Params: drpc.CmdParams{
			SplitContent: &drpc.SplitContent{
				Content: cont,
				Size:    size,
			},
		},
	})
}

func (cm *ContentManager) sendConsolidateContentCmd(ctx context.Context, loc string, contents []Content) error {
	fromLocs := make(map[string]struct{})

	tc := &drpc.TakeContent{}
	for _, c := range contents {
		fromLocs[c.Location] = struct{}{}

		tc.Contents = append(tc.Contents, drpc.ContentFetch{
			ID:     c.ID,
			Cid:    c.Cid.CID,
			UserID: c.UserID,
		})
	}

	for handle := range fromLocs {
		ai, err := cm.addrInfoForShuttle(handle)
		if err != nil {
			return err
		}

		if ai == nil {
			log.Warnf("no addr info for node: %s", handle)
			continue
		}

		tc.Sources = append(tc.Sources, *ai)
	}

	return cm.sendShuttleCommand(ctx, loc, &drpc.Command{
		Op: drpc.CMD_TakeContent,
		Params: drpc.CmdParams{
			TakeContent: tc,
		},
	})
}

func (cm *ContentManager) sendUnpinCmd(ctx context.Context, loc string, conts []uint) error {
	return cm.sendShuttleCommand(ctx, loc, &drpc.Command{
		Op: drpc.CMD_UnpinContent,
		Params: drpc.CmdParams{
			UnpinContent: &drpc.UnpinContent{
				Contents: conts,
			},
		},
	})
}

func (cm *ContentManager) dealMakingDisabled() bool {
	cm.dealDisabledLk.Lock()
	defer cm.dealDisabledLk.Unlock()
	return cm.isDealMakingDisabled
}

func (cm *ContentManager) setDealMakingEnabled(enable bool) {
	cm.dealDisabledLk.Lock()
	defer cm.dealDisabledLk.Unlock()
	cm.isDealMakingDisabled = !enable
}

func (cm *ContentManager) splitContentLocal(ctx context.Context, cont Content, size int64) error {
	dserv := merkledag.NewDAGService(blockservice.New(cm.Node.Blockstore, nil))
	b := dagsplit.NewBuilder(dserv, uint64(size), 0)
	if err := b.Pack(ctx, cont.Cid.CID); err != nil {
		return err
	}

	cst := cbor.NewCborStore(cm.Node.Blockstore)

	var boxCids []cid.Cid
	for _, box := range b.Boxes() {
		cc, err := cst.Put(ctx, box)
		if err != nil {
			return err
		}

		boxCids = append(boxCids, cc)
	}

	for i, c := range boxCids {
		content := &Content{
			Cid:         util.DbCID{CID: c},
			Filename:    fmt.Sprintf("%s-%d", cont.Filename, i),
			Active:      true,
			Pinning:     true,
			UserID:      cont.UserID,
			Replication: cont.Replication,
			Location:    util.ContentLocationLocal,
			DagSplit:    true,
			SplitFrom:   cont.ID,
		}

		if err := cm.DB.Create(content).Error; err != nil {
			return xerrors.Errorf("failed to track new content in database: %w", err)
		}

		if err := cm.addDatabaseTrackingToContent(ctx, content.ID, dserv, c, func(int64) {}); err != nil {
			return err
		}

		//queue splited contents
		go func() {
			log.Infow("queuing splited content child", "parent_contID", cont.ID, "child_contID", content.ID)
			cm.ToCheck <- content.ID
		}()
	}

	if err := cm.DB.Model(Content{}).Where("id = ?", cont.ID).UpdateColumns(map[string]interface{}{
		"dag_split": true,
		"active":    false,
		"size":      0,
	}).Error; err != nil {
		return err
	}

	return nil
}<|MERGE_RESOLUTION|>--- conflicted
+++ resolved
@@ -687,11 +687,7 @@
 	log.Info("aggregating contents in staging zone into new content")
 	dir := unixfs.EmptyDirNode()
 	for _, c := range conts {
-<<<<<<< HEAD
-		err := dir.AddRawLink(fmt.Sprintf("%d-%s", c.ID, c.Name), &ipld.Link{
-=======
-		dir.AddRawLink(fmt.Sprintf("%d-%s", c.ID, c.Filename), &ipld.Link{
->>>>>>> e569fdc2
+		err := dir.AddRawLink(fmt.Sprintf("%d-%s", c.ID, c.Filename), &ipld.Link{
 			Size: uint64(c.Size),
 			Cid:  c.Cid.CID,
 		})
