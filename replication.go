package main

import (
	"bytes"
	"container/heap"
	"context"
	"fmt"
	"math/rand"
	"sort"
	"sync"
	"time"

	"github.com/application-research/estuary/config"
	drpc "github.com/application-research/estuary/drpc"
	"github.com/application-research/estuary/node"
	"github.com/application-research/estuary/pinner"
	util "github.com/application-research/estuary/util"
	dagsplit "github.com/application-research/estuary/util/dagsplit"
	"github.com/application-research/filclient"
	"github.com/filecoin-project/boost/transport/httptransport"
	"github.com/filecoin-project/go-address"
	cborutil "github.com/filecoin-project/go-cbor-util"
	datatransfer "github.com/filecoin-project/go-data-transfer"
	"github.com/filecoin-project/go-fil-markets/storagemarket"
	"github.com/filecoin-project/go-fil-markets/storagemarket/network"
	"github.com/filecoin-project/go-state-types/abi"
	"github.com/filecoin-project/go-state-types/big"
	"github.com/filecoin-project/lotus/api"
	"github.com/filecoin-project/lotus/chain/types"
	"github.com/filecoin-project/specs-actors/v6/actors/builtin/market"
	"github.com/google/uuid"
	lru "github.com/hashicorp/golang-lru"
	blocks "github.com/ipfs/go-block-format"
	"github.com/ipfs/go-blockservice"
	"github.com/ipfs/go-cid"
	blockstore "github.com/ipfs/go-ipfs-blockstore"
	batched "github.com/ipfs/go-ipfs-provider/batched"
	cbor "github.com/ipfs/go-ipld-cbor"
	ipld "github.com/ipfs/go-ipld-format"
	"github.com/ipfs/go-merkledag"
	"github.com/ipfs/go-metrics-interface"
	"github.com/ipfs/go-unixfs"
	"github.com/labstack/echo/v4"
	"github.com/libp2p/go-libp2p-core/host"
	"github.com/libp2p/go-libp2p-core/peer"
	"github.com/libp2p/go-libp2p-core/protocol"
	"github.com/multiformats/go-multiaddr"
	"github.com/pkg/errors"
	"go.opentelemetry.io/otel"
	"go.opentelemetry.io/otel/attribute"
	"go.opentelemetry.io/otel/trace"
	"golang.org/x/xerrors"
	"gorm.io/gorm"
	"gorm.io/gorm/clause"
)

type miner struct {
	address             address.Address
	dealProtocolVersion protocol.ID
	ask                 *minerStorageAsk
}

type deal struct {
	minerAddr      address.Address
	isPushTransfer bool
	contentDeal    *contentDeal
}

// Making default deal duration be three weeks less than the maximum to ensure
// miners who start their deals early dont run into issues
const dealDuration = 1555200 - (2880 * 21)

type ContentManager struct {
	DB        *gorm.DB
	Api       api.Gateway
	FilClient *filclient.FilClient
	Provider  *batched.BatchProvidingSystem
	Node      *node.Node

	Host host.Host

	tracer trace.Tracer

	Blockstore       node.EstuaryBlockstore
	Tracker          *TrackingBlockstore
	NotifyBlockstore *node.NotifyBlockstore

	ToCheck  chan uint
	queueMgr *queueManager

	retrLk               sync.Mutex
	retrievalsInProgress map[uint]*util.RetrievalProgress

	contentLk sync.RWMutex

	contentSizeLimit int64

	// Some fields for miner reputation management
	minerLk      sync.Mutex
	sortedMiners []address.Address
	rawData      []*minerDealStats
	lastComputed time.Time

	// deal bucketing stuff
	bucketLk sync.Mutex
	buckets  map[uint][]*contentStagingZone

	// some behavior flags
	FailDealOnTransferFailure bool

	dealDisabledLk       sync.Mutex
	isDealMakingDisabled bool

	contentAddingDisabled      bool
	localContentAddingDisabled bool

	Replication int

	hostname string

	pinJobs map[uint]*pinner.PinningOperation
	pinLk   sync.Mutex

	pinMgr *pinner.PinManager

	shuttlesLk sync.Mutex
	shuttles   map[string]*ShuttleConnection

	remoteTransferStatus *lru.ARCCache

	inflightCids   map[cid.Cid]uint
	inflightCidsLk sync.Mutex

	VerifiedDeal bool

	DisableFilecoinStorage bool

	IncomingRPCMessages chan *drpc.Message

	EnabledDealProtocolsVersions map[protocol.ID]bool
}

func (cm *ContentManager) isInflight(c cid.Cid) bool {
	cm.inflightCidsLk.Lock()
	defer cm.inflightCidsLk.Unlock()

	v, ok := cm.inflightCids[c]
	return ok && v > 0
}

// 90% of the unpadded data size for a 4GB piece
// the 10% gap is to accommodate car file packing overhead, can probably do this better
var individualDealThreshold = (abi.PaddedPieceSize(4<<30).Unpadded() * 9) / 10

// 14.29 Gib
var maxStagingZoneSizeLimit = int64((abi.PaddedPieceSize(16<<30).Unpadded() * 9) / 10)

// 13.29 GiB
var minStagingZoneSizeLimit = int64(maxStagingZoneSizeLimit - (1 << 30))

type contentStagingZone struct {
	ZoneOpened time.Time `json:"zoneOpened"`

	EarliestContent time.Time `json:"earliestContent"`
	CloseTime       time.Time `json:"closeTime"`

	Contents []Content `json:"contents"`

	MinSize int64 `json:"minSize"`
	MaxSize int64 `json:"maxSize"`

	MaxItems int `json:"maxItems"`

	CurSize int64 `json:"curSize"`

	User uint `json:"user"`

	ContID   uint   `json:"contentID"`
	Location string `json:"location"`

	lk sync.Mutex
}

func (cb *contentStagingZone) DeepCopy() *contentStagingZone {
	cb.lk.Lock()
	defer cb.lk.Unlock()
	cb2 := &contentStagingZone{
		ZoneOpened:      cb.ZoneOpened,
		EarliestContent: cb.EarliestContent,
		CloseTime:       cb.CloseTime,
		Contents:        make([]Content, len(cb.Contents)),
		MinSize:         cb.MinSize,
		MaxSize:         cb.MaxSize,
		MaxItems:        cb.MaxItems,
		CurSize:         cb.CurSize,
		User:            cb.User,
		ContID:          cb.ContID,
		Location:        cb.Location,
	}
	copy(cb2.Contents, cb.Contents)
	return cb2
}

func (cm *ContentManager) newContentStagingZone(user uint, loc string) (*contentStagingZone, error) {
	content := &Content{
		Size:        0,
		Filename:    "aggregate",
		Active:      false,
		Pinning:     true,
		UserID:      user,
		Replication: cm.Replication,
		Aggregate:   true,
		Location:    loc,
	}

	if err := cm.DB.Create(content).Error; err != nil {
		return nil, err
	}

	return &contentStagingZone{
		ZoneOpened: time.Now(),
		CloseTime:  time.Now().Add(maxStagingZoneLifetime),
		MinSize:    minStagingZoneSizeLimit,
		MaxSize:    maxStagingZoneSizeLimit,
		MaxItems:   maxBucketItems,
		User:       user,
		ContID:     content.ID,
		Location:   content.Location,
	}, nil
}

// amount of time a staging zone will remain open before we aggregate it into a piece of content
const maxStagingZoneLifetime = time.Hour * 8

// maximum amount of time a piece of content will go without either being aggregated or having a deal made for it
const maxContentAge = time.Hour * 24 * 7

// staging zones will remain open for at least this long after the last piece of content is added to them (unless they are full)
const stagingZoneKeepAlive = time.Minute * 40

const minDealSize = 256 << 20

const maxBucketItems = 10000

func (cb *contentStagingZone) isReady() bool {
	if cb.CurSize < minDealSize {
		return false
	}

	// if its above the size requirement, go right ahead
	if cb.CurSize > cb.MinSize {
		return true
	}

	if time.Now().After(cb.CloseTime) {
		return true
	}

	if time.Since(cb.EarliestContent) > maxContentAge {
		return true
	}

	if len(cb.Contents) >= cb.MaxItems {
		return true
	}

	return false
}

func (cb *contentStagingZone) hasRoomForContent(c Content) bool {
	cb.lk.Lock()
	defer cb.lk.Unlock()

	if len(cb.Contents) >= cb.MaxItems {
		return false
	}

	return cb.CurSize+c.Size <= cb.MaxSize
}

func (cm *ContentManager) tryAddContent(cb *contentStagingZone, c Content) (bool, error) {
	cb.lk.Lock()
	defer cb.lk.Unlock()
	if cb.CurSize+c.Size > cb.MaxSize {
		return false, nil
	}

	if len(cb.Contents) >= cb.MaxItems {
		return false, nil
	}

	if err := cm.DB.Model(Content{}).
		Where("id = ?", c.ID).
		UpdateColumn("aggregated_in", cb.ContID).Error; err != nil {
		return false, err
	}

	if len(cb.Contents) == 0 || c.CreatedAt.Before(cb.EarliestContent) {
		cb.EarliestContent = c.CreatedAt
	}

	cb.Contents = append(cb.Contents, c)
	cb.CurSize += c.Size

	nowPlus := time.Now().Add(stagingZoneKeepAlive)
	if cb.CloseTime.Before(nowPlus) {
		cb.CloseTime = nowPlus
	}
	return true, nil
}

func (cb *contentStagingZone) hasContent(c Content) bool {
	cb.lk.Lock()
	defer cb.lk.Unlock()

	for _, cont := range cb.Contents {
		if cont.ID == c.ID {
			return true
		}
	}
	return false
}

func NewContentManager(db *gorm.DB, api api.Gateway, fc *filclient.FilClient, tbs *TrackingBlockstore, nbs *node.NotifyBlockstore, prov *batched.BatchProvidingSystem, pinmgr *pinner.PinManager, nd *node.Node, cfg *config.Estuary) (*ContentManager, error) {
	cache, err := lru.NewARC(50000)
	if err != nil {
		return nil, err
	}

	cm := &ContentManager{
		Provider:                     prov,
		DB:                           db,
		Api:                          api,
		FilClient:                    fc,
		Blockstore:                   tbs.Under().(node.EstuaryBlockstore),
		Host:                         nd.Host,
		Node:                         nd,
		NotifyBlockstore:             nbs,
		Tracker:                      tbs,
		ToCheck:                      make(chan uint, 100000),
		retrievalsInProgress:         make(map[uint]*util.RetrievalProgress),
		buckets:                      make(map[uint][]*contentStagingZone),
		pinJobs:                      make(map[uint]*pinner.PinningOperation),
		pinMgr:                       pinmgr,
		remoteTransferStatus:         cache,
		shuttles:                     make(map[string]*ShuttleConnection),
		contentSizeLimit:             util.DefaultContentSizeLimit,
		hostname:                     cfg.Hostname,
		inflightCids:                 make(map[cid.Cid]uint),
		FailDealOnTransferFailure:    cfg.Deal.FailOnTransferFailure,
		isDealMakingDisabled:         cfg.Deal.Disable,
		contentAddingDisabled:        cfg.Content.DisableGlobalAdding,
		localContentAddingDisabled:   cfg.Content.DisableLocalAdding,
		VerifiedDeal:                 cfg.Deal.Verified,
		Replication:                  cfg.Replication,
		tracer:                       otel.Tracer("replicator"),
		DisableFilecoinStorage:       cfg.DisableFilecoinStorage,
		IncomingRPCMessages:          make(chan *drpc.Message),
		EnabledDealProtocolsVersions: cfg.Deal.EnabledDealProtocolsVersions,
	}
	qm := newQueueManager(func(c uint) {
		cm.ToCheck <- c
	})

	cm.queueMgr = qm
	return cm, nil
}

func (cm *ContentManager) ContentWatcher() {
	if err := cm.reBuildStagingZones(); err != nil {
		log.Fatalf("failed to rebuild staging zones: %s", err)
	}

	// do not process content for storage if DisableFilecoinStorage is enabled
	if cm.DisableFilecoinStorage {
		return
	}

	if err := cm.startup(); err != nil {
		log.Errorf("failed to recheck existing content: %s", err)
	}

	timer := time.NewTimer(time.Minute * 5)

	for {
		select {
		case c := <-cm.ToCheck:
			var content Content
			if err := cm.DB.First(&content, "id = ?", c).Error; err != nil {
				log.Errorf("finding content %d in database: %s", c, err)
				continue
			}

			log.Debugf("checking content: %d", content.ID)
			err := cm.ensureStorage(context.TODO(), content, func(dur time.Duration) {
				cm.queueMgr.add(content.ID, dur)
			})
			if err != nil {
				log.Errorf("failed to ensure replication of content %d: %s", content.ID, err)
				cm.queueMgr.add(content.ID, time.Minute*5)
			}

		case <-timer.C:
			log.Infow("content check queue", "length", len(cm.queueMgr.queue.elems), "nextEvent", cm.queueMgr.nextEvent)

			/*
				if err := cm.queueAllContent(); err != nil {
					log.Errorf("rechecking content: %s", err)
					continue
				}
			*/

			buckets := cm.popReadyStagingZone()
			for _, b := range buckets {
				if err := cm.aggregateContent(context.TODO(), b); err != nil {
					log.Errorf("content aggregation failed (bucket %d): %s", b.ContID, err)
					continue
				}
			}

			timer.Reset(time.Minute * 5)
		}
	}
}

type queueEntry struct {
	content   uint
	checkTime time.Time
}

type entryQueue struct {
	elems []*queueEntry
}

func (eq *entryQueue) Len() int {
	return len(eq.elems)
}

func (eq *entryQueue) Less(i, j int) bool {
	return eq.elems[i].checkTime.Before(eq.elems[j].checkTime)
}

func (eq *entryQueue) Swap(i, j int) {
	eq.elems[i], eq.elems[j] = eq.elems[j], eq.elems[i]
}

func (eq *entryQueue) Push(e interface{}) {
	eq.elems = append(eq.elems, e.(*queueEntry))
}

func (eq *entryQueue) Pop() interface{} {
	out := eq.elems[len(eq.elems)-1]
	eq.elems = eq.elems[:len(eq.elems)-1]
	return out
}

func (eq *entryQueue) PopEntry() *queueEntry {
	return heap.Pop(eq).(*queueEntry)
}

type queueManager struct {
	queue *entryQueue
	cb    func(uint)
	qlk   sync.Mutex

	nextEvent time.Time
	evtTimer  *time.Timer

	qsizeMetr metrics.Gauge
	qnextMetr metrics.Gauge
}

func newQueueManager(cb func(c uint)) *queueManager {
	metCtx := metrics.CtxScope(context.Background(), "content_manager")
	qsizeMetr := metrics.NewCtx(metCtx, "queue_size", "number of items in the replicator queue").Gauge()
	qnextMetr := metrics.NewCtx(metCtx, "queue_next", "next event time for queue").Gauge()

	qm := &queueManager{
		queue: new(entryQueue),
		cb:    cb,

		qsizeMetr: qsizeMetr,
		qnextMetr: qnextMetr,
	}

	heap.Init(qm.queue)
	return qm
}

func (qm *queueManager) add(content uint, wait time.Duration) {
	qm.qlk.Lock()
	defer qm.qlk.Unlock()

	at := time.Now().Add(wait)

	heap.Push(qm.queue, &queueEntry{
		content:   content,
		checkTime: at,
	})

	qm.qsizeMetr.Add(1)

	if qm.nextEvent.IsZero() || at.Before(qm.nextEvent) {
		qm.nextEvent = at
		qm.qnextMetr.Set(float64(at.Unix()))

		if qm.evtTimer != nil {
			qm.evtTimer.Reset(wait)
		} else {
			qm.evtTimer = time.AfterFunc(wait, func() {
				qm.processQueue()
			})
		}
	}
}

func (qm *queueManager) processQueue() {
	qm.qlk.Lock()
	defer qm.qlk.Unlock()

	for qm.queue.Len() > 0 {
		qe := qm.queue.PopEntry()
		if time.Now().After(qe.checkTime) {
			qm.qsizeMetr.Add(-1)
			go qm.cb(qe.content)
		} else {
			heap.Push(qm.queue, qe)
			qm.nextEvent = qe.checkTime
			qm.qnextMetr.Set(float64(qe.checkTime.Unix()))
			qm.evtTimer.Reset(qe.checkTime.Sub(time.Now()))
			return
		}
	}
	qm.nextEvent = time.Time{}
}

func (cm *ContentManager) currentLocationForContent(c uint) (string, error) {
	var cont Content
	if err := cm.DB.First(&cont, "id = ?", c).Error; err != nil {
		return "", err
	}

	return cont.Location, nil
}

func (cm *ContentManager) stagedContentByLocation(ctx context.Context, b *contentStagingZone) (map[string][]Content, error) {
	out := make(map[string][]Content)
	for _, c := range b.Contents {
		loc, err := cm.currentLocationForContent(c.ID)
		if err != nil {
			return nil, err
		}

		out[loc] = append(out[loc], c)
	}

	return out, nil
}

func (cm *ContentManager) consolidateStagedContent(ctx context.Context, b *contentStagingZone) error {
	var primary string
	var curMax int64
	dataByLoc := make(map[string]int64)
	contentByLoc := make(map[string][]Content)

	for _, c := range b.Contents {
		loc, err := cm.currentLocationForContent(c.ID)
		if err != nil {
			return err
		}

		contentByLoc[loc] = append(contentByLoc[loc], c)

		ntot := dataByLoc[loc] + c.Size
		dataByLoc[loc] = ntot

		// temp: dont ever migrate content back to primary instance for aggregation, always prefer elsewhere
		if ntot > curMax && loc != util.ContentLocationLocal {
			curMax = ntot
			primary = loc
		}
	}

	// okay, move everything to 'primary'
	var toMove []Content
	for loc, conts := range contentByLoc {
		if loc != primary {
			toMove = append(toMove, conts...)
		}
	}

	log.Infow("consolidating content to single location for aggregation", "user", b.User, "primary", primary, "numItems", len(toMove), "primaryWeight", curMax)
	if primary == util.ContentLocationLocal {
		return cm.migrateContentsToLocalNode(ctx, toMove)
	} else {
		return cm.sendConsolidateContentCmd(ctx, primary, toMove)
	}
}

func (cm *ContentManager) aggregateContent(ctx context.Context, b *contentStagingZone) error {
	ctx, span := cm.tracer.Start(ctx, "aggregateContent")
	defer span.End()

	cbl, err := cm.stagedContentByLocation(ctx, b)
	if err != nil {
		return err
	}

	if len(cbl) > 1 {
		// Need to migrate content all to the same shuttle
		cm.bucketLk.Lock()
		// put the staging zone back in the list
		cm.buckets[b.User] = append(cm.buckets[b.User], b)
		cm.bucketLk.Unlock()

		go func() {
			if err := cm.consolidateStagedContent(ctx, b); err != nil {
				log.Errorf("failed to consolidate staged content: %s", err)
			}
		}()

		return nil
	}

	var loc string
	for k := range cbl {
		loc = k
	}

	dir, err := cm.createAggregate(ctx, b.Contents)
	if err != nil {
		return xerrors.Errorf("failed to create aggregate: %w", err)
	}

	ncid := dir.Cid()
	size, err := dir.Size()
	if err != nil {
		return err
	}

	if size == 0 {
		log.Warnf("content %d aggregate dir apparent size is zero", b.ContID)
	}

	if err := cm.DB.Model(Content{}).Where("id = ?", b.ContID).UpdateColumns(map[string]interface{}{
		"cid":  util.DbCID{ncid},
		"size": size,
	}).Error; err != nil {
		return err
	}

	var content Content
	if err := cm.DB.First(&content, "id = ?", b.ContID).Error; err != nil {
		return err
	}

	if loc == util.ContentLocationLocal {
		obj := &Object{
			Cid:  util.DbCID{ncid},
			Size: int(size),
		}
		if err := cm.DB.Create(obj).Error; err != nil {
			return err
		}

		if err := cm.DB.Create(&ObjRef{
			Content: b.ContID,
			Object:  obj.ID,
		}).Error; err != nil {
			return err
		}

		if err := cm.Blockstore.Put(ctx, dir); err != nil {
			return err
		}

		if err := cm.DB.Model(Content{}).Where("id = ?", b.ContID).UpdateColumns(map[string]interface{}{
			"active":  true,
			"pinning": false,
		}).Error; err != nil {
			return err
		}

		go func() {
			cm.ToCheck <- b.ContID
		}()

		return nil
	} else {
		var ids []uint
		for _, c := range b.Contents {
			ids = append(ids, c.ID)
		}
		return cm.sendAggregateCmd(ctx, loc, content, ids, dir.RawData())
	}
}

func (cm *ContentManager) createAggregate(ctx context.Context, conts []Content) (*merkledag.ProtoNode, error) {
	sort.Slice(conts, func(i, j int) bool {
		return conts[i].ID < conts[j].ID
	})

	log.Info("aggregating contents in staging zone into new content")
	dir := unixfs.EmptyDirNode()
	for _, c := range conts {
		err := dir.AddRawLink(fmt.Sprintf("%d-%s", c.ID, c.Filename), &ipld.Link{
			Size: uint64(c.Size),
			Cid:  c.Cid.CID,
		})
		if err != nil {
			return nil, err
		}
	}

	return dir, nil
}

func (cm *ContentManager) startup() error {
	return cm.queueAllContent()
}

func (cm *ContentManager) reBuildStagingZones() error {
	log.Info("rebuilding staging zones.......")

	var stages []Content
	if err := cm.DB.Find(&stages, "not active and pinning and aggregate").Error; err != nil {
		return err
	}

	zones := make(map[uint][]*contentStagingZone)
	for _, c := range stages {
		z := &contentStagingZone{
			ZoneOpened: c.CreatedAt,
			CloseTime:  c.CreatedAt.Add(maxStagingZoneLifetime),
			MinSize:    minStagingZoneSizeLimit,
			MaxSize:    maxStagingZoneSizeLimit,
			MaxItems:   maxBucketItems,
			User:       c.UserID,
			ContID:     c.ID,
			Location:   c.Location,
		}

		minClose := time.Now().Add(stagingZoneKeepAlive)
		if z.CloseTime.Before(minClose) {
			z.CloseTime = minClose
		}

		var inZones []Content
		if err := cm.DB.Find(&inZones, "aggregated_in = ?", c.ID).Error; err != nil {
			return err
		}
		z.Contents = inZones

		for _, zc := range inZones {
			// TODO: do some sanity checking that we havent messed up and added
			// too many items to this staging zone
			z.CurSize += zc.Size
		}
		zones[c.UserID] = append(zones[c.UserID], z)
	}
	cm.buckets = zones
	return nil
}

func (cm *ContentManager) queueAllContent() error {
	var allcontent []Content
	if err := cm.DB.Find(&allcontent, "active AND NOT aggregated_in > 0").Error; err != nil {
		return xerrors.Errorf("finding all content in database: %w", err)
	}

	log.Infof("queueing all content for checking: %d", len(allcontent))

	go func() {
		for _, c := range allcontent {
			log.Infof("queueing content: %d", c.ID)
			cm.ToCheck <- c.ID
		}
	}()
	/* TODO: this should be more correct, just testing the above out though to ensure the things from here are first in queue
	for _, c := range allcontent {
		cm.queueMgr.add(c.ID, 0)
	}
	*/

	return nil
}

type estimateResponse struct {
	Total *abi.TokenAmount
	Asks  []*minerStorageAsk
}

func (cm *ContentManager) estimatePrice(ctx context.Context, repl int, pieceSize abi.PaddedPieceSize, duration abi.ChainEpoch, verified bool) (*estimateResponse, error) {
	ctx, span := cm.tracer.Start(ctx, "estimatePrice", trace.WithAttributes(
		attribute.Int("replication", repl),
	))
	defer span.End()

	miners, err := cm.pickMiners(ctx, repl, pieceSize, nil, false)
	if err != nil {
		return nil, err
	}

	if len(miners) == 0 {
		return nil, fmt.Errorf("failed to find any miners for estimating deal price")
	}

	asks := make([]*minerStorageAsk, 0)
	total := abi.NewTokenAmount(0)
	for _, m := range miners {
		dealSize := pieceSize
		if dealSize < m.ask.MinPieceSize {
			dealSize = m.ask.MinPieceSize
		}

		price := m.ask.GetPrice(verified)
		cost, err := filclient.ComputePrice(price, dealSize, duration)
		if err != nil {
			return nil, err
		}

		asks = append(asks, m.ask)
		total = types.BigAdd(total, *cost)
	}

	return &estimateResponse{
		Total: &total,
		Asks:  asks,
	}, nil
}

type minerStorageAsk struct {
	gorm.Model          `json:"-"`
	Miner               string              `gorm:"unique" json:"miner"`
	Price               string              `json:"price"`
	VerifiedPrice       string              `json:"verifiedPrice"`
	PriceBigInt         big.Int             `gorm:"-" json:"-"`
	VerifiedPriceBigInt big.Int             `gorm:"-" json:"-"`
	MinPieceSize        abi.PaddedPieceSize `json:"minPieceSize"`
	MaxPieceSize        abi.PaddedPieceSize `json:"maxPieceSize"`
}

func (msa *minerStorageAsk) GetPrice(verified bool) types.BigInt {
	if verified {
		return msa.VerifiedPriceBigInt
	}
	return msa.PriceBigInt
}

func (cm *ContentManager) pickMinerDist(n int) (int, int) {
	if n < 3 {
		return n, 0
	}

	if n < 7 {
		return 2, n - 2
	}
	return n - (n / 2), n / 2
}

const topMinerSel = 15

func (cm *ContentManager) pickMiners(ctx context.Context, n int, pieceSize abi.PaddedPieceSize, exclude map[address.Address]bool, filterByprice bool) ([]miner, error) {
	ctx, span := cm.tracer.Start(ctx, "pickMiners", trace.WithAttributes(
		attribute.Int("count", n),
	))
	defer span.End()
	if exclude == nil {
		exclude = make(map[address.Address]bool)
	}

	// some portion of the miners will be 'first N of our best miners' and the rest will be randomly chosen from our list
	// over time, our miner list will be all fairly high quality so this should just serve to shake things up a bit and
	// give miners more of a chance to prove themselves
	_, nrand := cm.pickMinerDist(n)

	out, err := cm.randomMinerListForDeal(ctx, nrand, pieceSize, exclude, filterByprice)
	if err != nil {
		return nil, err
	}
	return cm.sortedMinersForDeal(ctx, out, n, pieceSize, exclude, filterByprice)
}

//TODO - this is currently not used, if we choose to use it,
//add a check to make sure miners selected is still active in db
func (cm *ContentManager) sortedMinersForDeal(ctx context.Context, out []miner, n int, pieceSize abi.PaddedPieceSize, exclude map[address.Address]bool, filterByprice bool) ([]miner, error) {
	sortedMiners, _, err := cm.sortedMinerList()
	if err != nil {
		return nil, err
	}

	if len(sortedMiners) == 0 {
		return out, nil
	}

	if len(sortedMiners) > topMinerSel {
		sortedMiners = sortedMiners[:topMinerSel]
	}

	rand.Shuffle(len(sortedMiners), func(i, j int) {
		sortedMiners[i], sortedMiners[j] = sortedMiners[j], sortedMiners[i]
	})

	for _, m := range sortedMiners {
		if len(out) >= n {
			break
		}

		if exclude[m] {
			continue
		}

		proto, err := cm.FilClient.DealProtocolForMiner(ctx, m)
		if err != nil {
			log.Errorf("getting deal protocol for %s failed: %s", m, err)
			continue
		}

		_, ok := cm.EnabledDealProtocolsVersions[proto]
		if !ok {
			continue
		}

		ask, err := cm.getAsk(ctx, m, time.Minute*30)
		if err != nil {
			log.Errorf("getting ask from %s failed: %s", m, err)
			continue
		}

		if filterByprice {
			price := ask.GetPrice(cm.VerifiedDeal)
			if cm.priceIsTooHigh(price, cm.VerifiedDeal) {
				continue
			}
		}

		if cm.sizeIsCloseEnough(pieceSize, ask.MinPieceSize, ask.MaxPieceSize) {
			out = append(out, miner{address: m, dealProtocolVersion: proto, ask: ask})
			exclude[m] = true
		}
	}
	return out, nil
}

func (cm *ContentManager) randomMinerListForDeal(ctx context.Context, n int, pieceSize abi.PaddedPieceSize, exclude map[address.Address]bool, filterByprice bool) ([]miner, error) {
	var dbminers []storageMiner
	if err := cm.DB.Find(&dbminers, "not suspended").Error; err != nil {
		return nil, err
	}

	out := make([]miner, 0)
	if len(dbminers) == 0 {
		return out, nil
	}

	rand.Shuffle(len(dbminers), func(i, j int) {
		dbminers[i], dbminers[j] = dbminers[j], dbminers[i]
	})

	for _, dbm := range dbminers {
		if len(out) >= n {
			break
		}

		if exclude[dbm.Address.Addr] {
			continue
		}

		proto, err := cm.FilClient.DealProtocolForMiner(ctx, dbm.Address.Addr)
		if err != nil {
			log.Errorf("getting deal protocol for %s failed: %s", dbm.Address.Addr, err)
			continue
		}

		_, ok := cm.EnabledDealProtocolsVersions[proto]
		if !ok {
			continue
		}

		ask, err := cm.getAsk(ctx, dbm.Address.Addr, time.Minute*30)
		if err != nil {
			log.Errorf("getting ask from %s failed: %s", dbm.Address.Addr, err)
			continue
		}

		if filterByprice {
			price := ask.GetPrice(cm.VerifiedDeal)
			if cm.priceIsTooHigh(price, cm.VerifiedDeal) {
				continue
			}
		}

		if cm.sizeIsCloseEnough(pieceSize, ask.MinPieceSize, ask.MaxPieceSize) {
			out = append(out, miner{address: dbm.Address.Addr, dealProtocolVersion: proto, ask: ask})
			exclude[dbm.Address.Addr] = true
		}
	}
	return out, nil
}

func (cm *ContentManager) getAsk(ctx context.Context, m address.Address, maxCacheAge time.Duration) (*minerStorageAsk, error) {
	ctx, span := cm.tracer.Start(ctx, "getAsk", trace.WithAttributes(
		attribute.Stringer("miner", m),
	))
	defer span.End()

	var asks []minerStorageAsk
	if err := cm.DB.Find(&asks, "miner = ?", m.String()).Error; err != nil {
		return nil, err
	}

	if len(asks) > 0 && time.Since(asks[0].UpdatedAt) < maxCacheAge {
		ask := asks[0]
		priceBigInt, err := types.BigFromString(ask.Price)
		if err != nil {
			return nil, err
		}
		ask.PriceBigInt = priceBigInt

		verifiedPriceBigInt, err := types.BigFromString(ask.VerifiedPrice)
		if err != nil {
			return nil, err
		}
		ask.VerifiedPriceBigInt = verifiedPriceBigInt
		return &ask, nil
	}

	netask, err := cm.FilClient.GetAsk(ctx, m)
	if err != nil {
		span.RecordError(err)
		return nil, err
	}

	if err := cm.updateMinerVersion(ctx, m); err != nil {
		log.Warnf("failed to update miner version: %s", err)
	}

	nmsa := toDBAsk(netask)
	nmsa.UpdatedAt = time.Now()

	if err := cm.DB.Clauses(clause.OnConflict{
		Columns: []clause.Column{
			{Name: "miner"},
		},
		DoUpdates: clause.AssignmentColumns([]string{"price", "verified_price", "min_piece_size", "updated_at"}),
	}).Create(nmsa).Error; err != nil {
		span.RecordError(err)
		return nil, err
	}
	return nmsa, nil
}

func (cm *ContentManager) updateMinerVersion(ctx context.Context, m address.Address) error {
	vers, err := cm.FilClient.GetMinerVersion(ctx, m)
	if err != nil {
		return err
	}

	var sm storageMiner
	if err := cm.DB.First(&sm, "address = ?", m.String()).Error; err != nil {
		if xerrors.Is(err, gorm.ErrRecordNotFound) {
			return nil
		}
		return err
	}

	if sm.Version == vers {
		return nil
	}

	if err := cm.DB.Model(storageMiner{}).Where("address = ?", m.String()).Update("version", vers).Error; err != nil {
		return err
	}

	return nil
}

func (cm *ContentManager) sizeIsCloseEnough(pieceSize, askMinPieceSize, askMaxPieceSize abi.PaddedPieceSize) bool {
	if pieceSize > askMinPieceSize && pieceSize < askMaxPieceSize {
		return true
	}
	return false
}

func toDBAsk(netask *network.AskResponse) *minerStorageAsk {
	return &minerStorageAsk{
		Miner:               netask.Ask.Ask.Miner.String(),
		Price:               netask.Ask.Ask.Price.String(),
		VerifiedPrice:       netask.Ask.Ask.VerifiedPrice.String(),
		MinPieceSize:        netask.Ask.Ask.MinPieceSize,
		MaxPieceSize:        netask.Ask.Ask.MaxPieceSize,
		PriceBigInt:         netask.Ask.Ask.Price,
		VerifiedPriceBigInt: netask.Ask.Ask.VerifiedPrice,
	}
}

type contentDeal struct {
	gorm.Model
	Content          uint       `json:"content" gorm:"index:,option:CONCURRENTLY"`
	UserID           uint       `json:"user_id" gorm:"index:,option:CONCURRENTLY"`
	PropCid          util.DbCID `json:"propCid"`
	DealUUID         string     `json:"dealUuid"`
	Miner            string     `json:"miner"`
	DealID           int64      `json:"dealId"`
	Failed           bool       `json:"failed"`
	Verified         bool       `json:"verified"`
	Slashed          bool       `json:"slashed"`
	FailedAt         time.Time  `json:"failedAt,omitempty"`
	DTChan           string     `json:"dtChan" gorm:"index"`
	TransferStarted  time.Time  `json:"transferStarted"`
	TransferFinished time.Time  `json:"transferFinished"`

	OnChainAt time.Time `json:"onChainAt"`
	SealedAt  time.Time `json:"sealedAt"`
}

func (cd contentDeal) MinerAddr() (address.Address, error) {
	return address.NewFromString(cd.Miner)
}

var ErrNoChannelID = fmt.Errorf("no data transfer channel id in deal")

func (cd contentDeal) ChannelID() (datatransfer.ChannelID, error) {
	if cd.DTChan == "" {
		return datatransfer.ChannelID{}, ErrNoChannelID
	}

	chid, err := filclient.ChannelIDFromString(cd.DTChan)
	if err != nil {
		err = fmt.Errorf("incorrectly formatted data transfer channel ID in contentDeal record: %w", err)
		return datatransfer.ChannelID{}, err
	}

	return *chid, nil
}

func (cm *ContentManager) contentInStagingZone(ctx context.Context, content Content) bool {
	cm.bucketLk.Lock()
	defer cm.bucketLk.Unlock()

	bucks, ok := cm.buckets[content.UserID]
	if !ok {
		return false
	}

	for _, b := range bucks {
		if b.hasContent(content) {
			return true
		}
	}

	return false
}

func (cm *ContentManager) getStagingZonesForUser(ctx context.Context, user uint) []*contentStagingZone {
	cm.bucketLk.Lock()
	defer cm.bucketLk.Unlock()

	blist, ok := cm.buckets[user]
	if !ok {
		return []*contentStagingZone{}
	}

	var out []*contentStagingZone
	for _, b := range blist {
		out = append(out, b.DeepCopy())
	}

	return out
}

func (cm *ContentManager) getStagingZoneSnapshot(ctx context.Context) map[uint][]*contentStagingZone {
	cm.bucketLk.Lock()
	defer cm.bucketLk.Unlock()

	out := make(map[uint][]*contentStagingZone)
	for u, blist := range cm.buckets {
		var copylist []*contentStagingZone

		for _, b := range blist {
			copylist = append(copylist, b.DeepCopy())
		}

		out[u] = copylist
	}
	return out
}

func (cm *ContentManager) addContentToStagingZone(ctx context.Context, content Content) error {
	ctx, span := cm.tracer.Start(ctx, "stageContent")
	defer span.End()
	if content.AggregatedIn > 0 {
		log.Warnf("attempted to add content to staging zone that was already staged: %d (is in %d)", content.ID, content.AggregatedIn)
		return nil
	}

	log.Infof("adding content to staging zone: %d", content.ID)
	cm.bucketLk.Lock()
	defer cm.bucketLk.Unlock()

	blist, ok := cm.buckets[content.UserID]
	if !ok {
		b, err := cm.newContentStagingZone(content.UserID, content.Location)
		if err != nil {
			return fmt.Errorf("failed to create new staging zone content: %w", err)
		}

		_, err = cm.tryAddContent(b, content)
		if err != nil {
			return fmt.Errorf("failed to add content to staging zone: %w", err)
		}

		cm.buckets[content.UserID] = []*contentStagingZone{b}
		return nil
	}

	for _, b := range blist {
		ok, err := cm.tryAddContent(b, content)
		if err != nil {
			return err
		}

		if ok {
			return nil
		}
	}

	b, err := cm.newContentStagingZone(content.UserID, content.Location)
	if err != nil {
		return err
	}
	cm.buckets[content.UserID] = append(blist, b)

	_, err = cm.tryAddContent(b, content)
	if err != nil {
		return err
	}

	return nil
}

func (cm *ContentManager) popReadyStagingZone() []*contentStagingZone {
	cm.bucketLk.Lock()
	defer cm.bucketLk.Unlock()

	var out []*contentStagingZone
	for uid, blist := range cm.buckets {
		var keep []*contentStagingZone
		for _, b := range blist {
			if b.isReady() {
				out = append(out, b)
			} else {
				keep = append(keep, b)
			}
		}
		cm.buckets[uid] = keep
	}

	return out
}

const bucketingEnabled = true

const errDelay = time.Minute * 5

func (cm *ContentManager) ensureStorage(ctx context.Context, content Content, done func(time.Duration)) error {
	ctx, span := cm.tracer.Start(ctx, "ensureStorage", trace.WithAttributes(
		attribute.Int("content", int(content.ID)),
	))
	defer span.End()

	verified := cm.VerifiedDeal

	if content.AggregatedIn > 0 {
		// This content is aggregated inside another piece of content, nothing to do here
		return nil
	}

	if content.DagSplit && content.SplitFrom == 0 {
		// This is the 'root' of a split dag, we dont need to process it
		return nil
	}

	// if it's a shuttle content and the shuttle is not online, do not proceed
	if content.Location != util.ContentLocationLocal && !cm.shuttleIsOnline(content.Location) {
		log.Debugf("content shuttle: %s, is not online", content.Location)
		done(time.Minute * 15)
		return nil
	}

	if cm.contentInStagingZone(ctx, content) {
		// This content is already scheduled to be aggregated and is waiting in a bucket
		return nil
	}

	// its too big, need to split it up into chunks
	if content.Size > cm.contentSizeLimit {
		if err := cm.splitContent(ctx, content, cm.contentSizeLimit); err != nil {
			return err
		}
		// no need to requeue dagsplit root content
		return nil
	}

	// check if content has enough deals made for it
	// if not enough deals, go make more
	// check all existing deals, ensure they are still active
	// if not active, repair!

	var deals []contentDeal
	if err := cm.DB.Find(&deals, "content = ? AND NOT failed", content.ID).Error; err != nil {
		if !xerrors.Is(err, gorm.ErrRecordNotFound) {
			return err
		}
	}

	var user User
	if err := cm.DB.First(&user, "id = ?", content.UserID).Error; err != nil {
		return err
	}

	// if len(deals) == 0 &&
	// 	content.Size < int64(individualDealThreshold) &&
	// 	!content.Aggregate &&
	// 	bucketingEnabled {
	// 	// Put it in a bucket!
	// 	if err := cm.addContentToStagingZone(ctx, content); err != nil {
	// 		return err
	// 	}
	// 	return nil
	// }

	replicationFactor := cm.Replication
	if content.Replication > 0 {
		replicationFactor = content.Replication
	}

	minersAlready := make(map[address.Address]bool)
	for _, d := range deals {
		if d.Failed {
			// TODO: this is an interesting choice, because it gives miners more chances to try again if they fail.
			// I think that as we get a more diverse set of stable miners, we can *not* do this.
			continue
		}
		maddr, err := d.MinerAddr()
		if err != nil {
			return err
		}
		minersAlready[maddr] = true
	}

	// check on each of the existing deals, see if they need fixing
	var countLk sync.Mutex
	var numSealed, numPublished, numProgress int
	errs := make([]error, len(deals))
	var wg sync.WaitGroup
	for i := range deals {
		wg.Add(1)
		go func(i int) {
			d := deals[i]
			defer wg.Done()
			status, err := cm.checkDeal(ctx, &d)
			if err != nil {
				var dfe *DealFailureError
				if xerrors.As(err, &dfe) {
					return
				} else {
					errs[i] = err
					return
				}
			}

			countLk.Lock()
			defer countLk.Unlock()
			switch status {
			case DEAL_CHECK_UNKNOWN, DEAL_NEARLY_EXPIRED:
				if err := cm.repairDeal(&d); err != nil {
					errs[i] = xerrors.Errorf("repairing deal failed: %w", err)
					return
				}
			case DEAL_CHECK_SECTOR_ON_CHAIN:
				numSealed++
			case DEAL_CHECK_DEALID_ON_CHAIN:
				numPublished++
			case DEAL_CHECK_PROGRESS:
				numProgress++
			default:
				log.Errorf("unrecognized deal check status: %d", status)
			}
		}(i)
	}
	wg.Wait()
	// return the last error found, log the rest
	var retErr error
	for _, err := range errs {
		if err != nil {
			if retErr != nil {
				log.Errorf("check deal failure: %s", err)
			}
			retErr = err
		}
	}
	if retErr != nil {
		return fmt.Errorf("deal check errored: %w", retErr)
	}

	goodDeals := numSealed + numPublished + numProgress
	if goodDeals < replicationFactor {
		pc, err := cm.lookupPieceCommRecord(content.Cid.CID)
		if err != nil {
			return err
		}

		if pc == nil {
			// pre-compute piece commitment in a goroutine and dont block the checker loop while doing so
			go func() {
				_, _, _, err := cm.getPieceCommitment(context.Background(), content.Cid.CID, cm.Blockstore)
				if err != nil {
					log.Errorf("failed to compute piece commitment for content %d: %s", content.ID, err)
					done(time.Minute * 5)
				} else {
					done(time.Second * 10)
				}
			}()

			return nil
		}

		if content.Offloaded {
			go func() {
				if err := cm.RefreshContent(context.Background(), content.ID); err != nil {
					log.Errorf("failed to retrieve content in need of repair %d: %s", content.ID, err)
				}

				done(time.Second * 30)
			}()

			return nil
		}

		if cm.dealMakingDisabled() {
			log.Warnf("deal making is disabled for now")
			done(time.Minute * 60)
			return nil
		}

		// only verified deals need datacap checks
		if verified {
			bl, err := cm.FilClient.Balance(ctx)
			if err != nil {
				return errors.Wrap(err, "could not retrieve dataCap from client balance")
			}

			if bl.VerifiedClientBalance.LessThan(big.NewIntUnsigned(uint64(abi.UnpaddedPieceSize(content.Size).Padded()))) {
				// how do we notify admin to top up datacap?
				return errors.Wrapf(err, "will not make deal, client address dataCap:%d GiB is lower than content size:%d GiB", big.Div(*bl.VerifiedClientBalance, big.NewIntUnsigned(uint64(1073741824))), abi.UnpaddedPieceSize(content.Size).Padded()/1073741824)
			}
		}

		go func() {
			// make some more deals!
			log.Infow("making more deals for content", "content", content.ID, "curDealCount", len(deals), "newDeals", replicationFactor-len(deals))
			if err := cm.makeDealsForContent(ctx, content, replicationFactor-len(deals), minersAlready, verified); err != nil {
				log.Errorf("failed to make more deals: %s", err)
			}
			done(time.Minute * 10)
		}()
		return nil
	}

	if numSealed >= replicationFactor {
		done(time.Hour * 24)
	} else if numSealed+numPublished >= replicationFactor {
		done(time.Hour)
	} else {
		done(time.Minute * 10)
	}

	return nil
}

func (cm *ContentManager) splitContent(ctx context.Context, cont Content, size int64) error {
	ctx, span := cm.tracer.Start(ctx, "splitContent")
	defer span.End()

	var u User
	if err := cm.DB.First(&u, "id = ?", cont.UserID).Error; err != nil {
		return fmt.Errorf("failed to load contents user from db: %w", err)
	}

	if !u.FlagSplitContent() {
		return fmt.Errorf("user does not have content splitting enabled")
	}

	log.Infof("splitting content %d (size: %d)", cont.ID, size)

	if cont.Location == util.ContentLocationLocal {
		go func() {
			if err := cm.splitContentLocal(ctx, cont, size); err != nil {
				log.Errorw("failed to split local content", "cont", cont.ID, "size", size, "err", err)
			}
		}()
		return nil
	} else {
		return cm.sendSplitContentCmd(ctx, cont.Location, cont.ID, size)
	}
}

func (cm *ContentManager) getContent(id uint) (*Content, error) {
	var content Content
	if err := cm.DB.First(&content, "id = ?", id).Error; err != nil {
		return nil, err
	}
	return &content, nil
}

const (
	DEAL_CHECK_UNKNOWN = iota
	DEAL_CHECK_PROGRESS
	DEAL_CHECK_DEALID_ON_CHAIN
	DEAL_CHECK_SECTOR_ON_CHAIN
	DEAL_NEARLY_EXPIRED
)

const minSafeDealLifetime = (2880 * 21) // three weeks

func (cm *ContentManager) checkDeal(ctx context.Context, d *contentDeal) (int, error) {
	ctx, cancel := context.WithTimeout(ctx, time.Minute*5) // NB: if we ever hit this, its bad. but we at least need *some* timeout there
	defer cancel()

	ctx, span := cm.tracer.Start(ctx, "checkDeal", trace.WithAttributes(
		attribute.Int("deal", int(d.ID)),
	))
	defer span.End()
	log.Debugw("checking deal", "miner", d.Miner, "content", d.Content, "dbid", d.ID)

	maddr, err := d.MinerAddr()
	if err != nil {
		return DEAL_CHECK_UNKNOWN, err
	}

	if d.DealID != 0 {
		ok, deal, err := cm.FilClient.CheckChainDeal(ctx, abi.DealID(d.DealID))
		if err != nil {
			return DEAL_CHECK_UNKNOWN, fmt.Errorf("failed to check chain deal: %w", err)
		}
		if !ok {
			return DEAL_CHECK_UNKNOWN, nil
		}

		if deal.State.SlashEpoch > 0 {
			// Deal slashed!
			if err := cm.DB.Model(contentDeal{}).Where("id = ?", d.ID).UpdateColumn("slashed", true).Error; err != nil {
				return DEAL_CHECK_UNKNOWN, err
			}

			if err := cm.recordDealFailure(&DealFailureError{
				Miner:   maddr,
				Phase:   "check-chain-deal",
				Message: fmt.Sprintf("deal %d was slashed at epoch %d", d.DealID, deal.State.SlashEpoch),
				Content: d.Content,
				UserID:  d.UserID,
			}); err != nil {
				return DEAL_CHECK_UNKNOWN, err
			}
			return DEAL_CHECK_UNKNOWN, nil
		}

		head, err := cm.Api.ChainHead(ctx)
		if err != nil {
			return DEAL_CHECK_UNKNOWN, fmt.Errorf("failed to check chain head: %w", err)
		}

		if deal.Proposal.EndEpoch-head.Height() < minSafeDealLifetime {
			return DEAL_NEARLY_EXPIRED, nil
		}

		if d.SealedAt.IsZero() && deal.State.SectorStartEpoch > 0 {
			if err := cm.DB.Model(contentDeal{}).Where("id = ?", d.ID).UpdateColumn("sealed_at", time.Now()).Error; err != nil {
				return DEAL_CHECK_UNKNOWN, err
			}
			return DEAL_CHECK_SECTOR_ON_CHAIN, nil
		}
		return DEAL_CHECK_DEALID_ON_CHAIN, nil
	}

	// case where deal isnt yet on chain...

	log.Debugw("checking deal status", "miner", maddr, "propcid", d.PropCid.CID, "dealUUID", d.DealUUID)
	subctx, cancel := context.WithTimeout(ctx, time.Second*10)
	defer cancel()

	// Get deal UUID, if there is one for the deal.
	// (There should be a UUID for deals made with deal protocol v1.2.0)
	statusCheckID := d.PropCid.CID.String()
	var dealUUID *uuid.UUID
	if d.DealUUID != "" {
		statusCheckID = d.DealUUID
		parsed, parseErr := uuid.Parse(d.DealUUID)
		if parseErr == nil {
			dealUUID = &parsed
		} else {
			err = fmt.Errorf("parsing deal uuid %s: %w", d.DealUUID, parseErr)
		}
	}

	var provds *storagemarket.ProviderDealState
	if err == nil {
		provds, err = cm.FilClient.DealStatus(subctx, maddr, d.PropCid.CID, dealUUID)
	}
	if err != nil {
		log.Warnf("failed to check deal status for deal %s with miner %s: %s", statusCheckID, maddr, err)
		// if we cant get deal status from a miner and the data hasnt landed on
		// chain what do we do?
		expired, err := cm.dealHasExpired(ctx, d)
		if err != nil {
			return DEAL_CHECK_UNKNOWN, xerrors.Errorf("failed to check if deal was expired: %w", err)
		}
		if expired {
			// deal expired, miner didnt start it in time
			if err := cm.recordDealFailure(&DealFailureError{
				Miner:   maddr,
				Phase:   "check-status",
				Message: "was unable to check deal status with miner and now deal has expired",
				Content: d.Content,
				UserID:  d.UserID,
			}); err != nil {
				return DEAL_CHECK_UNKNOWN, err
			}
			return DEAL_CHECK_UNKNOWN, nil
		}

		// dont fail it out until they run out of time, they might just be offline momentarily
		return DEAL_CHECK_PROGRESS, nil
	}

	if provds == nil {
		return DEAL_CHECK_UNKNOWN, fmt.Errorf("failed to lookup provider deal state")
	}

	if provds.State == storagemarket.StorageDealError {
		log.Errorf("deal state for deal %s from miner %s is error: %s",
			statusCheckID, maddr.String(), provds.Message)
	}

	content, err := cm.getContent(d.Content)
	if err != nil {
		return DEAL_CHECK_UNKNOWN, err
	}

	head, err := cm.Api.ChainHead(ctx)
	if err != nil {
		return DEAL_CHECK_UNKNOWN, fmt.Errorf("failed to check chain head: %w", err)
	}

	if provds.DealID != 0 {
		deal, err := cm.Api.StateMarketStorageDeal(ctx, provds.DealID, types.EmptyTSK)
		if err != nil || deal == nil {
			return DEAL_CHECK_UNKNOWN, fmt.Errorf("failed to lookup deal on chain: %w", err)
		}

		pcr, err := cm.lookupPieceCommRecord(content.Cid.CID)
		if err != nil || pcr == nil {
			return DEAL_CHECK_UNKNOWN, xerrors.Errorf("failed to look up piece commitment for content: %w", err)
		}

		if deal.Proposal.Provider != maddr || deal.Proposal.PieceCID != pcr.Piece.CID {
			log.Errorf("proposal in deal ID miner sent back did not match our expectations")
			return DEAL_CHECK_UNKNOWN, nil
		}

		log.Infof("Confirmed deal ID, updating in database: %d %d %d", d.Content, d.ID, provds.DealID)
		if err := cm.updateDealID(d, int64(provds.DealID)); err != nil {
			return DEAL_CHECK_UNKNOWN, err
		}

		return DEAL_CHECK_DEALID_ON_CHAIN, nil
	}

	if provds.PublishCid != nil {
		log.Infow("checking publish CID", "content", d.Content, "miner", d.Miner, "propcid", d.PropCid.CID, "publishCid", *provds.PublishCid)
		id, err := cm.getDealID(ctx, *provds.PublishCid, d)
		if err != nil {
			log.Infof("failed to find message on chain: %s", *provds.PublishCid)
			if provds.Proposal.StartEpoch < head.Height() {
				// deal expired, miner didn`t start it in time
				if err := cm.recordDealFailure(&DealFailureError{
					Miner:   maddr,
					Phase:   "check-status",
					Message: "deal did not make it on chain in time (but has publish deal cid set)",
					Content: d.Content,
					UserID:  d.UserID,
				}); err != nil {
					return DEAL_CHECK_UNKNOWN, err
				}
				return DEAL_CHECK_UNKNOWN, nil
			}
			return DEAL_CHECK_PROGRESS, nil
		}

		log.Infof("Found deal ID, updating in database: %d %d %d", d.Content, d.ID, id)
		if err := cm.updateDealID(d, int64(id)); err != nil {
			return DEAL_CHECK_UNKNOWN, err
		}
		return DEAL_CHECK_DEALID_ON_CHAIN, nil
	}

	if provds.Proposal == nil {
		log.Errorw("response from miner has nil Proposal", "miner", maddr, "propcid", d.PropCid.CID, "dealUUID", d.DealUUID)
		if time.Since(d.CreatedAt) > time.Hour*24*14 {
			if err := cm.recordDealFailure(&DealFailureError{
				Miner:   maddr,
				Phase:   "check-status",
				Message: "miner returned nil response proposal and deal expired",
				Content: d.Content,
				UserID:  d.UserID,
			}); err != nil {
				return DEAL_CHECK_UNKNOWN, err
			}
			return DEAL_CHECK_UNKNOWN, nil
		}
		return DEAL_CHECK_UNKNOWN, fmt.Errorf("bad response from miner %s for deal %s deal status check: %s",
			statusCheckID, maddr.String(), provds.Message)
	}

	if provds.Proposal.StartEpoch < head.Height() {
		// deal expired, miner didnt start it in time
		if err := cm.recordDealFailure(&DealFailureError{
			Miner:   maddr,
			Phase:   "check-status",
			Message: "deal did not make it on chain in time",
			Content: d.Content,
			UserID:  d.UserID,
		}); err != nil {
			return DEAL_CHECK_UNKNOWN, err
		}
		return DEAL_CHECK_UNKNOWN, nil
	}
	// miner still has time...

	if d.DTChan == "" {
		if content.Location != util.ContentLocationLocal {
			log.Warnw("have not yet received confirmation of transfer start from remote", "loc", content.Location, "content", content.ID, "deal", d.ID)
			if time.Since(d.CreatedAt) > time.Hour {
				return DEAL_CHECK_UNKNOWN, nil
			}

			return DEAL_CHECK_PROGRESS, nil
		} else {
			// Weird case where we somehow dont have the data transfer started for this deal
			log.Warnf("creating new data transfer for local deal that is missing it: %d", d.ID)
			if err := cm.StartDataTransfer(ctx, d); err != nil {
				log.Errorw("failed to start new data transfer for weird state deal", "deal", d.ID, "miner", d.Miner, "err", err)
				// If this fails out, just fail the deal and start from
				// scratch. This is already a weird state.
				return DEAL_CHECK_UNKNOWN, nil
			}
		}
	}

	status, err := cm.GetTransferStatus(ctx, d, content)
	if err != nil {
		return DEAL_CHECK_UNKNOWN, err
	}

	if status == nil {
		// no status for transfer, could be because the remote hasnt reported it to us yet?
		log.Warnf("no status for deal: %d", d.ID)
		if d.DTChan == "" {
			// No channel ID yet, shouldnt be able to get here actually
			return DEAL_CHECK_PROGRESS, fmt.Errorf("unexpected state, no transfer status despite earlier check")
		} else {
			if d.DTChan == "" {
				return DEAL_CHECK_UNKNOWN, fmt.Errorf("failed to parse dtchan in deal %d: empty dtchan", d.ID)
			}
			if err := cm.sendRequestTransferStatusCmd(ctx, content.Location, d.ID, d.DTChan); err != nil {
				return DEAL_CHECK_UNKNOWN, err
			}
			return DEAL_CHECK_PROGRESS, nil
		}
	}

	switch status.Status {
	case datatransfer.Failed:
		if err := cm.recordDealFailure(&DealFailureError{
			Miner:   maddr,
			Phase:   "data-transfer",
			Message: fmt.Sprintf("transfer failed: %s", status.Message),
			Content: content.ID,
			UserID:  d.UserID,
		}); err != nil {
			return DEAL_CHECK_UNKNOWN, err
		}

		// TODO: returning unknown==error here feels excessive
		// but since 'Failed' is a terminal state, we kinda just have to make a new deal altogether
		if cm.FailDealOnTransferFailure {
			return DEAL_CHECK_UNKNOWN, nil
		}
	case datatransfer.Cancelled:
		if err := cm.recordDealFailure(&DealFailureError{
			Miner:   maddr,
			Phase:   "data-transfer",
			Message: fmt.Sprintf("transfer cancelled: %s", status.Message),
			Content: content.ID,
			UserID:  d.UserID,
		}); err != nil {
			return DEAL_CHECK_UNKNOWN, err
		}
		return DEAL_CHECK_UNKNOWN, nil
	case datatransfer.Failing:
		// I guess we just wait until its failed all the way?
	case datatransfer.Requested:
		// fmt.Println("transfer is requested, hasnt started yet")
		// probably okay
	case datatransfer.TransferFinished, datatransfer.Finalizing, datatransfer.Completing, datatransfer.Completed:
		if d.TransferFinished.IsZero() {
			if err := cm.DB.Model(contentDeal{}).Where("id = ?", d.ID).Updates(map[string]interface{}{
				"transfer_finished": time.Now(),
			}).Error; err != nil {
				return DEAL_CHECK_UNKNOWN, err
			}
		}

		// these are all okay
		// fmt.Println("transfer is finished-ish!", status.Status)
	case datatransfer.Ongoing:
		//fmt.Println("transfer status is ongoing!")
		/* For now, dont call restart?
		if err := cm.FilClient.CheckOngoingTransfer(ctx, maddr, status); err != nil {
			cm.recordDealFailure(&DealFailureError{
				Miner:   maddr,
				Phase:   "data-transfer",
				Message: fmt.Sprintf("error while checking transfer: %s", err),
				Content: content.ID,
				UserID:  d.UserID,
			})
			return DEAL_CHECK_UNKNOWN, nil // TODO: returning unknown==error here feels excessive
		}
		*/
		// expected, this is fine
	default:
		fmt.Printf("Unexpected data transfer state: %d (msg = %s)\n", status.Status, status.Message)
	}
	return DEAL_CHECK_PROGRESS, nil
}

func (cm *ContentManager) updateDealID(d *contentDeal, id int64) error {
	if err := cm.DB.Model(contentDeal{}).Where("id = ?", d.ID).Updates(map[string]interface{}{
		"deal_id":     id,
		"on_chain_at": time.Now(),
	}).Error; err != nil {
		return err
	}
	return nil
}

func (cm *ContentManager) dealHasExpired(ctx context.Context, d *contentDeal) (bool, error) {
	prop, err := cm.getProposalRecord(d.PropCid.CID)
	if err != nil {
		log.Warnf("failed to get proposal record for deal %d: %s", d.ID, err)

		if time.Since(d.CreatedAt) > time.Hour*24*14 {
			return true, nil
		}
		return false, err
	}

	head, err := cm.Api.ChainHead(ctx)
	if err != nil {
		return false, err
	}

	if prop.Proposal.StartEpoch < head.Height() {
		return true, nil
	}
	return false, nil
}

type transferStatusRecord struct {
	State    *filclient.ChannelState
	Shuttle  string
	Received time.Time
}

func (cm *ContentManager) GetTransferStatus(ctx context.Context, d *contentDeal, content *Content) (*filclient.ChannelState, error) {
	ctx, span := cm.tracer.Start(ctx, "getTransferStatus")
	defer span.End()

	if content.Location == util.ContentLocationLocal {
		return cm.getLocalTransferStatus(ctx, d, content)
	}

	val, ok := cm.remoteTransferStatus.Get(d.ID)
	if !ok {
		// return nil, fmt.Errorf("no transfer status found for deal %d (loc: %s)", d.ID, content.Location)
		return nil, nil
	}

	tsr, ok := val.(*transferStatusRecord)
	if !ok {
		return nil, fmt.Errorf("invalid type placed in remote transfer status cache: %T", val)
	}
	return tsr.State, nil
}

func (cm *ContentManager) updateTransferStatus(ctx context.Context, loc string, dealdbid uint, st *filclient.ChannelState) {
	cm.remoteTransferStatus.Add(dealdbid, &transferStatusRecord{
		State:    st,
		Shuttle:  loc,
		Received: time.Now(),
	})
}

func (cm *ContentManager) getLocalTransferStatus(ctx context.Context, d *contentDeal, content *Content) (*filclient.ChannelState, error) {
	ccid := content.Cid.CID

	miner, err := d.MinerAddr()
	if err != nil {
		return nil, err
	}

	if d.DTChan != "" {
		return cm.FilClient.TransferStatusByID(ctx, d.DTChan)
	}

	chanst, err := cm.FilClient.TransferStatusForContent(ctx, ccid, miner)
	if err != nil && err != filclient.ErrNoTransferFound {
		return nil, err
	}

	if chanst != nil {
		if err := cm.DB.Model(contentDeal{}).Where("id = ?", d.ID).UpdateColumns(map[string]interface{}{
			"dt_chan": chanst.TransferID,
		}).Error; err != nil {
			return nil, err
		}
	}
	return chanst, nil
}

var ErrNotOnChainYet = fmt.Errorf("message not found on chain")

func (cm *ContentManager) getDealID(ctx context.Context, pubcid cid.Cid, d *contentDeal) (abi.DealID, error) {
	mlookup, err := cm.Api.StateSearchMsg(ctx, types.EmptyTSK, pubcid, 1000, false)
	if err != nil {
		return 0, xerrors.Errorf("could not find published deal on chain: %w", err)
	}

	if mlookup == nil {
		return 0, ErrNotOnChainYet
	}

	if mlookup.Message != pubcid {
		// TODO: can probably deal with this by checking the message contents?
		return 0, xerrors.Errorf("publish deal message was replaced on chain")
	}

	msg, err := cm.Api.ChainGetMessage(ctx, mlookup.Message)
	if err != nil {
		return 0, err
	}

	var params market.PublishStorageDealsParams
	if err := params.UnmarshalCBOR(bytes.NewReader(msg.Params)); err != nil {
		return 0, err
	}

	dealix := -1
	for i, pd := range params.Deals {
		pd := pd
		nd, err := cborutil.AsIpld(&pd)
		if err != nil {
			return 0, xerrors.Errorf("failed to compute deal proposal ipld node: %w", err)
		}

		if nd.Cid() == d.PropCid.CID {
			dealix = i
			break
		}
	}

	if dealix == -1 {
		return 0, fmt.Errorf("our deal was not in this publish message")
	}

	if mlookup.Receipt.ExitCode != 0 {
		return 0, xerrors.Errorf("miners deal publish failed (exit: %d)", mlookup.Receipt.ExitCode)
	}

	var retval market.PublishStorageDealsReturn
	if err := retval.UnmarshalCBOR(bytes.NewReader(mlookup.Receipt.Return)); err != nil {
		return 0, xerrors.Errorf("publish deal return was improperly formatted: %w", err)
	}

	if len(retval.IDs) != len(params.Deals) {
		return 0, fmt.Errorf("return value from publish deals did not match length of params")
	}
	return retval.IDs[dealix], nil
}

func (cm *ContentManager) repairDeal(d *contentDeal) error {
	if d.DealID != 0 {
		log.Debugw("miner faulted on deal", "deal", d.DealID, "content", d.Content, "miner", d.Miner)
		maddr, err := d.MinerAddr()
		if err != nil {
			log.Errorf("failed to get miner address from deal (%s): %w", d.Miner, err)
		}

		if err := cm.recordDealFailure(&DealFailureError{
			Miner:   maddr,
			Phase:   "fault",
			Message: fmt.Sprintf("miner faulted on deal: %d", d.DealID),
			Content: d.Content,
			UserID:  d.UserID,
		}); err != nil {
			return err
		}
	}

	log.Debugw("repair deal", "propcid", d.PropCid.CID, "miner", d.Miner, "content", d.Content)
	if err := cm.DB.Model(contentDeal{}).Where("id = ?", d.ID).UpdateColumns(map[string]interface{}{
		"failed":    true,
		"failed_at": time.Now(),
	}).Error; err != nil {
		return err
	}
	return nil
}

var priceMax abi.TokenAmount

func init() {
	max, err := types.ParseFIL("0.00000003")
	if err != nil {
		panic(err)
	}
	priceMax = abi.TokenAmount(max)
}

func (cm *ContentManager) priceIsTooHigh(price abi.TokenAmount, verified bool) bool {
	if verified {
		if types.BigCmp(price, abi.NewTokenAmount(0)) > 0 {
			return true
		}
		return false
	}

	if types.BigCmp(price, priceMax) > 0 {
		return true
	}
	return false
}

type proposalRecord struct {
	PropCid util.DbCID `gorm:"index"`
	Data    []byte
}

func (cm *ContentManager) makeDealsForContent(ctx context.Context, content Content, count int, exclude map[address.Address]bool, verified bool) error {
	ctx, span := cm.tracer.Start(ctx, "makeDealsForContent", trace.WithAttributes(
		attribute.Int64("content", int64(content.ID)),
		attribute.Int("count", count),
	))
	defer span.End()

	if content.Size < (256 << 10) {
		return fmt.Errorf("content %d too small to make deals for. (size: %d)", content.ID, content.Size)
	}

	if content.Offloaded {
		return fmt.Errorf("cannot make more deals for offloaded content, must retrieve first")
	}

	_, _, pieceSize, err := cm.getPieceCommitment(ctx, content.Cid.CID, cm.Blockstore)
	if err != nil {
		return xerrors.Errorf("failed to compute piece commitment while making deals %d: %w", content.ID, err)
	}

	miners, err := cm.pickMiners(ctx, count*2, pieceSize.Padded(), exclude, true)
	if err != nil {
		return err
	}

<<<<<<< HEAD
	var deals []deal
	for _, m := range miners {
		price := m.ask.GetPrice(verified)
		prop, err := cm.FilClient.MakeDeal(ctx, m.address, content.Cid.CID, price, m.ask.MinPieceSize, dealDuration, verified)
=======
	var asks []*network.AskResponse
	var ms []address.Address
	var successes int
	for _, m := range minerpool {
		ask, err := cm.FilClient.GetAsk(ctx, m)
		if err != nil {
			var clientErr *filclient.Error
			if !(xerrors.As(err, &clientErr) && clientErr.Code == filclient.ErrLotusError) {
				if err := cm.recordDealFailure(&DealFailureError{
					Miner:   m,
					Phase:   "query-ask",
					Message: err.Error(),
					Content: content.ID,
					UserID:  content.UserID,
				}); err != nil {
					return err
				}
			}
			log.Warnf("failed to get ask for miner %s: %s\n", m, err)
			continue
		}

		price := ask.Ask.Ask.Price
		if verified {
			price = ask.Ask.Ask.VerifiedPrice
		}

		if cm.priceIsTooHigh(price, verified) {
			log.Infow("miners price is too high", "miner", m, "price", price)
			if err := cm.recordDealFailure(&DealFailureError{
				Miner:   m,
				Phase:   "miner-search",
				Message: fmt.Sprintf("miners price is too high: %s (verified = %v)", types.FIL(price), verified),
				Content: content.ID,
				UserID:  content.UserID,
			}); err != nil {
				return err
			}
			continue
		}

		ms = append(ms, m)
		asks = append(asks, ask)
		successes++
		if len(ms) >= count {
			break
		}
	}

	proposals := make([]*network.Proposal, len(ms))
	for i, m := range ms {
		if asks[i] == nil {
			continue
		}

		price := asks[i].Ask.Ask.Price
		if verified {
			price = asks[i].Ask.Ask.VerifiedPrice
		}

		prop, err := cm.FilClient.MakeDeal(ctx, m, content.Cid.CID, price, asks[i].Ask.Ask.MinPieceSize, dealDuration, verified)
>>>>>>> 77122f05
		if err != nil {
			return xerrors.Errorf("failed to construct a deal proposal: %w", err)
		}

		dp, err := cm.putProposalRecord(prop.DealProposal)
		if err != nil {
<<<<<<< HEAD
			return err
=======
			if err := cm.recordDealFailure(&DealFailureError{
				Miner:   ms[i],
				Phase:   "send-proposal",
				Message: err.Error(),
				Content: content.ID,
				UserID:  content.UserID,
			}); err != nil {
				return xerrors.Errorf("failed to record deal failure: %w", err)
			}
			continue
>>>>>>> 77122f05
		}

		propnd, err := cborutil.AsIpld(prop.DealProposal)
		if err != nil {
			return xerrors.Errorf("failed to compute deal proposal ipld node: %w", err)
		}

		dealUUID := uuid.New()
		cd := &contentDeal{
			Content:  content.ID,
			PropCid:  util.DbCID{CID: propnd.Cid()},
			DealUUID: dealUUID.String(),
			Miner:    m.address.String(),
			Verified: verified,
			UserID:   content.UserID,
		}

		if err := cm.DB.Create(cd).Error; err != nil {
			return xerrors.Errorf("failed to create database entry for deal: %w", err)
		}

		// Send the deal proposal to the storage provider
		var cleanupDealPrep func() error
		var propPhase bool
		isPushTransfer := m.dealProtocolVersion == filclient.DealProtocolv110

		switch m.dealProtocolVersion {
		case filclient.DealProtocolv110:
			propPhase, err = cm.FilClient.SendProposalV110(ctx, *prop, propnd.Cid())
		case filclient.DealProtocolv120:
			cleanupDealPrep, propPhase, err = cm.sendProposalV120(ctx, content.Location, *prop, propnd.Cid(), dealUUID, cd.ID)
		default:
			err = fmt.Errorf("unrecognized deal protocol %s", m.dealProtocolVersion)
		}

		if err != nil {
			// Clean up the contentDeal database entry
			if err := cm.DB.Delete(&contentDeal{}, cd).Error; err != nil {
				return fmt.Errorf("failed to delete content deal from db: %w", err)
			}

			// Clean up the proposal database entry
			if err := cm.DB.Delete(&proposalRecord{}, dp).Error; err != nil {
				return fmt.Errorf("failed to delete deal proposal from db: %w", err)
			}

			if cleanupDealPrep != nil {
				// Clean up the preparation for deal request
				if err := cleanupDealPrep(); err != nil {
					log.Errorw("cleaning up deal prepared request", "error", err)
				}
			}

			// Record a deal failure
			phase := "send-proposal"
			if propPhase {
				phase = "propose"
			}
<<<<<<< HEAD
			cm.recordDealFailure(&DealFailureError{
				Miner:   m.address,
=======
			if err := cm.recordDealFailure(&DealFailureError{
				Miner:   ms[i],
>>>>>>> 77122f05
				Phase:   phase,
				Message: err.Error(),
				Content: content.ID,
				UserID:  content.UserID,
			}); err != nil {
				return fmt.Errorf("failed to record deal failure %w", err)
			}
			continue
		}

		deals = append(deals, deal{minerAddr: m.address, isPushTransfer: isPushTransfer, contentDeal: cd})
		if len(deals) >= count {
			break
		}
	}

	// Now start up some data transfers!
	// note: its okay if we dont start all the data transfers, we can just do it next time around
	for _, deal := range deals {
		// If the data transfer is a pull transfer, we don't need to explicitly
		// start the transfer (the Storage Provider will start pulling data as
		// soon as it accepts the proposal)
		if !deal.isPushTransfer {
			continue
		}

		if err := cm.StartDataTransfer(ctx, deal.contentDeal); err != nil {
			log.Errorw("failed to start data transfer", "err", err, "miner", deal.minerAddr)
			continue
		}
	}
	return nil
}

func (cm *ContentManager) sendProposalV120(ctx context.Context, contentLoc string, netprop network.Proposal, propCid cid.Cid, dealUUID uuid.UUID, dbid uint) (func() error, bool, error) {
	// In deal protocol v120 the transfer will be initiated by the
	// storage provider (a pull transfer) so we need to prepare for
	// the data request

	// Create an auth token to be used in the request
	authToken, err := httptransport.GenerateAuthToken()
	if err != nil {
		return nil, false, xerrors.Errorf("generating auth token for deal: %w", err)
	}

	rootCid := netprop.Piece.Root
	size := netprop.Piece.RawBlockSize
	var announceAddr multiaddr.Multiaddr
	if contentLoc == util.ContentLocationLocal {
		if len(cm.Node.Config.AnnounceAddrs) == 0 {
			return nil, false, xerrors.Errorf("cannot serve deal data: no announce address configured for estuary node")
		}

		addrstr := cm.Node.Config.AnnounceAddrs[0] + "/p2p/" + cm.Node.Host.ID().String()
		announceAddr, err = multiaddr.NewMultiaddr(addrstr)
		if err != nil {
			return nil, false, xerrors.Errorf("cannot parse announce address '%s': %w", addrstr, err)
		}

		// Add an auth token for the data to the auth DB
		err := cm.FilClient.Libp2pTransferMgr.PrepareForDataRequest(ctx, dbid, authToken, propCid, rootCid, size)
		if err != nil {
			return nil, false, xerrors.Errorf("preparing for data request: %w", err)
		}
	} else {
		// first check if shuttle is online
		if !cm.shuttleIsOnline(contentLoc) {
			return nil, false, xerrors.Errorf("shuttle is not online: %s", contentLoc)
		}

		addrInfo := cm.shuttleAddrInfo(contentLoc)
		// TODO: This is the address that the shuttle reports to the Estuary
		// primary node, but is it ok if it's also the address reported
		// as where to download files publically? If it's a public IP does
		// that mean that messages from Estuary primary node would go through
		// public internet to get to shuttle?
		if addrInfo == nil || len(addrInfo.Addrs) == 0 {
			return nil, false, xerrors.Errorf("no address found for shuttle: %s", contentLoc)
		}
		addrstr := addrInfo.Addrs[0].String() + "/p2p/" + addrInfo.ID.String()
		announceAddr, err = multiaddr.NewMultiaddr(addrstr)
		if err != nil {
			return nil, false, xerrors.Errorf("cannot parse announce address '%s': %w", addrstr, err)
		}

		// If the content is not on the primary estuary node (it's on a shuttle)
		// The Storage Provider will pull the data from the shuttle,
		// so add an auth token for the data to the shuttle's auth DB
		err := cm.sendPrepareForDataRequestCommand(ctx, contentLoc, dbid, authToken, propCid, rootCid, size)
		if err != nil {
			return nil, false, xerrors.Errorf("sending prepare for data request command to shuttle: %w", err)
		}
	}

	cleanup := func() error {
		if contentLoc == util.ContentLocationLocal {
			return cm.FilClient.Libp2pTransferMgr.CleanupPreparedRequest(ctx, dbid, authToken)
		}
		return cm.sendCleanupPreparedRequestCommand(ctx, contentLoc, dbid, authToken)
	}

	// Send the deal proposal to the storage provider
	propPhase, err := cm.FilClient.SendProposalV120(ctx, dbid, netprop, dealUUID, announceAddr, authToken)
	return cleanup, propPhase, err
}

func (cm *ContentManager) makeDealWithMiner(ctx context.Context, content Content, miner address.Address, verified bool) (uint, error) {
	ctx, span := cm.tracer.Start(ctx, "makeDealWithMiner", trace.WithAttributes(
		attribute.Int64("content", int64(content.ID)),
		attribute.Stringer("miner", miner),
	))
	defer span.End()

	if content.Offloaded {
		return 0, fmt.Errorf("cannot make more deals for offloaded content, must retrieve first")
	}

	// if it's a shuttle content and the shuttle is not online, do not proceed
	if content.Location != util.ContentLocationLocal && !cm.shuttleIsOnline(content.Location) {
		return 0, fmt.Errorf("content shuttle: %s, is not online", content.Location)
	}

	proto, err := cm.FilClient.DealProtocolForMiner(ctx, miner)
	if err != nil {
		cm.recordDealFailure(&DealFailureError{
			Miner:   miner,
			Phase:   "deal-protocol-version",
			Message: err.Error(),
			Content: content.ID,
			UserID:  content.UserID,
		})
		return 0, err
	}

	_, ok := cm.EnabledDealProtocolsVersions[proto]
	if !ok {
		err = fmt.Errorf("miner deal protocol:%s is not currently enabeld", proto)
		cm.recordDealFailure(&DealFailureError{
			Miner:   miner,
			Phase:   "deal-protocol-version",
			Message: err.Error(),
			Content: content.ID,
			UserID:  content.UserID,
		})
		return 0, err
	}

	ask, err := cm.FilClient.GetAsk(ctx, miner)
	if err != nil {
		var clientErr *filclient.Error
		if !(xerrors.As(err, &clientErr) && clientErr.Code == filclient.ErrLotusError) {
			if err := cm.recordDealFailure(&DealFailureError{
				Miner:   miner,
				Phase:   "query-ask",
				Message: err.Error(),
				Content: content.ID,
				UserID:  content.UserID,
			}); err != nil {
				return 0, xerrors.Errorf("failed to record deal failure: %w", err)
			}
		}
		return 0, xerrors.Errorf("failed to get ask for miner %s: %w", miner, err)
	}

	price := ask.Ask.Ask.Price
	if verified {
		price = ask.Ask.Ask.VerifiedPrice
	}

	if cm.priceIsTooHigh(price, verified) {
		return 0, fmt.Errorf("miners price is too high: %s %s", miner, price)
	}

	prop, err := cm.FilClient.MakeDeal(ctx, miner, content.Cid.CID, price, ask.Ask.Ask.MinPieceSize, dealDuration, verified)
	if err != nil {
		return 0, xerrors.Errorf("failed to construct a deal proposal: %w", err)
	}

<<<<<<< HEAD
	if _, err := cm.putProposalRecord(prop.DealProposal); err != nil {
=======
	if err := cm.putProposalRecord(prop.DealProposal); err != nil {
		return 0, err
	}

	proto, err := cm.FilClient.DealProtocolForMiner(ctx, miner)
	if err != nil {
		if err := cm.recordDealFailure(&DealFailureError{
			Miner:   miner,
			Phase:   "send-proposal",
			Message: err.Error(),
			Content: content.ID,
			UserID:  content.UserID,
		}); err != nil {
			return 0, xerrors.Errorf("failed to record deal failure: %w", err)
		}
>>>>>>> 77122f05
		return 0, err
	}

	propnd, err := cborutil.AsIpld(prop.DealProposal)
	if err != nil {
		return 0, xerrors.Errorf("failed to compute deal proposal ipld node: %w", err)
	}

	dealUUID := uuid.New()
	deal := &contentDeal{
		Content:  content.ID,
		PropCid:  util.DbCID{CID: propnd.Cid()},
		DealUUID: dealUUID.String(),
		Miner:    miner.String(),
		Verified: verified,
		UserID:   content.UserID,
	}

	if err := cm.DB.Create(deal).Error; err != nil {
		return 0, xerrors.Errorf("failed to create database entry for deal: %w", err)
	}

	// Send the deal proposal to the storage provider
	var cleanupDealPrep func() error
	var propPhase bool
	isPushTransfer := proto == filclient.DealProtocolv110

	switch proto {
	case filclient.DealProtocolv110:
		propPhase, err = cm.FilClient.SendProposalV110(ctx, *prop, propnd.Cid())
	case filclient.DealProtocolv120:
		cleanupDealPrep, propPhase, err = cm.sendProposalV120(ctx, content.Location, *prop, propnd.Cid(), dealUUID, deal.ID)
	default:
		err = fmt.Errorf("unrecognized deal protocol %s", proto)
	}

	if err != nil {
		// Clean up the database entry
		if err := cm.DB.Delete(&contentDeal{}, deal).Error; err != nil {
			return 0, fmt.Errorf("failed to delete content deal from db: %w", err)
		}

		if cleanupDealPrep != nil {
			// Clean up the preparation for deal request
			if err := cleanupDealPrep(); err != nil {
				log.Errorw("cleaning up deal prepared request", "error", err)
			}
		}

		// Record a deal failure
		phase := "send-proposal"
		if propPhase {
			phase = "propose"
		}
		if err := cm.recordDealFailure(&DealFailureError{
			Miner:   miner,
			Phase:   phase,
			Message: err.Error(),
			Content: content.ID,
			UserID:  content.UserID,
		}); err != nil {
			return 0, fmt.Errorf("failed to record deal failure: %w", err)
		}
		return 0, err
	}

	// If the data transfer is a pull transfer, we don't need to explicitly
	// start the transfer (the Storage Provider will start pulling data as
	// soon as it accepts the proposal)
	if !isPushTransfer {
		return deal.ID, nil
	}

	// It's a push transfer, so start the data transfer
	if err := cm.StartDataTransfer(ctx, deal); err != nil {
		return 0, fmt.Errorf("failed to start data transfer: %w", err)
	}
	return deal.ID, nil
}

func (cm *ContentManager) StartDataTransfer(ctx context.Context, cd *contentDeal) error {
	var cont Content
	if err := cm.DB.First(&cont, "id = ?", cd.Content).Error; err != nil {
		return err
	}

	if cont.Location != util.ContentLocationLocal {
		return cm.sendStartTransferCommand(ctx, cont.Location, cd, cont.Cid.CID)
	}

	miner, err := cd.MinerAddr()
	if err != nil {
		return err
	}

	chanid, err := cm.FilClient.StartDataTransfer(ctx, miner, cd.PropCid.CID, cont.Cid.CID)
	if err != nil {
		if oerr := cm.recordDealFailure(&DealFailureError{
			Miner:   miner,
			Phase:   "start-data-transfer",
			Message: err.Error(),
			Content: cont.ID,
			UserID:  cont.UserID,
		}); oerr != nil {
			return oerr
		}
		return nil
	}

	cd.DTChan = chanid.String()

	if err := cm.DB.Model(contentDeal{}).Where("id = ?", cd.ID).UpdateColumns(map[string]interface{}{
		"dt_chan":           chanid.String(),
		"transfer_started":  time.Now(),
		"transfer_finished": time.Time{},
	}).Error; err != nil {
		return xerrors.Errorf("failed to update deal with channel ID: %w", err)
	}

	log.Debugw("Started data transfer", "chanid", chanid)
	return nil
}

func (cm *ContentManager) putProposalRecord(dealprop *market.ClientDealProposal) (*proposalRecord, error) {
	nd, err := cborutil.AsIpld(dealprop)
	if err != nil {
		return nil, err
	}

	dp := &proposalRecord{
		PropCid: util.DbCID{CID: nd.Cid()},
		Data:    nd.RawData(),
	}

	if err := cm.DB.Create(dp).Error; err != nil {
		return nil, err
	}
	return dp, nil
}

func (cm *ContentManager) getProposalRecord(propCid cid.Cid) (*market.ClientDealProposal, error) {
	var proprec proposalRecord
	if err := cm.DB.First(&proprec, "prop_cid = ?", propCid.Bytes()).Error; err != nil {
		return nil, err
	}

	var prop market.ClientDealProposal
	if err := prop.UnmarshalCBOR(bytes.NewReader(proprec.Data)); err != nil {
		return nil, err
	}

	return &prop, nil
}

func (cm *ContentManager) recordDealFailure(dfe *DealFailureError) error {
	log.Debugw("deal failure error", "miner", dfe.Miner, "phase", dfe.Phase, "msg", dfe.Message, "content", dfe.Content)
	rec := dfe.Record()
	if dfe.Miner != address.Undef {
		var m storageMiner
		if err := cm.DB.First(&m, "address = ?", dfe.Miner.String()).Error; err != nil {
			log.Errorf("failed to look up miner while recording deal failure: %s", err)
		}
		rec.MinerVersion = m.Version
	}
	return cm.DB.Create(rec).Error
}

type DealFailureError struct {
	Miner   address.Address
	Phase   string
	Message string
	Content uint
	UserID  uint
}

type dfeRecord struct {
	gorm.Model
	Miner        string `json:"miner"`
	Phase        string `json:"phase"`
	Message      string `json:"message"`
	Content      uint   `json:"content" gorm:"index"`
	MinerVersion string `json:"minerVersion"`
	UserID       uint   `json:"user_id" gorm:"index"`
}

func (dfe *DealFailureError) Record() *dfeRecord {
	return &dfeRecord{
		Miner:   dfe.Miner.String(),
		Phase:   dfe.Phase,
		Message: dfe.Message,
		Content: dfe.Content,
		UserID:  dfe.UserID,
	}
}

func (dfe *DealFailureError) Error() string {
	return fmt.Sprintf("deal with miner %s failed in phase %s: %s", dfe.Message, dfe.Phase, dfe.Message)
}

func averageAskPrice(asks []*network.AskResponse) types.FIL {
	total := abi.NewTokenAmount(0)
	for _, a := range asks {
		total = types.BigAdd(total, a.Ask.Ask.Price)
	}

	return types.FIL(big.Div(total, big.NewInt(int64(len(asks)))))
}

type PieceCommRecord struct {
	Data    util.DbCID `gorm:"unique"`
	Piece   util.DbCID
	CarSize uint64
	Size    abi.UnpaddedPieceSize
}

func (cm *ContentManager) lookupPieceCommRecord(data cid.Cid) (*PieceCommRecord, error) {
	var pcrs []PieceCommRecord
	if err := cm.DB.Find(&pcrs, "data = ?", data.Bytes()).Error; err != nil {
		return nil, err
	}

	if len(pcrs) == 0 {
		return nil, nil
	}

	pcr := pcrs[0]
	if !pcr.Piece.CID.Defined() {
		return nil, fmt.Errorf("got an undefined thing back from database")
	}

	return &pcr, nil
}

// calculateCarSize works out the CAR size using the cids and block sizes
// for the content stored in the DB
func (cm *ContentManager) calculateCarSize(ctx context.Context, data cid.Cid) (uint64, error) {
	_, span := cm.tracer.Start(ctx, "calculateCarSize")
	defer span.End()

	var objects []Object
	where := "id in (select object from obj_refs where content = (select id from contents where cid = ?))"
	if err := cm.DB.Find(&objects, where, data.Bytes()).Error; err != nil {
		return 0, err
	}

	if len(objects) == 0 {
		return 0, fmt.Errorf("not found")
	}

	os := make([]util.Object, len(objects))
	for i, o := range objects {
		os[i] = util.Object{Size: uint64(o.Size), Cid: o.Cid.CID}
	}

	return util.CalculateCarSize(data, os)
}

var ErrWaitForRemoteCompute = fmt.Errorf("waiting for remote commP computation")

func (cm *ContentManager) runPieceCommCompute(ctx context.Context, data cid.Cid, bs blockstore.Blockstore) (cid.Cid, uint64, abi.UnpaddedPieceSize, error) {
	var cont Content
	if err := cm.DB.First(&cont, "cid = ?", data.Bytes()).Error; err != nil {
		return cid.Undef, 0, 0, err
	}

	if cont.Location != util.ContentLocationLocal {
		if err := cm.sendShuttleCommand(ctx, cont.Location, &drpc.Command{
			Op: drpc.CMD_ComputeCommP,
			Params: drpc.CmdParams{
				ComputeCommP: &drpc.ComputeCommP{
					Data: data,
				},
			},
		}); err != nil {
			return cid.Undef, 0, 0, err
		}

		return cid.Undef, 0, 0, ErrWaitForRemoteCompute
	}

	log.Infow("computing piece commitment", "data", cont.Cid.CID)
	return filclient.GeneratePieceCommitmentFFI(ctx, data, bs)
}

func (cm *ContentManager) getPieceCommitment(ctx context.Context, data cid.Cid, bs blockstore.Blockstore) (cid.Cid, uint64, abi.UnpaddedPieceSize, error) {
	_, span := cm.tracer.Start(ctx, "getPieceComm")
	defer span.End()

	// Get the piece comm record from the DB
	pcr, err := cm.lookupPieceCommRecord(data)
	if err != nil {
		return cid.Undef, 0, 0, err
	}
	if pcr != nil {
		if pcr.CarSize > 0 {
			return pcr.Piece.CID, pcr.CarSize, pcr.Size, nil
		}

		// The CAR size field was added later, so if it's not on the piece comm
		// record, calculate it
		carSize, err := cm.calculateCarSize(ctx, data)
		if err != nil {
			return cid.Undef, 0, 0, xerrors.Errorf("failed to calculate CAR size: %w", err)
		}

		pcr.CarSize = carSize

		// Save updated car size to DB
		cm.DB.Model(PieceCommRecord{}).Where("piece = ?", pcr.Piece).UpdateColumns(map[string]interface{}{
			"car_size": carSize,
		}) //nolint:errcheck

		return pcr.Piece.CID, pcr.CarSize, pcr.Size, nil
	}

	// The piece comm record isn't in the DB so calculate it
	pc, carSize, size, err := cm.runPieceCommCompute(ctx, data, bs)
	if err != nil {
		return cid.Undef, 0, 0, xerrors.Errorf("failed to generate piece commitment: %w", err)
	}

	opcr := PieceCommRecord{
		Data:    util.DbCID{data},
		Piece:   util.DbCID{pc},
		CarSize: carSize,
		Size:    size,
	}

	if err := cm.DB.Clauses(clause.OnConflict{DoNothing: true}).Create(&opcr).Error; err != nil {
		return cid.Undef, 0, 0, err
	}

	return pc, carSize, size, nil
}

func (cm *ContentManager) RefreshContentForCid(ctx context.Context, c cid.Cid) (blocks.Block, error) {
	ctx, span := cm.tracer.Start(ctx, "refreshForCid", trace.WithAttributes(
		attribute.Stringer("cid", c),
	))
	defer span.End()

	var obj Object
	if err := cm.DB.First(&obj, "cid = ?", c.Bytes()).Error; err != nil {
		return nil, xerrors.Errorf("failed to get object from db: ", err)
	}

	var refs []ObjRef
	if err := cm.DB.Find(&refs, "object = ?", obj.ID).Error; err != nil {
		return nil, err
	}

	var contentToFetch uint
	switch len(refs) {
	case 0:
		return nil, xerrors.Errorf("have no object references for object %d in database")
	case 1:
		// easy case, fetch this thing.
		contentToFetch = refs[0].Content
	default:
		// have more than one reference for the same object. Need to pick one to retrieve

		// if one of the referenced contents has the requested cid as its root, then we should probably fetch that one

		var contents []Content
		if err := cm.DB.Find(&contents, "cid = ?", c.Bytes()).Error; err != nil {
			return nil, err
		}

		if len(contents) == 0 {
			// okay, this isnt anythings root cid. Just pick one I guess?
			contentToFetch = refs[0].Content
		} else {
			// good, this is a root cid, lets fetch that one.
			contentToFetch = contents[0].ID
		}
	}

	ch := cm.NotifyBlockstore.WaitFor(ctx, c)

	go func() {
		if err := cm.retrieveContent(ctx, contentToFetch); err != nil {
			log.Errorf("failed to retrieve content to serve %d: %w", contentToFetch, err)
		}
	}()

	select {
	case blk := <-ch:
		return blk, nil
	case <-ctx.Done():
		return nil, ctx.Err()
	}
}

func (cm *ContentManager) RefreshContent(ctx context.Context, cont uint) error {
	ctx, span := cm.tracer.Start(ctx, "refreshContent")
	defer span.End()

	// TODO: this retrieval needs to mark all of its content as 'referenced'
	// until we can update its offloading status in the database
	var c Content
	if err := cm.DB.First(&c, "id = ?", cont).Error; err != nil {
		return err
	}

	loc, err := cm.selectLocationForRetrieval(ctx, c)
	if err != nil {
		return err
	}
	log.Infof("refreshing content %d onto shuttle %s", cont, loc)

	switch loc {
	case util.ContentLocationLocal:
		if err := cm.retrieveContent(ctx, cont); err != nil {
			return err
		}

		if err := cm.DB.Model(&Content{}).Where("id = ?", cont).Update("offloaded", false).Error; err != nil {
			return err
		}

		if err := cm.DB.Model(&ObjRef{}).Where("content = ?", cont).Update("offloaded", 0).Error; err != nil {
			return err
		}
	default:
		return cm.sendRetrieveContentMessage(ctx, loc, c)
	}

	return nil
}

func (cm *ContentManager) sendRetrieveContentMessage(ctx context.Context, loc string, cont Content) error {
	return fmt.Errorf("not retrieving content yet until implementation is finished")

	var activeDeals []contentDeal
	if err := cm.DB.Find(&activeDeals, "content = ? and not failed and deal_id > 0", cont.ID).Error; err != nil {
		return err
	}

	if len(activeDeals) == 0 {
		log.Errorf("attempted to retrieve content %d but have no active deals", cont.ID)
		return fmt.Errorf("no active deals for content %d, cannot retrieve", cont.ID)
	}

	var deals []drpc.StorageDeal
	for _, d := range activeDeals {
		ma, err := d.MinerAddr()
		if err != nil {
			log.Errorf("failed to parse miner addres for deal %d: %s", d.ID, err)
			continue
		}

		deals = append(deals, drpc.StorageDeal{
			Miner:  ma,
			DealID: d.DealID,
		})
	}

	return cm.sendShuttleCommand(ctx, loc, &drpc.Command{
		Op: drpc.CMD_RetrieveContent,
		Params: drpc.CmdParams{
			RetrieveContent: &drpc.RetrieveContent{
				Content: cont.ID,
				Cid:     cont.Cid.CID,
				Deals:   deals,
			},
		},
	})
}

func (cm *ContentManager) retrieveContent(ctx context.Context, contentToFetch uint) error {
	ctx, span := cm.tracer.Start(ctx, "retrieveContent", trace.WithAttributes(
		attribute.Int("content", int(contentToFetch)),
	))
	defer span.End()

	cm.retrLk.Lock()
	prog, ok := cm.retrievalsInProgress[contentToFetch]
	if !ok {
		prog = &util.RetrievalProgress{
			Wait: make(chan struct{}),
		}
		cm.retrievalsInProgress[contentToFetch] = prog
	}
	cm.retrLk.Unlock()

	if ok {
		select {
		case <-prog.Wait:
			return prog.EndErr
		case <-ctx.Done():
			return ctx.Err()
		}
	}

	defer func() {
		cm.retrLk.Lock()
		delete(cm.retrievalsInProgress, contentToFetch)
		cm.retrLk.Unlock()

		close(prog.Wait)
	}()

	if err := cm.runRetrieval(ctx, contentToFetch); err != nil {
		prog.EndErr = err
		return err
	}

	return nil
}

func (cm *ContentManager) indexForAggregate(ctx context.Context, aggregateID, contID uint) (int, error) {
	return 0, fmt.Errorf("selector based retrieval not yet implemented")
}

func (cm *ContentManager) runRetrieval(ctx context.Context, contentToFetch uint) error {
	ctx, span := cm.tracer.Start(ctx, "runRetrieval")
	defer span.End()

	var content Content
	if err := cm.DB.First(&content, contentToFetch).Error; err != nil {
		return err
	}

	rootContent := content.ID

	index := -1
	if content.AggregatedIn > 0 {
		rootContent = content.AggregatedIn
		ix, err := cm.indexForAggregate(ctx, rootContent, contentToFetch)
		if err != nil {
			return err
		}
		index = ix
	}
	_ = index

	var deals []contentDeal
	if err := cm.DB.Find(&deals, "content = ? and not failed", contentToFetch).Error; err != nil {
		return err
	}

	if len(deals) == 0 {
		return xerrors.Errorf("no active deals for content %d we are trying to retrieve", contentToFetch)
	}

	// TODO: probably need some better way to pick miners to retrieve from...
	perm := rand.Perm(len(deals))
	for _, i := range perm {
		deal := deals[i]

		maddr, err := deal.MinerAddr()
		if err != nil {
			log.Errorf("deal %d had bad miner address: %s", deal.ID, err)
			continue
		}

		log.Infow("attempting retrieval deal", "content", contentToFetch, "miner", maddr)

		ask, err := cm.FilClient.RetrievalQuery(ctx, maddr, content.Cid.CID)
		if err != nil {
			span.RecordError(err)

			log.Errorw("failed to query retrieval", "miner", maddr, "content", content.Cid.CID, "err", err)
			if err := cm.recordRetrievalFailure(&util.RetrievalFailureRecord{
				Miner:   maddr.String(),
				Phase:   "query",
				Message: err.Error(),
				Content: content.ID,
				Cid:     content.Cid,
			}); err != nil {
				return xerrors.Errorf("failed to record deal failure: %w", err)
			}
			continue
		}
		log.Infow("got retrieval ask", "content", content, "miner", maddr, "ask", ask)

		if err := cm.tryRetrieve(ctx, maddr, content.Cid.CID, ask); err != nil {
			span.RecordError(err)
			log.Errorw("failed to retrieve content", "miner", maddr, "content", content.Cid.CID, "err", err)
			if err := cm.recordRetrievalFailure(&util.RetrievalFailureRecord{
				Miner:   maddr.String(),
				Phase:   "retrieval",
				Message: err.Error(),
				Content: content.ID,
				Cid:     content.Cid,
			}); err != nil {
				return xerrors.Errorf("failed to record deal failure: %w", err)
			}
			continue
		}

		// success
		return nil
	}

	return fmt.Errorf("failed to retrieve with any miner we have deals with")
}

func (s *Server) handleFixupDeals(c echo.Context) error {
	ctx := context.Background()
	var deals []contentDeal
	if err := s.DB.Order("deal_id desc").Find(&deals, "deal_id > 0 AND on_chain_at < ?", time.Now().Add(time.Hour*24*-100)).Error; err != nil {
		return err
	}

	gentime, err := time.Parse("2006-01-02 15:04:05", "2020-08-24 15:00:00")
	if err != nil {
		return err
	}

	head, err := s.Api.ChainHead(ctx)
	if err != nil {
		return err
	}

	sem := make(chan struct{}, 50)
	for _, dll := range deals {
		sem <- struct{}{}
		go func(d contentDeal) {
			defer func() {
				<-sem
			}()
			miner, err := d.MinerAddr()
			if err != nil {
				log.Error(err)
				return
			}

			subctx, cancel := context.WithTimeout(ctx, time.Second*5)
			defer cancel()

			// Get deal UUID, if there is one for the deal.
			// (There should be a UUID for deals made with deal protocol v1.2.0)
			var dealUUID *uuid.UUID
			if d.DealUUID != "" {
				parsed, parseErr := uuid.Parse(d.DealUUID)
				if parseErr != nil {
					log.Errorf("failed to get deal status: parsing deal uuid %s: %d %s: %s",
						d.DealUUID, d.ID, miner, parseErr)
					return
				}
				dealUUID = &parsed
			}
			provds, err := s.CM.FilClient.DealStatus(subctx, miner, d.PropCid.CID, dealUUID)
			if err != nil {
				log.Errorf("failed to get deal status: %d %s: %s", d.ID, miner, err)
				return
			}

			if provds.PublishCid == nil {
				log.Errorf("no publish cid for deal: %d", d.DealID)
				return
			}

			subctx2, cancel2 := context.WithTimeout(ctx, time.Second*20)
			defer cancel2()
			wait, err := s.Api.StateSearchMsg(subctx2, head.Key(), *provds.PublishCid, 100000, true)
			if err != nil {
				log.Errorf("failed to search message: %s", err)
				return
			}

			if wait == nil {
				log.Errorf("failed to find message: %d %s", d.ID, *provds.PublishCid)
				return
			}

			ontime := gentime.Add(time.Second * 30 * time.Duration(wait.Height))
			log.Infof("updating onchainat time for deal %d %d to %s", d.ID, d.DealID, ontime)
			if err := s.DB.Model(contentDeal{}).Where("id = ?", d.ID).Update("on_chain_at", ontime).Error; err != nil {
				log.Error(err)
				return
			}
		}(dll)
	}

	return nil
}

// addObjectsToDatabase creates entries on the estuary database for CIDs related to an already pinned CID (`root`)
// These entries are saved on the `objects` table, while metadata about the `root` CID is mostly kept on the `contents` table
// The link between the `objects` and `contents` tables is the `obj_refs` table
func (cm *ContentManager) addObjectsToDatabase(ctx context.Context, content uint, dserv ipld.NodeGetter, root cid.Cid, objects []*Object, loc string) error {
	ctx, span := cm.tracer.Start(ctx, "addObjectsToDatabase")
	defer span.End()

	if err := cm.DB.CreateInBatches(objects, 300).Error; err != nil {
		return xerrors.Errorf("failed to create objects in db: %w", err)
	}

	refs := make([]ObjRef, 0, len(objects))
	var totalSize int64
	for _, o := range objects {
		refs = append(refs, ObjRef{
			Content: content,
			Object:  o.ID,
		})
		totalSize += int64(o.Size)
	}

	span.SetAttributes(
		attribute.Int64("totalSize", totalSize),
		attribute.Int("numObjects", len(objects)),
	)

	if err := cm.DB.Model(Content{}).Where("id = ?", content).UpdateColumns(map[string]interface{}{
		"active":   true,
		"size":     totalSize,
		"pinning":  false,
		"location": loc,
	}).Error; err != nil {
		return xerrors.Errorf("failed to update content in database: %w", err)
	}

	if err := cm.DB.CreateInBatches(refs, 500).Error; err != nil {
		return xerrors.Errorf("failed to create refs: %w", err)
	}

	return nil
}

func (cm *ContentManager) migrateContentsToLocalNode(ctx context.Context, toMove []Content) error {
	for _, c := range toMove {
		if err := cm.migrateContentToLocalNode(ctx, c); err != nil {
			return err
		}
	}

	return nil
}

func (cm *ContentManager) migrateContentToLocalNode(ctx context.Context, cont Content) error {
	done, err := cm.safeFetchData(ctx, cont.Cid.CID)
	if err != nil {
		return fmt.Errorf("failed to fetch data: %w", err)
	}

	defer done()

	if err := cm.DB.Model(ObjRef{}).Where("id = ?", cont.ID).UpdateColumns(map[string]interface{}{
		"offloaded": 0,
	}).Error; err != nil {
		return err
	}

	if err := cm.DB.Model(Content{}).Where("id = ?", cont.ID).UpdateColumns(map[string]interface{}{
		"offloaded": false,
		"location":  util.ContentLocationLocal,
	}).Error; err != nil {
		return err
	}

	// TODO: send unpin command to where the content was migrated from

	return nil
}

func (cm *ContentManager) safeFetchData(ctx context.Context, c cid.Cid) (func(), error) {
	// TODO: this method should mark each object it fetches as 'needed' before pulling the data so that
	// any concurrent deletion tasks can avoid deleting our data as we fetch it

	bserv := blockservice.New(cm.Blockstore, cm.Node.Bitswap)
	dserv := merkledag.NewDAGService(bserv)

	deref := func() {
		log.Warnf("TODO: implement safe fetch data protections")
	}

	cset := cid.NewSet()
	err := merkledag.Walk(ctx, func(ctx context.Context, c cid.Cid) ([]*ipld.Link, error) {
		node, err := dserv.Get(ctx, c)
		if err != nil {
			return nil, err
		}

		if c.Type() == cid.Raw {
			return nil, nil
		}

		return util.FilterUnwalkableLinks(node.Links()), nil
	}, c, cset.Visit, merkledag.Concurrent())
	if err != nil {
		return deref, err
	}

	return deref, nil
}

func (cm *ContentManager) addrInfoForShuttle(handle string) (*peer.AddrInfo, error) {
	if handle == util.ContentLocationLocal {
		return &peer.AddrInfo{
			ID:    cm.Host.ID(),
			Addrs: cm.Host.Addrs(),
		}, nil
	}

	cm.shuttlesLk.Lock()
	defer cm.shuttlesLk.Unlock()
	conn, ok := cm.shuttles[handle]
	if !ok {
		return nil, nil
	}

	return &conn.addrInfo, nil
}

func (cm *ContentManager) sendPrepareForDataRequestCommand(ctx context.Context, loc string, dbid uint, authToken string, propCid cid.Cid, payloadCid cid.Cid, size uint64) error {
	return cm.sendShuttleCommand(ctx, loc, &drpc.Command{
		Op: drpc.CMD_PrepareForDataRequest,
		Params: drpc.CmdParams{
			PrepareForDataRequest: &drpc.PrepareForDataRequest{
				DealDBID:    dbid,
				AuthToken:   authToken,
				ProposalCid: propCid,
				PayloadCid:  payloadCid,
				Size:        size,
			},
		},
	})
}

func (cm *ContentManager) sendCleanupPreparedRequestCommand(ctx context.Context, loc string, dbid uint, authToken string) error {
	return cm.sendShuttleCommand(ctx, loc, &drpc.Command{
		Op: drpc.CMD_CleanupPreparedRequest,
		Params: drpc.CmdParams{
			CleanupPreparedRequest: &drpc.CleanupPreparedRequest{
				DealDBID:  dbid,
				AuthToken: authToken,
			},
		},
	})
}

func (cm *ContentManager) sendStartTransferCommand(ctx context.Context, loc string, cd *contentDeal, datacid cid.Cid) error {
	miner, err := cd.MinerAddr()
	if err != nil {
		return err
	}
	return cm.sendShuttleCommand(ctx, loc, &drpc.Command{
		Op: drpc.CMD_StartTransfer,
		Params: drpc.CmdParams{
			StartTransfer: &drpc.StartTransfer{
				DealDBID:  cd.ID,
				ContentID: cd.Content,
				Miner:     miner,
				PropCid:   cd.PropCid.CID,
				DataCid:   datacid,
			},
		},
	})
}

func (cm *ContentManager) sendAggregateCmd(ctx context.Context, loc string, cont Content, aggr []uint, blob []byte) error {
	return cm.sendShuttleCommand(ctx, loc, &drpc.Command{
		Op: drpc.CMD_AggregateContent,
		Params: drpc.CmdParams{
			AggregateContent: &drpc.AggregateContent{
				DBID:     cont.ID,
				UserID:   cont.UserID,
				Contents: aggr,
				Root:     cont.Cid.CID,
				ObjData:  blob,
			},
		},
	})
}

func (cm *ContentManager) sendRequestTransferStatusCmd(ctx context.Context, loc string, dealid uint, chid string) error {
	return cm.sendShuttleCommand(ctx, loc, &drpc.Command{
		Op: drpc.CMD_ReqTxStatus,
		Params: drpc.CmdParams{
			ReqTxStatus: &drpc.ReqTxStatus{
				DealDBID: dealid,
				ChanID:   chid,
			},
		},
	})
}

func (cm *ContentManager) sendSplitContentCmd(ctx context.Context, loc string, cont uint, size int64) error {
	return cm.sendShuttleCommand(ctx, loc, &drpc.Command{
		Op: drpc.CMD_SplitContent,
		Params: drpc.CmdParams{
			SplitContent: &drpc.SplitContent{
				Content: cont,
				Size:    size,
			},
		},
	})
}

func (cm *ContentManager) sendConsolidateContentCmd(ctx context.Context, loc string, contents []Content) error {
	fromLocs := make(map[string]struct{})

	tc := &drpc.TakeContent{}
	for _, c := range contents {
		fromLocs[c.Location] = struct{}{}

		tc.Contents = append(tc.Contents, drpc.ContentFetch{
			ID:     c.ID,
			Cid:    c.Cid.CID,
			UserID: c.UserID,
		})
	}

	for handle := range fromLocs {
		ai, err := cm.addrInfoForShuttle(handle)
		if err != nil {
			return err
		}

		if ai == nil {
			log.Warnf("no addr info for node: %s", handle)
			continue
		}

		tc.Sources = append(tc.Sources, *ai)
	}

	return cm.sendShuttleCommand(ctx, loc, &drpc.Command{
		Op: drpc.CMD_TakeContent,
		Params: drpc.CmdParams{
			TakeContent: tc,
		},
	})
}

func (cm *ContentManager) sendUnpinCmd(ctx context.Context, loc string, conts []uint) error {
	return cm.sendShuttleCommand(ctx, loc, &drpc.Command{
		Op: drpc.CMD_UnpinContent,
		Params: drpc.CmdParams{
			UnpinContent: &drpc.UnpinContent{
				Contents: conts,
			},
		},
	})
}

func (cm *ContentManager) dealMakingDisabled() bool {
	cm.dealDisabledLk.Lock()
	defer cm.dealDisabledLk.Unlock()
	return cm.isDealMakingDisabled
}

func (cm *ContentManager) setDealMakingEnabled(enable bool) {
	cm.dealDisabledLk.Lock()
	defer cm.dealDisabledLk.Unlock()
	cm.isDealMakingDisabled = !enable
}

func (cm *ContentManager) splitContentLocal(ctx context.Context, cont Content, size int64) error {
	dserv := merkledag.NewDAGService(blockservice.New(cm.Node.Blockstore, nil))
	b := dagsplit.NewBuilder(dserv, uint64(size), 0)
	if err := b.Pack(ctx, cont.Cid.CID); err != nil {
		return err
	}

	cst := cbor.NewCborStore(cm.Node.Blockstore)

	var boxCids []cid.Cid
	for _, box := range b.Boxes() {
		cc, err := cst.Put(ctx, box)
		if err != nil {
			return err
		}

		boxCids = append(boxCids, cc)
	}

	for i, c := range boxCids {
		content := &Content{
			Cid:         util.DbCID{CID: c},
			Filename:    fmt.Sprintf("%s-%d", cont.Filename, i),
			Active:      true,
			Pinning:     true,
			UserID:      cont.UserID,
			Replication: cont.Replication,
			Location:    util.ContentLocationLocal,
			DagSplit:    true,
			SplitFrom:   cont.ID,
		}

		if err := cm.DB.Create(content).Error; err != nil {
			return xerrors.Errorf("failed to track new content in database: %w", err)
		}

		if err := cm.addDatabaseTrackingToContent(ctx, content.ID, dserv, c, func(int64) {}); err != nil {
			return err
		}

		//queue splited contents
		go func() {
			log.Infow("queuing splited content child", "parent_contID", cont.ID, "child_contID", content.ID)
			cm.ToCheck <- content.ID
		}()
	}

	if err := cm.DB.Model(Content{}).Where("id = ?", cont.ID).UpdateColumns(map[string]interface{}{
		"dag_split": true,
		"active":    false,
		"size":      0,
	}).Error; err != nil {
		return err
	}

	return nil
}<|MERGE_RESOLUTION|>--- conflicted
+++ resolved
@@ -2082,94 +2082,17 @@
 		return err
 	}
 
-<<<<<<< HEAD
 	var deals []deal
 	for _, m := range miners {
 		price := m.ask.GetPrice(verified)
 		prop, err := cm.FilClient.MakeDeal(ctx, m.address, content.Cid.CID, price, m.ask.MinPieceSize, dealDuration, verified)
-=======
-	var asks []*network.AskResponse
-	var ms []address.Address
-	var successes int
-	for _, m := range minerpool {
-		ask, err := cm.FilClient.GetAsk(ctx, m)
-		if err != nil {
-			var clientErr *filclient.Error
-			if !(xerrors.As(err, &clientErr) && clientErr.Code == filclient.ErrLotusError) {
-				if err := cm.recordDealFailure(&DealFailureError{
-					Miner:   m,
-					Phase:   "query-ask",
-					Message: err.Error(),
-					Content: content.ID,
-					UserID:  content.UserID,
-				}); err != nil {
-					return err
-				}
-			}
-			log.Warnf("failed to get ask for miner %s: %s\n", m, err)
-			continue
-		}
-
-		price := ask.Ask.Ask.Price
-		if verified {
-			price = ask.Ask.Ask.VerifiedPrice
-		}
-
-		if cm.priceIsTooHigh(price, verified) {
-			log.Infow("miners price is too high", "miner", m, "price", price)
-			if err := cm.recordDealFailure(&DealFailureError{
-				Miner:   m,
-				Phase:   "miner-search",
-				Message: fmt.Sprintf("miners price is too high: %s (verified = %v)", types.FIL(price), verified),
-				Content: content.ID,
-				UserID:  content.UserID,
-			}); err != nil {
-				return err
-			}
-			continue
-		}
-
-		ms = append(ms, m)
-		asks = append(asks, ask)
-		successes++
-		if len(ms) >= count {
-			break
-		}
-	}
-
-	proposals := make([]*network.Proposal, len(ms))
-	for i, m := range ms {
-		if asks[i] == nil {
-			continue
-		}
-
-		price := asks[i].Ask.Ask.Price
-		if verified {
-			price = asks[i].Ask.Ask.VerifiedPrice
-		}
-
-		prop, err := cm.FilClient.MakeDeal(ctx, m, content.Cid.CID, price, asks[i].Ask.Ask.MinPieceSize, dealDuration, verified)
->>>>>>> 77122f05
 		if err != nil {
 			return xerrors.Errorf("failed to construct a deal proposal: %w", err)
 		}
 
 		dp, err := cm.putProposalRecord(prop.DealProposal)
 		if err != nil {
-<<<<<<< HEAD
 			return err
-=======
-			if err := cm.recordDealFailure(&DealFailureError{
-				Miner:   ms[i],
-				Phase:   "send-proposal",
-				Message: err.Error(),
-				Content: content.ID,
-				UserID:  content.UserID,
-			}); err != nil {
-				return xerrors.Errorf("failed to record deal failure: %w", err)
-			}
-			continue
->>>>>>> 77122f05
 		}
 
 		propnd, err := cborutil.AsIpld(prop.DealProposal)
@@ -2228,13 +2151,8 @@
 			if propPhase {
 				phase = "propose"
 			}
-<<<<<<< HEAD
 			cm.recordDealFailure(&DealFailureError{
 				Miner:   m.address,
-=======
-			if err := cm.recordDealFailure(&DealFailureError{
-				Miner:   ms[i],
->>>>>>> 77122f05
 				Phase:   phase,
 				Message: err.Error(),
 				Content: content.ID,
@@ -2413,25 +2331,7 @@
 		return 0, xerrors.Errorf("failed to construct a deal proposal: %w", err)
 	}
 
-<<<<<<< HEAD
 	if _, err := cm.putProposalRecord(prop.DealProposal); err != nil {
-=======
-	if err := cm.putProposalRecord(prop.DealProposal); err != nil {
-		return 0, err
-	}
-
-	proto, err := cm.FilClient.DealProtocolForMiner(ctx, miner)
-	if err != nil {
-		if err := cm.recordDealFailure(&DealFailureError{
-			Miner:   miner,
-			Phase:   "send-proposal",
-			Message: err.Error(),
-			Content: content.ID,
-			UserID:  content.UserID,
-		}); err != nil {
-			return 0, xerrors.Errorf("failed to record deal failure: %w", err)
-		}
->>>>>>> 77122f05
 		return 0, err
 	}
 
