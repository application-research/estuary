--- conflicted
+++ resolved
@@ -231,19 +231,6 @@
 	return false
 }
 
-<<<<<<< HEAD
-func (cb *contentStagingZone) hasRoomForContent(c Content) bool {
-	cb.lk.Lock()
-	defer cb.lk.Unlock()
-
-	if len(cb.Contents) >= cb.MaxItems {
-		return false
-	}
-	return cb.CurSize+c.Size <= cb.MaxSize
-}
-
-=======
->>>>>>> 459a1663
 func (cm *ContentManager) tryAddContent(cb *contentStagingZone, c Content) (bool, error) {
 	cb.lk.Lock()
 	defer cb.lk.Unlock()
@@ -1210,12 +1197,6 @@
 	return out
 }
 
-<<<<<<< HEAD
-const errDelay = time.Minute * 5
-=======
-const bucketingEnabled = true
->>>>>>> 459a1663
-
 func (cm *ContentManager) ensureStorage(ctx context.Context, content Content, done func(time.Duration)) error {
 	ctx, span := cm.tracer.Start(ctx, "ensureStorage", trace.WithAttributes(
 		attribute.Int("content", int(content.ID)),
@@ -1978,19 +1959,9 @@
 	priceMax = abi.TokenAmount(max)
 }
 
-<<<<<<< HEAD
 func (cm *ContentManager) priceIsTooHigh(price abi.TokenAmount) bool {
 	if cm.cfg.Deal.Verified {
 		return types.BigCmp(price, abi.NewTokenAmount(0)) > 0
-=======
-func (cm *ContentManager) priceIsTooHigh(price abi.TokenAmount, verified bool) bool {
-	if verified {
-		return types.BigCmp(price, abi.NewTokenAmount(0)) > 0
-	}
-
-	if types.BigCmp(price, priceMax) > 0 {
-		return true
->>>>>>> 459a1663
 	}
 	return types.BigCmp(price, priceMax) > 0
 }
