--- conflicted
+++ resolved
@@ -54,8 +54,7 @@
 	"gorm.io/gorm/clause"
 )
 
-<<<<<<< HEAD
-=======
+
 type miner struct {
 	address             address.Address
 	dealProtocolVersion protocol.ID
@@ -68,11 +67,6 @@
 	contentDeal    *contentDeal
 }
 
-// Making default deal duration be three weeks less than the maximum to ensure
-// miners who start their deals early dont run into issues
-const dealDuration = 1555200 - (2880 * 21)
-
->>>>>>> de0ef1dc
 type ContentManager struct {
 	DB        *gorm.DB
 	Api       api.Gateway
@@ -303,36 +297,7 @@
 	}
 
 	cm := &ContentManager{
-<<<<<<< HEAD
-		cfg:                        cfg,
-		Provider:                   prov,
-		DB:                         db,
-		Api:                        api,
-		FilClient:                  fc,
-		Blockstore:                 tbs.Under().(node.EstuaryBlockstore),
-		Host:                       nd.Host,
-		Node:                       nd,
-		NotifyBlockstore:           nbs,
-		Tracker:                    tbs,
-		ToCheck:                    make(chan uint, 100000),
-		retrievalsInProgress:       make(map[uint]*util.RetrievalProgress),
-		buckets:                    make(map[uint][]*contentStagingZone),
-		pinJobs:                    make(map[uint]*pinner.PinningOperation),
-		pinMgr:                     pinmgr,
-		remoteTransferStatus:       cache,
-		shuttles:                   make(map[string]*ShuttleConnection),
-		contentSizeLimit:           util.DefaultContentSizeLimit,
-		hostname:                   cfg.Hostname,
-		inflightCids:               make(map[cid.Cid]uint),
-		FailDealOnTransferFailure:  cfg.Deal.FailOnTransferFailure,
-		isDealMakingDisabled:       cfg.Deal.IsDisabled,
-		contentAddingDisabled:      cfg.Content.DisableGlobalAdding,
-		localContentAddingDisabled: cfg.Content.DisableLocalAdding,
-		Replication:                cfg.Replication,
-		tracer:                     otel.Tracer("replicator"),
-		DisableFilecoinStorage:     cfg.DisableFilecoinStorage,
-		IncomingRPCMessages:        make(chan *drpc.Message),
-=======
+		cfg:                          cfg,
 		Provider:                     prov,
 		DB:                           db,
 		Api:                          api,
@@ -353,16 +318,14 @@
 		hostname:                     cfg.Hostname,
 		inflightCids:                 make(map[cid.Cid]uint),
 		FailDealOnTransferFailure:    cfg.Deal.FailOnTransferFailure,
-		isDealMakingDisabled:         cfg.Deal.Disable,
+		isDealMakingDisabled:         cfg.Deal.IsDisabled,
 		globalContentAddingDisabled:  cfg.Content.DisableGlobalAdding,
 		localContentAddingDisabled:   cfg.Content.DisableLocalAdding,
-		VerifiedDeal:                 cfg.Deal.Verified,
 		Replication:                  cfg.Replication,
 		tracer:                       otel.Tracer("replicator"),
 		DisableFilecoinStorage:       cfg.DisableFilecoinStorage,
 		IncomingRPCMessages:          make(chan *drpc.Message),
-		EnabledDealProtocolsVersions: cfg.Deal.EnabledDealProtocolsVersions,
->>>>>>> de0ef1dc
+    EnabledDealProtocolsVersions: cfg.Deal.EnabledDealProtocolsVersions,
 	}
 	qm := newQueueManager(func(c uint) {
 		cm.toCheck(c)
@@ -1319,48 +1282,12 @@
 		}
 	}
 
-<<<<<<< HEAD
 	// if staging bucket is enabled, try to bucket the content
 	if cm.canStageContent(content) {
 		// Only contents that have no deals and that are not themselves buckets(aggregates) that can be placed in a bucket
 		if len(deals) == 0 && !content.Aggregate {
 			return cm.addContentToStagingZone(ctx, content)
 		}
-=======
-	var user User
-	if err := cm.DB.First(&user, "id = ?", content.UserID).Error; err != nil {
-		return err
-	}
-
-	// if len(deals) == 0 &&
-	// 	content.Size < int64(individualDealThreshold) &&
-	// 	!content.Aggregate &&
-	// 	bucketingEnabled {
-	// 	// Put it in a bucket!
-	// 	if err := cm.addContentToStagingZone(ctx, content); err != nil {
-	// 		return err
-	// 	}
-	// 	return nil
-	// }
-
-	replicationFactor := cm.Replication
-	if content.Replication > 0 {
-		replicationFactor = content.Replication
-	}
-
-	minersAlready := make(map[address.Address]bool)
-	for _, d := range deals {
-		if d.Failed {
-			// TODO: this is an interesting choice, because it gives miners more chances to try again if they fail.
-			// I think that as we get a more diverse set of stable miners, we can *not* do this.
-			continue
-		}
-		maddr, err := d.MinerAddr()
-		if err != nil {
-			return err
-		}
-		minersAlready[maddr] = true
->>>>>>> de0ef1dc
 	}
 
 	// check on each of the existing deals, see if they need fixing
@@ -2095,15 +2022,7 @@
 	if cm.cfg.Deal.IsVerified {
 		return types.BigCmp(price, abi.NewTokenAmount(0)) > 0
 	}
-<<<<<<< HEAD
 	return types.BigCmp(price, priceMax) > 0
-=======
-
-	if types.BigCmp(price, priceMax) > 0 {
-		return true
-	}
-	return false
->>>>>>> de0ef1dc
 }
 
 type proposalRecord struct {
@@ -2136,74 +2055,11 @@
 		return err
 	}
 
-<<<<<<< HEAD
-	var asks []*network.AskResponse
-	var ms []address.Address
-	var successes int
-	for _, m := range minerpool {
-		ask, err := cm.FilClient.GetAsk(ctx, m)
-		if err != nil {
-			var clientErr *filclient.Error
-			if !(xerrors.As(err, &clientErr) && clientErr.Code == filclient.ErrLotusError) {
-				if err := cm.recordDealFailure(&DealFailureError{
-					Miner:   m,
-					Phase:   "query-ask",
-					Message: err.Error(),
-					Content: content.ID,
-					UserID:  content.UserID,
-				}); err != nil {
-					return err
-				}
-			}
-			log.Warnf("failed to get ask for miner %s: %s\n", m, err)
-			continue
-		}
-
-		price := ask.Ask.Ask.Price
-		if cm.cfg.Deal.IsVerified {
-			price = ask.Ask.Ask.VerifiedPrice
-		}
-
-		if cm.priceIsTooHigh(price) {
-			log.Infow("miners price is too high", "miner", m, "price", price)
-			if err := cm.recordDealFailure(&DealFailureError{
-				Miner:   m,
-				Phase:   "miner-search",
-				Message: fmt.Sprintf("miners price is too high: %s (verified = %v)", types.FIL(price), cm.cfg.Deal.IsVerified),
-				Content: content.ID,
-				UserID:  content.UserID,
-			}); err != nil {
-				return err
-			}
-			continue
-		}
-
-		ms = append(ms, m)
-		asks = append(asks, ask)
-		successes++
-		if len(ms) >= count {
-			break
-		}
-	}
-
-	proposals := make([]*network.Proposal, len(ms))
-	for i, m := range ms {
-		if asks[i] == nil {
-			continue
-		}
-
-		price := asks[i].Ask.Ask.Price
-		if cm.cfg.Deal.IsVerified {
-			price = asks[i].Ask.Ask.VerifiedPrice
-		}
-
-		prop, err := cm.FilClient.MakeDeal(ctx, m, content.Cid.CID, price, asks[i].Ask.Ask.MinPieceSize, cm.cfg.Deal.Duration, cm.cfg.Deal.IsVerified)
-=======
+
 	var readyDeals []deal
 	for _, m := range miners {
 		price := m.ask.GetPrice(verified)
 		prop, err := cm.FilClient.MakeDeal(ctx, m.address, content.Cid.CID, price, m.ask.MinPieceSize, dealDuration, verified)
->>>>>>> de0ef1dc
 		if err != nil {
 			return xerrors.Errorf("failed to construct a deal proposal: %w", err)
 		}
@@ -2220,23 +2076,14 @@
 
 		dealUUID := uuid.New()
 		cd := &contentDeal{
-<<<<<<< HEAD
-			Content:  content.ID,
-			PropCid:  util.DbCID{CID: propnd.Cid()},
-			DealUUID: dealUUID.String(),
-			Miner:    ms[i].String(),
-			Verified: cm.cfg.Deal.IsVerified,
-			UserID:   content.UserID,
-=======
 			Content:             content.ID,
 			PropCid:             util.DbCID{CID: propnd.Cid()},
 			DealUUID:            dealUUID.String(),
 			Miner:               m.address.String(),
-			Verified:            verified,
+			Verified:            cm.cfg.Deal.IsVerified,
 			UserID:              content.UserID,
 			DealProtocolVersion: m.dealProtocolVersion,
 			MinerVersion:        m.ask.MinerVersion,
->>>>>>> de0ef1dc
 		}
 
 		if err := cm.DB.Create(cd).Error; err != nil {
@@ -2448,26 +2295,17 @@
 		return 0, xerrors.Errorf("failed to get ask for miner %s: %w", miner, err)
 	}
 
-<<<<<<< HEAD
-	price := ask.Ask.Ask.Price
-	if cm.cfg.Deal.IsVerified {
-		price = ask.Ask.Ask.VerifiedPrice
-=======
 	price := ask.PriceBigInt
 	if verified {
 		price = ask.VerifiedPriceBigInt
->>>>>>> de0ef1dc
 	}
 
 	if cm.priceIsTooHigh(price) {
 		return 0, fmt.Errorf("miners price is too high: %s %s", miner, price)
 	}
 
-<<<<<<< HEAD
-	prop, err := cm.FilClient.MakeDeal(ctx, miner, content.Cid.CID, price, ask.Ask.Ask.MinPieceSize, cm.cfg.Deal.Duration, cm.cfg.Deal.IsVerified)
-=======
-	prop, err := cm.FilClient.MakeDeal(ctx, miner, content.Cid.CID, price, ask.MinPieceSize, dealDuration, verified)
->>>>>>> de0ef1dc
+
+	prop, err := cm.FilClient.MakeDeal(ctx, miner, content.Cid.CID, price, ask.MinPieceSize, cm.cfg.Deal.Duration, cm.cfg.Deal.IsVerified)
 	if err != nil {
 		return 0, xerrors.Errorf("failed to construct a deal proposal: %w", err)
 	}
@@ -2484,23 +2322,14 @@
 
 	dealUUID := uuid.New()
 	deal := &contentDeal{
-<<<<<<< HEAD
-		Content:  content.ID,
-		PropCid:  util.DbCID{CID: propnd.Cid()},
-		DealUUID: dealUUID.String(),
-		Miner:    miner.String(),
-		Verified: cm.cfg.Deal.IsVerified,
-		UserID:   content.UserID,
-=======
 		Content:             content.ID,
 		PropCid:             util.DbCID{CID: propnd.Cid()},
 		DealUUID:            dealUUID.String(),
 		Miner:               miner.String(),
-		Verified:            verified,
+		Verified:            cm.cfg.Deal.IsVerified,
 		UserID:              content.UserID,
 		DealProtocolVersion: proto,
 		MinerVersion:        ask.MinerVersion,
->>>>>>> de0ef1dc
 	}
 
 	if err := cm.DB.Create(deal).Error; err != nil {
