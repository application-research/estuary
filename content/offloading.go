package contentmgr

import (
	"context"
	"fmt"
	"sort"
	"time"

	"github.com/application-research/estuary/constants"
	"github.com/application-research/estuary/model"
	"github.com/application-research/estuary/util"
	"golang.org/x/xerrors"
)

type offloadCandidate struct {
	util.Content
	LastAccess time.Time
}

type collectionResult struct {
	SpaceRequest int64 `json:"spaceRequest"`
	SpaceFreed   int64 `json:"spaceFreed"`

	ContentsFreed        []offloadCandidate `json:"contentsFreed"`
	CandidatesConsidered int                `json:"candidatesConsidered"`
	BlocksRemoved        int                `json:"blocksRemoved"`
	DryRun               bool               `json:"dryRun"`
	OffloadError         string             `json:"offloadError,omitempty"`
}

func (m *manager) ClearUnused(ctx context.Context, spaceRequest int64, loc string, users []uint, dryrun bool) (*collectionResult, error) {
	ctx, span := m.tracer.Start(ctx, "clearUnused")
	defer span.End()
	// first, gather candidates for removal
	// that is any content we have made the correct number of deals for, that
	// hasnt been fetched from us in X days

	candidates, err := m.GetRemovalCandidates(ctx, false, loc, users)
	if err != nil {
		return nil, fmt.Errorf("failed to get removal candidates: %w", err)
	}

	offs, err := m.getLastAccesses(ctx, candidates)
	if err != nil {
		return nil, fmt.Errorf("failed to get last accesses: %w", err)
	}

	// grab enough candidates to fulfil the requested space
	bytesRemaining := spaceRequest
	var toRemove []offloadCandidate
	for _, o := range offs {
		toRemove = append(toRemove, o)
		bytesRemaining -= o.Size

		if bytesRemaining <= 0 {
			break
		}
	}

	result := &collectionResult{
		SpaceRequest:         spaceRequest,
		SpaceFreed:           spaceRequest - bytesRemaining,
		ContentsFreed:        toRemove,
		CandidatesConsidered: len(candidates),
		DryRun:               dryrun,
	}

	if dryrun {
		return result, nil
	}

	// go offload them all
	var ids []uint64
	for _, tr := range toRemove {
		ids = append(ids, tr.Content.ID)
	}

	rem, err := m.OffloadContents(ctx, ids)
	if err != nil {
		result.OffloadError = err.Error()
		m.log.Warnf("failed to offload contents: %s", err)
	}

	result.BlocksRemoved = rem

	return result, nil
}
func (m *manager) getLastAccesses(ctx context.Context, candidates []removalCandidateInfo) ([]offloadCandidate, error) {
	_, span := m.tracer.Start(ctx, "getLastAccesses")
	defer span.End()

	var offs []offloadCandidate
	for _, c := range candidates {
		la, err := m.getLastAccessForContent(c.Content)
		if err != nil {
			m.log.Errorf("check last access for %d: %s", c.Content, err)
			continue
		}

		offs = append(offs, offloadCandidate{
			Content:    c.Content,
			LastAccess: la,
		})
	}

	// sort candidates by 'last used'
	sort.Slice(offs, func(i, j int) bool {
		return offs[i].LastAccess.Before(offs[j].LastAccess)
	})

	return offs, nil
}

// TODO: this is only looking at the root, maybe we could find an efficient way to check more of the objects?
// additionally, for aggregates, we should check each aggregated item under the root
func (m *manager) getLastAccessForContent(cont util.Content) (time.Time, error) {
	var obj util.Object
	if err := m.db.First(&obj, "cid = ?", cont.Cid).Error; err != nil {
		return time.Time{}, err
	}

	return obj.LastAccess, nil
}

<<<<<<< HEAD
func (m *manager) OffloadContents(ctx context.Context, conts []uint) (int, error) {
	ctx, span := m.tracer.Start(ctx, "OffloadContents")
=======
func (cm *ContentManager) OffloadContents(ctx context.Context, conts []uint64) (int, error) {
	ctx, span := cm.tracer.Start(ctx, "OffloadContents")
>>>>>>> 52c2beda
	defer span.End()

	var local []uint64

	remote := make(map[string][]uint64)

	m.contentLk.Lock()
	defer m.contentLk.Unlock()
	for _, c := range conts {
		var cont util.Content
		if err := m.db.First(&cont, "id = ?", c).Error; err != nil {
			return 0, err
		}

		if cont.Location == constants.ContentLocationLocal {
			local = append(local, cont.ID)
		} else {
			remote[cont.Location] = append(remote[cont.Location], cont.ID)
		}

		if cont.AggregatedIn > 0 {
			return 0, fmt.Errorf("cannot offload aggregated content")
		}

		if err := m.db.Model(&util.Content{}).Where("id = ?", c).Update("offloaded", true).Error; err != nil {
			return 0, err
		}

		if err := m.db.Model(&util.ObjRef{}).Where("content = ?", c).Update("offloaded", 1).Error; err != nil {
			return 0, err
		}

		if cont.Aggregate {
			if err := m.db.Model(&util.Content{}).Where("aggregated_in = ?", c).Update("offloaded", true).Error; err != nil {
				return 0, err
			}

			if err := m.db.Model(&util.ObjRef{}).
				Where("content in (?)",
					m.db.Model(util.Content{}).
						Where("aggregated_in = ?", c).
						Select("id")).
				Update("offloaded", 1).Error; err != nil {
				return 0, err
			}

			var children []util.Content
			if err := m.db.Find(&children, "aggregated_in = ?", c).Error; err != nil {
				return 0, err
			}

			for _, c := range children {
				if cont.Location == constants.ContentLocationLocal {
					local = append(local, c.ID)
				} else {
					remote[cont.Location] = append(remote[cont.Location], c.ID)
				}
			}
		}
	}

	for loc, conts := range remote {
		if err := m.shuttleMgr.UnpinContent(ctx, loc, conts); err != nil {
			m.log.Errorf("failed to send unpin command to shuttle: %s", err)
		}
	}

	var deleteCount int
	for _, c := range local {
		objs, err := m.objectsForPin(ctx, c)
		if err != nil {
			return 0, err
		}

		for _, o := range objs {
			del, err := m.deleteIfNotPinnedLock(ctx, o)
			if err != nil {
				return deleteCount, err
			}

			if del {
				deleteCount++
			}
		}
	}

	return deleteCount, nil
}

type removalCandidateInfo struct {
	util.Content
	TotalDeals      int `json:"totalDeals"`
	ActiveDeals     int `json:"activeDeals"`
	InProgressDeals int `json:"inProgressDeals"`
}

func (m *manager) GetRemovalCandidates(ctx context.Context, all bool, loc string, users []uint) ([]removalCandidateInfo, error) {
	ctx, span := m.tracer.Start(ctx, "getRemovalCandidates")
	defer span.End()

	q := m.db.Model(util.Content{}).Where("active and not offloaded and (aggregate or not aggregated_in > 0)")
	if loc != "" {
		q = q.Where("location = ?", loc)
	}

	if len(users) > 0 {
		q = q.Where("user_id in ?", users)
	}

	var conts []util.Content
	if err := q.Scan(&conts).Error; err != nil {
		return nil, fmt.Errorf("scanning removal candidates failed: %w", err)
	}

	var toOffload []removalCandidateInfo
	for _, c := range conts {
		good, progress, failed, err := m.contentIsProperlyReplicated(ctx, c.ID)
		if err != nil {
			return nil, xerrors.Errorf("failed to check replication of %d: %w", c.ID, err)
		}

		if all || good >= c.Replication {
			toOffload = append(toOffload, removalCandidateInfo{
				Content:         c,
				TotalDeals:      good + progress + failed,
				ActiveDeals:     good,
				InProgressDeals: progress,
			})
		}
	}

	return toOffload, nil
}

<<<<<<< HEAD
func (m *manager) contentIsProperlyReplicated(ctx context.Context, c uint) (int, int, int, error) {
=======
func (cm *ContentManager) contentIsProperlyReplicated(ctx context.Context, c uint64) (int, int, int, error) {
>>>>>>> 52c2beda
	var contentDeals []model.ContentDeal
	if err := m.db.Find(&contentDeals, "content = ?", c).Error; err != nil {
		return 0, 0, 0, err
	}

	var goodCount, inprog, failed int
	for _, d := range contentDeals {
		if d.Failed {
			failed++
		} else if !d.Failed && d.DealID > 0 {
			goodCount++
		} else {
			inprog++
		}
	}

	return goodCount, inprog, failed, nil
}<|MERGE_RESOLUTION|>--- conflicted
+++ resolved
@@ -122,13 +122,8 @@
 	return obj.LastAccess, nil
 }
 
-<<<<<<< HEAD
-func (m *manager) OffloadContents(ctx context.Context, conts []uint) (int, error) {
+func (m *manager) OffloadContents(ctx context.Context, conts []uint64) (int, error) {
 	ctx, span := m.tracer.Start(ctx, "OffloadContents")
-=======
-func (cm *ContentManager) OffloadContents(ctx context.Context, conts []uint64) (int, error) {
-	ctx, span := cm.tracer.Start(ctx, "OffloadContents")
->>>>>>> 52c2beda
 	defer span.End()
 
 	var local []uint64
@@ -263,11 +258,7 @@
 	return toOffload, nil
 }
 
-<<<<<<< HEAD
-func (m *manager) contentIsProperlyReplicated(ctx context.Context, c uint) (int, int, int, error) {
-=======
-func (cm *ContentManager) contentIsProperlyReplicated(ctx context.Context, c uint64) (int, int, int, error) {
->>>>>>> 52c2beda
+func (m *manager) contentIsProperlyReplicated(ctx context.Context, c uint64) (int, int, int, error) {
 	var contentDeals []model.ContentDeal
 	if err := m.db.Find(&contentDeals, "content = ?", c).Error; err != nil {
 		return 0, 0, 0, err
