--- conflicted
+++ resolved
@@ -54,13 +54,8 @@
 	}
 }
 
-<<<<<<< HEAD
-func (m *manager) runRetrieval(ctx context.Context, contentToFetch uint) error {
+func (m *manager) runRetrieval(ctx context.Context, contentToFetch uint64) error {
 	ctx, span := m.tracer.Start(ctx, "runRetrieval")
-=======
-func (cm *ContentManager) runRetrieval(ctx context.Context, contentToFetch uint64) error {
-	ctx, span := cm.tracer.Start(ctx, "runRetrieval")
->>>>>>> 52c2beda
 	defer span.End()
 
 	var content util.Content
@@ -179,13 +174,8 @@
 	*/
 }
 
-<<<<<<< HEAD
-func (m *manager) retrieveContent(ctx context.Context, contentToFetch uint) error {
+func (m *manager) retrieveContent(ctx context.Context, contentToFetch uint64) error {
 	ctx, span := m.tracer.Start(ctx, "retrieveContent", trace.WithAttributes(
-=======
-func (cm *ContentManager) retrieveContent(ctx context.Context, contentToFetch uint64) error {
-	ctx, span := cm.tracer.Start(ctx, "retrieveContent", trace.WithAttributes(
->>>>>>> 52c2beda
 		attribute.Int("content", int(contentToFetch)),
 	))
 	defer span.End()
@@ -225,13 +215,8 @@
 	return nil
 }
 
-<<<<<<< HEAD
-func (m *manager) RefreshContent(ctx context.Context, cont uint) error {
+func (m *manager) RefreshContent(ctx context.Context, cont uint64) error {
 	ctx, span := m.tracer.Start(ctx, "refreshContent")
-=======
-func (cm *ContentManager) RefreshContent(ctx context.Context, cont uint64) error {
-	ctx, span := cm.tracer.Start(ctx, "refreshContent")
->>>>>>> 52c2beda
 	defer span.End()
 
 	// TODO: this retrieval needs to mark all of its content as 'referenced'
@@ -324,10 +309,6 @@
 	}
 }
 
-<<<<<<< HEAD
-func (m *manager) indexForAggregate(ctx context.Context, aggregateID, contID uint) (int, error) {
-=======
-func (cm *ContentManager) indexForAggregate(ctx context.Context, aggregateID uint64, contID uint64) (int, error) {
->>>>>>> 52c2beda
+func (m *manager) indexForAggregate(ctx context.Context, aggregateID, contID uint64) (int, error) {
 	return 0, fmt.Errorf("selector based retrieval not yet implemented")
 }